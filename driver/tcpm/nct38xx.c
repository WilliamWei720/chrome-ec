--- conflicted
+++ resolved
@@ -230,8 +230,6 @@
 	return tcpci_tcpm_set_snk_ctrl(port, enable);
 }
 #endif
-<<<<<<< HEAD
-=======
 
 static inline int tcpc_read_alert_no_lpm_exit(int port, int *val)
 {
@@ -239,7 +237,6 @@
 					tcpc_config[port].i2c_info.addr_flags,
 					TCPC_REG_ALERT, val);
 }
->>>>>>> d97b73b8
 
 static void nct38xx_tcpc_alert(int port)
 {
