/* Copyright 2015 The Chromium OS Authors. All rights reserved.
 * Use of this source code is governed by a BSD-style license that can be
 * found in the LICENSE file.
 */

/* Type-C port manager */

#include "atomic.h"
#include "anx74xx.h"
<<<<<<< HEAD
=======
#include "compile_time_macros.h"
>>>>>>> 40d09f45
#include "console.h"
#include "ec_commands.h"
#include "ps8xxx.h"
#include "task.h"
#include "tcpci.h"
#include "tcpm.h"
#include "timer.h"
#include "usb_charge.h"
#include "usb_common.h"
#include "usb_mux.h"
#include "usb_pd.h"
#include "usb_pd_tcpc.h"
#include "util.h"

#define CPRINTF(format, args...) cprintf(CC_USBPD, format, ## args)
#define CPRINTS(format, args...) cprints(CC_USBPD, format, ## args)
<<<<<<< HEAD

static int tcpc_vbus[CONFIG_USB_PD_PORT_COUNT];
=======
>>>>>>> 40d09f45

#ifdef CONFIG_USB_PD_DECODE_SOP
static int vconn_en[CONFIG_USB_PD_PORT_MAX_COUNT];
static int rx_en[CONFIG_USB_PD_PORT_MAX_COUNT];
#endif

#define TCPC_FLAGS_VSAFE0V(_flags) \
	((_flags & TCPC_FLAGS_TCPCI_REV2_0) && \
		!(_flags & TCPC_FLAGS_TCPCI_REV2_0_NO_VSAFE0V))

/****************************************************************************
 * TCPCI DEBUG Helpers
 */

/* TCPCI FAULT-0x01 is an invalid I2C operation was performed.  This tends
 * to have to do with the state of registers and the last write operation.
 * Defining DEBUG_I2C_FAULT_LAST_WRITE_OP will track the write operations,
 * excluding XFER and BlockWrites, in an attempt to give clues as to what
 * was written to the TCPCI that caused the issue.
 */
#undef DEBUG_I2C_FAULT_LAST_WRITE_OP

struct i2c_wrt_op {
	int addr;
	int reg;
	int val;
	int mask;
};
STATIC_IF(DEBUG_I2C_FAULT_LAST_WRITE_OP)
	struct i2c_wrt_op last_write_op[CONFIG_USB_PD_PORT_MAX_COUNT];

/*
 * AutoDischargeDisconnect has caused a number of issues with the
 * feature not being correctly enabled/disabled.  Defining
 * DEBUG_AUTO_DISCHARGE_DISCONNECT will output a line for each enable
 * and disable to help better understand any AutoDischargeDisconnect
 * issues.
 */
#undef DEBUG_AUTO_DISCHARGE_DISCONNECT

/*
 * ForcedDischarge debug to help coordinate with AutoDischarge.
 * Defining DEBUG_FORCED_DISCHARGE will output a line for each enable
 * and disable to help better understand any Discharge issues.
 */
#undef DEBUG_FORCED_DISCHARGE

/*
 * Seeing the CC Status and ROLE Control registers as well as the
 * CC that is being determined from this information can be
 * helpful.  Defining DEBUG_GET_CC will output a line that gives
 * this useful information
 */
#undef DEBUG_GET_CC

struct get_cc_values {
	int cc1;
	int cc2;
	int cc_sts;
	int role;
};
STATIC_IF(DEBUG_GET_CC)
	struct get_cc_values last_get_cc[CONFIG_USB_PD_PORT_MAX_COUNT];

/*
 * Seeing RoleCtrl updates can help determine why GetCC is not
 * working as it should be.
 */
#undef DEBUG_ROLE_CTRL_UPDATES

/****************************************************************************/

/*
 * Last reported VBus Level
 *
 * BIT(VBUS_SAFE0V) will indicate if in SAFE0V
 * BIT(VBUS_PRESENT) will indicate if in PRESENT
 */
static int tcpc_vbus[CONFIG_USB_PD_PORT_MAX_COUNT];

/* Cached RP role values */
static int cached_rp[CONFIG_USB_PD_PORT_MAX_COUNT];

#ifdef CONFIG_USB_PD_TCPC_LOW_POWER
int tcpc_addr_write(int port, int i2c_addr, int reg, int val)
{
	int rv;

	pd_wait_exit_low_power(port);

	if (IS_ENABLED(DEBUG_I2C_FAULT_LAST_WRITE_OP)) {
		last_write_op[port].addr = i2c_addr;
		last_write_op[port].reg  = reg;
		last_write_op[port].val  = val & 0xFF;
		last_write_op[port].mask = 0;
	}

	rv = i2c_write8(tcpc_config[port].i2c_info.port,
			i2c_addr, reg, val);

	pd_device_accessed(port);
	return rv;
}

int tcpc_addr_write16(int port, int i2c_addr, int reg, int val)
{
	int rv;

	pd_wait_exit_low_power(port);

	if (IS_ENABLED(DEBUG_I2C_FAULT_LAST_WRITE_OP)) {
		last_write_op[port].addr = i2c_addr;
		last_write_op[port].reg  = reg;
		last_write_op[port].val  = val & 0xFFFF;
		last_write_op[port].mask = 0;
	}

	rv = i2c_write16(tcpc_config[port].i2c_info.port,
			 i2c_addr, reg, val);

	pd_device_accessed(port);
	return rv;
}

int tcpc_addr_read(int port, int i2c_addr, int reg, int *val)
{
	int rv;

	pd_wait_exit_low_power(port);

	rv = i2c_read8(tcpc_config[port].i2c_info.port,
		       i2c_addr, reg, val);

	pd_device_accessed(port);
	return rv;
}

int tcpc_addr_read16(int port, int i2c_addr, int reg, int *val)
{
	int rv;

	pd_wait_exit_low_power(port);

	rv = i2c_read16(tcpc_config[port].i2c_info.port,
			i2c_addr, reg, val);

	pd_device_accessed(port);
	return rv;
}

int tcpc_read_block(int port, int reg, uint8_t *in, int size)
{
	int rv;

	pd_wait_exit_low_power(port);

	rv = i2c_read_block(tcpc_config[port].i2c_info.port,
			    tcpc_config[port].i2c_info.addr_flags,
			    reg, in, size);

	pd_device_accessed(port);
	return rv;
}

int tcpc_write_block(int port, int reg, const uint8_t *out, int size)
{
	int rv;

	pd_wait_exit_low_power(port);

	rv = i2c_write_block(tcpc_config[port].i2c_info.port,
			     tcpc_config[port].i2c_info.addr_flags,
			     reg, out, size);

	pd_device_accessed(port);
	return rv;
}

int tcpc_xfer(int port, const uint8_t *out, int out_size,
			uint8_t *in, int in_size)
{
	int rv;
	/* Dispatching to tcpc_xfer_unlocked reduces code size growth. */
	tcpc_lock(port, 1);
	rv = tcpc_xfer_unlocked(port, out, out_size, in, in_size,
				I2C_XFER_SINGLE);
	tcpc_lock(port, 0);
	return rv;
}

int tcpc_xfer_unlocked(int port, const uint8_t *out, int out_size,
			    uint8_t *in, int in_size, int flags)
{
	int rv;

	pd_wait_exit_low_power(port);

	rv = i2c_xfer_unlocked(tcpc_config[port].i2c_info.port,
			       tcpc_config[port].i2c_info.addr_flags,
			       out, out_size, in, in_size, flags);

	pd_device_accessed(port);
	return rv;
}

int tcpc_update8(int port, int reg,
		 uint8_t mask,
		 enum mask_update_action action)
{
	int rv;
	const int i2c_addr = tcpc_config[port].i2c_info.addr_flags;

	pd_wait_exit_low_power(port);

	if (IS_ENABLED(DEBUG_I2C_FAULT_LAST_WRITE_OP)) {
		last_write_op[port].addr = i2c_addr;
		last_write_op[port].reg  = reg;
		last_write_op[port].val  = 0;
		last_write_op[port].mask = (mask & 0xFF) | (action << 16);
	}

	rv = i2c_update8(tcpc_config[port].i2c_info.port,
			 i2c_addr, reg, mask, action);

	pd_device_accessed(port);
	return rv;
}

int tcpc_update16(int port, int reg,
		  uint16_t mask,
		  enum mask_update_action action)
{
	int rv;
	const int i2c_addr = tcpc_config[port].i2c_info.addr_flags;

	pd_wait_exit_low_power(port);

	if (IS_ENABLED(DEBUG_I2C_FAULT_LAST_WRITE_OP)) {
		last_write_op[port].addr = i2c_addr;
		last_write_op[port].reg  = reg;
		last_write_op[port].val  = 0;
		last_write_op[port].mask = (mask & 0xFFFF) | (action << 16);
	}

	rv = i2c_update16(tcpc_config[port].i2c_info.port,
			  i2c_addr, reg, mask, action);

	pd_device_accessed(port);
	return rv;
}

#endif /* CONFIG_USB_PD_TCPC_LOW_POWER */

/*
 * TCPCI maintains and uses cached values for the RP and
 * last used PULL values.  Since TCPC drivers are allowed
 * to use some of the TCPCI functionality, these global
 * cached values need to be maintained in case part of the
 * used TCPCI functionality relies on these values
 */
void tcpci_set_cached_rp(int port, int rp)
{
	cached_rp[port] = rp;
}

int tcpci_get_cached_rp(int port)
{
	return cached_rp[port];
}

static int init_alert_mask(int port)
{
	int rv;
	uint16_t mask;

	/*
	 * Create mask of alert events that will cause the TCPC to
	 * signal the TCPM via the Alert# gpio line.
	 */
	mask = TCPC_REG_ALERT_TX_SUCCESS | TCPC_REG_ALERT_TX_FAILED |
		TCPC_REG_ALERT_TX_DISCARDED | TCPC_REG_ALERT_RX_STATUS |
		TCPC_REG_ALERT_RX_HARD_RST | TCPC_REG_ALERT_CC_STATUS
#ifdef CONFIG_USB_PD_VBUS_DETECT_TCPC
		| TCPC_REG_ALERT_POWER_STATUS
#endif
		;

	/* TCPCI Rev2 includes SAFE0V alerts */
	if (TCPC_FLAGS_VSAFE0V(tcpc_config[port].flags))
		mask |= TCPC_REG_ALERT_EXT_STATUS;

	/* Set the alert mask in TCPC */
	rv = tcpc_write16(port, TCPC_REG_ALERT_MASK, mask);

	if (IS_ENABLED(CONFIG_USB_PD_FRS_TCPC)) {
		if (rv)
			return rv;

		/* Sink FRS allowed */
		mask = TCPC_REG_ALERT_EXT_SNK_FRS;
		rv = tcpc_write(port, TCPC_REG_ALERT_EXTENDED_MASK, mask);
	}
	return rv;
}

static int clear_alert_mask(int port)
{
	return tcpc_write16(port, TCPC_REG_ALERT_MASK, 0);
}

static int init_power_status_mask(int port)
{
	uint8_t mask;
	int rv;

#ifdef CONFIG_USB_PD_VBUS_DETECT_TCPC
	mask = TCPC_REG_POWER_STATUS_VBUS_PRES;
#else
	mask = 0;
#endif
	rv = tcpc_write(port, TCPC_REG_POWER_STATUS_MASK , mask);

	return rv;
}

static int clear_power_status_mask(int port)
{
	return tcpc_write(port, TCPC_REG_POWER_STATUS_MASK, 0);
}

static int tcpci_tcpm_get_power_status(int port, int *status)
{
	return tcpc_read(port, TCPC_REG_POWER_STATUS, status);
}

int tcpci_tcpm_select_rp_value(int port, int rp)
{
	/* Keep track of current RP value */
	tcpci_set_cached_rp(port, rp);

	return EC_SUCCESS;
}

void tcpci_tcpc_discharge_vbus(int port, int enable)
{
	if (IS_ENABLED(DEBUG_FORCED_DISCHARGE))
		CPRINTS("C%d: ForceDischarge %sABLED",
			port, enable ? "EN" : "DIS");

	tcpc_update8(port,
		     TCPC_REG_POWER_CTRL,
		     TCPC_REG_POWER_CTRL_FORCE_DISCHARGE,
		     (enable) ? MASK_SET : MASK_CLR);
}

/*
 * Auto Discharge Disconnect is supposed to be enabled when we
 * are connected and disabled after we are disconnected and
 * VBus is at SafeV0
 */
void tcpci_tcpc_enable_auto_discharge_disconnect(int port, int enable)
{
	if (IS_ENABLED(DEBUG_AUTO_DISCHARGE_DISCONNECT))
		CPRINTS("C%d: AutoDischargeDisconnect %sABLED",
			port, enable ? "EN" : "DIS");

	tcpc_update8(port,
		     TCPC_REG_POWER_CTRL,
		     TCPC_REG_POWER_CTRL_AUTO_DISCHARGE_DISCONNECT,
		     (enable) ? MASK_SET : MASK_CLR);
}

int tcpci_tcpm_get_cc(int port, enum tcpc_cc_voltage_status *cc1,
	enum tcpc_cc_voltage_status *cc2)
{
	int role;
	int status;
	int cc1_present_rd, cc2_present_rd;
	int rv;

	/* errors will return CC as open */
	*cc1 = TYPEC_CC_VOLT_OPEN;
	*cc2 = TYPEC_CC_VOLT_OPEN;

	/* Get the ROLE CONTROL and CC STATUS values */
	rv = tcpc_read(port, TCPC_REG_ROLE_CTRL, &role);
	if (rv)
		return rv;

	rv = tcpc_read(port, TCPC_REG_CC_STATUS, &status);
	if (rv)
		return rv;

	/* Get the current CC values from the CC STATUS */
	*cc1 = TCPC_REG_CC_STATUS_CC1(status);
	*cc2 = TCPC_REG_CC_STATUS_CC2(status);

	/* Determine if we are presenting Rd */
	cc1_present_rd = 0;
	cc2_present_rd = 0;
	if (role & TCPC_REG_ROLE_CTRL_DRP_MASK) {
		/*
		 * We are doing DRP.  We will use the CC STATUS
		 * ConnectResult to determine if we are presenting
		 * Rd or Rp.
		 */
		int term;

		term = TCPC_REG_CC_STATUS_TERM(status);

		if (*cc1 != TYPEC_CC_VOLT_OPEN)
			cc1_present_rd = term;
		if (*cc2 != TYPEC_CC_VOLT_OPEN)
			cc2_present_rd = term;
	} else {
		/*
		 * We are not doing DRP.  We will use the ROLE CONTROL
		 * CC values to determine if we are presenting Rd or Rp.
		 */
		int role_cc1, role_cc2;

		role_cc1 = TCPC_REG_ROLE_CTRL_CC1(role);
		role_cc2 = TCPC_REG_ROLE_CTRL_CC2(role);

		if (*cc1 != TYPEC_CC_VOLT_OPEN)
			cc1_present_rd = !!(role_cc1 == TYPEC_CC_RD);
		if (*cc2 != TYPEC_CC_VOLT_OPEN)
			cc2_present_rd = !!(role_cc2 == TYPEC_CC_RD);
	}
	*cc1 |= cc1_present_rd << 2;
	*cc2 |= cc2_present_rd << 2;

	if (IS_ENABLED(DEBUG_GET_CC) &&
	    (last_get_cc[port].cc1 != *cc1 ||
	     last_get_cc[port].cc2 != *cc2 ||
	     last_get_cc[port].cc_sts != status ||
	     last_get_cc[port].role != role)) {

		CPRINTS("C%d: GET_CC cc1=%d cc2=%d cc_sts=0x%X role=0x%X",
			port, *cc1, *cc2, status, role);

		last_get_cc[port].cc1 = *cc1;
		last_get_cc[port].cc2 = *cc2;
		last_get_cc[port].cc_sts = status;
		last_get_cc[port].role = role;
	}
	return rv;
}

int tcpci_tcpm_set_cc(int port, int pull)
{
	int role = TCPC_REG_ROLE_CTRL_SET(0,
					  tcpci_get_cached_rp(port),
					  pull, pull);

	if (IS_ENABLED(DEBUG_ROLE_CTRL_UPDATES))
		CPRINTS("C%d: SET_CC pull=%d role=0x%X", port, pull, role);

	return tcpc_write(port, TCPC_REG_ROLE_CTRL, role);
}

#ifdef CONFIG_USB_PD_DUAL_ROLE_AUTO_TOGGLE
int tcpci_set_role_ctrl(int port, int toggle, int rp, int pull)
{
	int role = TCPC_REG_ROLE_CTRL_SET(toggle, rp, pull, pull);

	if (IS_ENABLED(DEBUG_ROLE_CTRL_UPDATES))
		CPRINTS("C%d: SET_ROLE_CTRL toggle=%d rp=%d pull=%d role=0x%X",
			port, toggle, rp, pull, role);

	return tcpc_write(port, TCPC_REG_ROLE_CTRL, role);
}

<<<<<<< HEAD
#ifdef CONFIG_USB_PD_DUAL_ROLE_AUTO_TOGGLE
=======
>>>>>>> 40d09f45
int tcpci_tcpc_drp_toggle(int port)
{
	int rv;
	enum tcpc_cc_pull pull;

<<<<<<< HEAD
	/* Set auto drp toggle */
	rv = set_role_ctrl(port, 1, selected_rp[port], TYPEC_CC_RD);
=======
	/*
	 * Set auto drp toggle
	 *
	 *     Set RC.DRP=1b (DRP)
	 *     Set RC.RpValue=00b (smallest Rp to save power)
	 *     Set RC.CC1=(Rp) or (Rd)
	 *     Set RC.CC2=(Rp) or (Rd)
	 *
	 * TCPCI r1 wants both lines to be set to Rd
	 * TCPCI r2 wants both lines to be set to Rp
	 *
	 * Set the Rp Value to be the minimal to save power
	 */
	pull = (tcpc_config[port].flags & TCPC_FLAGS_TCPCI_REV2_0)
			? TYPEC_CC_RP : TYPEC_CC_RD;

	rv = tcpci_set_role_ctrl(port, 1, TYPEC_RP_USB, pull);
	if (rv)
		return rv;

	/* Set up to catch LOOK4CONNECTION alerts */
	rv = tcpc_update8(port,
			  TCPC_REG_TCPC_CTRL,
			  TCPC_REG_TCPC_CTRL_EN_LOOK4CONNECTION_ALERT,
			  MASK_SET);
	if (rv)
		return rv;
>>>>>>> 40d09f45

	/* Set Look4Connection command */
	rv = tcpc_write(port, TCPC_REG_COMMAND,
			TCPC_REG_COMMAND_LOOK4CONNECTION);

	return rv;
}
#endif

#ifdef CONFIG_USB_PD_TCPC_LOW_POWER
int tcpci_enter_low_power_mode(int port)
{
	return tcpc_write(port, TCPC_REG_COMMAND, TCPC_REG_COMMAND_I2CIDLE);
}
#endif

int tcpci_tcpm_set_polarity(int port, enum tcpc_cc_polarity polarity)
{
	return tcpc_update8(port,
			    TCPC_REG_TCPC_CTRL,
			    TCPC_REG_TCPC_CTRL_SET(1),
			    polarity_rm_dts(polarity)
					? MASK_SET : MASK_CLR);
}

#ifdef CONFIG_USBC_PPC
int tcpci_tcpm_set_snk_ctrl(int port, int enable)
{
	int cmd = enable ? TCPC_REG_COMMAND_SNK_CTRL_HIGH :
		TCPC_REG_COMMAND_SNK_CTRL_LOW;

	return tcpc_write(port, TCPC_REG_COMMAND, cmd);
}

int tcpci_tcpm_set_src_ctrl(int port, int enable)
{
	int cmd = enable ? TCPC_REG_COMMAND_SRC_CTRL_HIGH :
		TCPC_REG_COMMAND_SRC_CTRL_LOW;

	return tcpc_write(port, TCPC_REG_COMMAND, cmd);
}
#endif

int tcpci_tcpm_set_vconn(int port, int enable)
{
	int reg, rv;

	rv = tcpc_read(port, TCPC_REG_POWER_CTRL, &reg);
	if (rv)
		return rv;

#ifdef CONFIG_USB_PD_DECODE_SOP
	/* save vconn */
	vconn_en[port] = enable;

	if (rx_en[port]) {
		int detect_sop_en = TCPC_REG_RX_DETECT_SOP_HRST_MASK;

		if (enable) {
			detect_sop_en =
				TCPC_REG_RX_DETECT_SOP_SOPP_SOPPP_HRST_MASK;
		}

		tcpc_write(port, TCPC_REG_RX_DETECT, detect_sop_en);
	}
#endif
	reg &= ~TCPC_REG_POWER_CTRL_VCONN(1);
	reg |= TCPC_REG_POWER_CTRL_VCONN(enable);
	return tcpc_write(port, TCPC_REG_POWER_CTRL, reg);
}

int tcpci_tcpm_set_msg_header(int port, int power_role, int data_role)
{
	return tcpc_write(port, TCPC_REG_MSG_HDR_INFO,
			  TCPC_REG_MSG_HDR_INFO_SET(data_role, power_role));
}

static int tcpm_alert_status(int port, int *alert)
{
	/* Read TCPC Alert register */
	return tcpc_read16(port, TCPC_REG_ALERT, alert);
}

static int tcpm_alert_ext_status(int port, int *alert_ext)
{
	/* Read TCPC Extended Alert register */
	return tcpc_read(port, TCPC_REG_ALERT_EXT, alert_ext);
}

static int tcpm_ext_status(int port, int *ext_status)
{
	/* Read TCPC Extended Status register */
	return tcpc_read(port, TCPC_REG_EXT_STATUS, ext_status);
}

int tcpci_tcpm_set_rx_enable(int port, int enable)
{
	int detect_sop_en = 0;

#ifdef CONFIG_USB_PD_DECODE_SOP
	/* save rx_on */
	rx_en[port] = enable;
#endif

	if (enable) {
		detect_sop_en = TCPC_REG_RX_DETECT_SOP_HRST_MASK;

#ifdef CONFIG_USB_PD_DECODE_SOP
		/*
		 * Only the VCONN Source is allowed to communicate
		 * with the Cable Plugs.
		 */

		if (vconn_en[port])
			detect_sop_en =
				TCPC_REG_RX_DETECT_SOP_SOPP_SOPPP_HRST_MASK;
#endif
	}

	/* If enable, then set RX detect for SOP and HRST */
	return tcpc_write(port, TCPC_REG_RX_DETECT, detect_sop_en);
}

#ifdef CONFIG_USB_PD_FRS_TCPC
int tcpci_tcpc_fast_role_swap_enable(int port, int enable)
{
	int rv;
	rv = tcpc_update8(port,
		     TCPC_REG_POWER_CTRL,
		     TCPC_REG_POWER_CTRL_FRS_ENABLE,
		     (enable) ? MASK_SET : MASK_CLR);
	if (rv)
		return rv;
	//TODO move this board FRS configuration call to usb_common
	return board_tcpc_fast_role_swap_enable(port, enable);
}
#endif

#ifdef CONFIG_USB_PD_VBUS_DETECT_TCPC
bool tcpci_tcpm_check_vbus_level(int port, enum vbus_level level)
{
	if (level == VBUS_SAFE0V)
		return !!(tcpc_vbus[port] & BIT(VBUS_SAFE0V));
	else
		return !!(tcpc_vbus[port] & BIT(VBUS_PRESENT));
}
#endif

<<<<<<< HEAD
int tcpci_tcpm_get_message_raw(int port, uint32_t *payload, int *head)
=======
struct cached_tcpm_message {
	uint32_t header;
	uint32_t payload[7];
};

static int tcpci_rev2_0_tcpm_get_message_raw(int port, uint32_t *payload,
					     int *head)
{
	int rv = 0, cnt, reg = TCPC_REG_RX_BUFFER;
	int frm;
	uint8_t tmp[2];
	/*
	 * Register 0x30 is Readable Byte Count, Buffer frame type, and RX buf
	 * byte X.
	 */
	tcpc_lock(port, 1);
	rv = tcpc_xfer_unlocked(port, (uint8_t *)&reg, 1, tmp, 2,
				I2C_XFER_START);
	if (rv) {
		rv = EC_ERROR_UNKNOWN;
		goto clear;
	}
	cnt = tmp[0];
	frm = tmp[1];

	/* READABLE_BYTE_COUNT includes 3 bytes for frame type and header */
	cnt -= 3;
	if (cnt > member_size(struct cached_tcpm_message, payload)) {
		rv = EC_ERROR_UNKNOWN;
		goto clear;
	}

	/* The next two bytes are the header */
	rv = tcpc_xfer_unlocked(port, NULL, 0, (uint8_t *)head, 2,
				cnt ? 0 : I2C_XFER_STOP);

	/* Encode message address in bits 31 to 28 */
	*head &= 0x0000ffff;
	*head |= PD_HEADER_SOP(frm);

	if (rv == EC_SUCCESS && cnt > 0) {
		tcpc_xfer_unlocked(port, NULL, 0, (uint8_t *)payload, cnt,
				   I2C_XFER_STOP);
	}

clear:
	tcpc_lock(port, 0);
	/* Read complete, clear RX status alert bit */
	tcpc_write16(port, TCPC_REG_ALERT, TCPC_REG_ALERT_RX_STATUS);

	return rv;
}

static int tcpci_rev1_0_tcpm_get_message_raw(int port, uint32_t *payload,
					     int *head)
>>>>>>> 40d09f45
{
	int rv, cnt, reg = TCPC_REG_RX_DATA;
#ifdef CONFIG_USB_PD_DECODE_SOP
	int frm;
#endif

	rv = tcpc_read(port, TCPC_REG_RX_BYTE_CNT, &cnt);

	/* RX_BYTE_CNT includes 3 bytes for frame type and header */
	if (rv != EC_SUCCESS || cnt < 3) {
		rv = EC_ERROR_UNKNOWN;
		goto clear;
	}
	cnt -= 3;
	if (cnt > member_size(struct cached_tcpm_message, payload)) {
		rv = EC_ERROR_UNKNOWN;
		goto clear;
	}

#ifdef CONFIG_USB_PD_DECODE_SOP
	rv = tcpc_read(port, TCPC_REG_RX_BUF_FRAME_TYPE, &frm);
	if (rv != EC_SUCCESS) {
		rv = EC_ERROR_UNKNOWN;
		goto clear;
	}
#endif

	rv = tcpc_read16(port, TCPC_REG_RX_HDR, (int *)head);

#ifdef CONFIG_USB_PD_DECODE_SOP
	/* Encode message address in bits 31 to 28 */
	*head &= 0x0000ffff;
	*head |= PD_HEADER_SOP(frm);
#endif
	if (rv == EC_SUCCESS && cnt > 0) {
		tcpc_read_block(port, reg, (uint8_t *)payload, cnt);
	}

clear:
	/* Read complete, clear RX status alert bit */
	tcpc_write16(port, TCPC_REG_ALERT, TCPC_REG_ALERT_RX_STATUS);

	return rv;
}

<<<<<<< HEAD
struct cached_tcpm_message {
	uint32_t header;
	uint32_t payload[7];
};

/* Cache depth needs to be power of 2 */
#define CACHE_DEPTH (1 << 2)
#define CACHE_DEPTH_MASK (CACHE_DEPTH - 1)

struct queue {
	/*
	 * Head points to the index of the first empty slot to put a new RX
	 * message. Must be masked before used in lookup.
	 */
	uint32_t head;
	/*
	 * Tail points to the index of the first message for the PD task to
	 * consume. Must be masked before used in lookup.
	 */
	uint32_t tail;
	struct cached_tcpm_message buffer[CACHE_DEPTH];
};
static struct queue cached_messages[CONFIG_USB_PD_PORT_COUNT];

/* Note this method can be called from an interrupt context. */
int tcpm_enqueue_message(const int port)
{
	int rv;
	struct queue *const q = &cached_messages[port];
	struct cached_tcpm_message *const head =
		&q->buffer[q->head & CACHE_DEPTH_MASK];

	if (q->head - q->tail == CACHE_DEPTH) {
		CPRINTS("C%d RX EC Buffer full!", port);
		return EC_ERROR_OVERFLOW;
	}

	/* Call the raw driver without caching */
	rv = tcpc_config[port].drv->get_message_raw(port, head->payload,
						    &head->header);
	if (rv) {
		CPRINTS("C%d: Could not retrieve RX message (%d)", port, rv);
		return rv;
	}

	/* Increment atomically to ensure get_message_raw happens-before */
	atomic_add(&q->head, 1);

	/* Wake PD task up so it can process incoming RX messages */
	task_set_event(PD_PORT_TO_TASK_ID(port), TASK_EVENT_WAKE, 0);

	return EC_SUCCESS;
}

int tcpm_has_pending_message(const int port)
{
	const struct queue *const q = &cached_messages[port];

	return q->head != q->tail;
}

int tcpm_dequeue_message(const int port, uint32_t *const payload,
			 int *const header)
{
	struct queue *const q = &cached_messages[port];
	struct cached_tcpm_message *const tail =
		&q->buffer[q->tail & CACHE_DEPTH_MASK];

	if (!tcpm_has_pending_message(port)) {
		CPRINTS("C%d No message in RX buffer!");
		return EC_ERROR_BUSY;
	}

	/* Copy cache data in to parameters */
	*header = tail->header;
	memcpy(payload, tail->payload, sizeof(tail->payload));

	/* Increment atomically to ensure memcpy happens-before */
	atomic_add(&q->tail, 1);

	return EC_SUCCESS;
}

void tcpm_clear_pending_messages(int port)
{
	struct queue *const q = &cached_messages[port];

	q->tail = q->head;
}

int tcpci_tcpm_transmit(int port, enum tcpm_transmit_type type,
			uint16_t header, const uint32_t *data)
=======
int tcpci_tcpm_get_message_raw(int port, uint32_t *payload, int *head)
>>>>>>> 40d09f45
{
	if (tcpc_config[port].flags & TCPC_FLAGS_TCPCI_REV2_0)
		return tcpci_rev2_0_tcpm_get_message_raw(port, payload, head);

	return tcpci_rev1_0_tcpm_get_message_raw(port, payload, head);
}

/* Cache depth needs to be power of 2 */
/* TODO: Keep track of the high water mark */
#define CACHE_DEPTH BIT(3)
#define CACHE_DEPTH_MASK (CACHE_DEPTH - 1)

struct queue {
	/*
	 * Head points to the index of the first empty slot to put a new RX
	 * message. Must be masked before used in lookup.
	 */
	uint32_t head;
	/*
	 * Tail points to the index of the first message for the PD task to
	 * consume. Must be masked before used in lookup.
	 */
	uint32_t tail;
	struct cached_tcpm_message buffer[CACHE_DEPTH];
};
static struct queue cached_messages[CONFIG_USB_PD_PORT_MAX_COUNT];

/* Note this method can be called from an interrupt context. */
int tcpm_enqueue_message(const int port)
{
	int rv;
	struct queue *const q = &cached_messages[port];
	struct cached_tcpm_message *const head =
		&q->buffer[q->head & CACHE_DEPTH_MASK];

	if (q->head - q->tail == CACHE_DEPTH) {
		CPRINTS("C%d RX EC Buffer full!", port);
		return EC_ERROR_OVERFLOW;
	}

	/* Blank any old message, just in case. */
	memset(head, 0, sizeof(*head));
	/* Call the raw driver without caching */
	rv = tcpc_config[port].drv->get_message_raw(port, head->payload,
						    &head->header);
	if (rv) {
		CPRINTS("C%d: Could not retrieve RX message (%d)", port, rv);
		return rv;
	}

	/* Increment atomically to ensure get_message_raw happens-before */
	atomic_add(&q->head, 1);

	/* Wake PD task up so it can process incoming RX messages */
	task_set_event(PD_PORT_TO_TASK_ID(port), TASK_EVENT_WAKE, 0);

	return EC_SUCCESS;
}

int tcpm_has_pending_message(const int port)
{
	const struct queue *const q = &cached_messages[port];

	return q->head != q->tail;
}

int tcpm_dequeue_message(const int port, uint32_t *const payload,
			 int *const header)
{
	struct queue *const q = &cached_messages[port];
	struct cached_tcpm_message *const tail =
		&q->buffer[q->tail & CACHE_DEPTH_MASK];

	if (!tcpm_has_pending_message(port)) {
		CPRINTS("C%d No message in RX buffer!", port);
		return EC_ERROR_BUSY;
	}

	/* Copy cache data in to parameters */
	*header = tail->header;
	memcpy(payload, tail->payload, sizeof(tail->payload));

	/* Increment atomically to ensure memcpy happens-before */
	atomic_add(&q->tail, 1);

	return EC_SUCCESS;
}

void tcpm_clear_pending_messages(int port)
{
	struct queue *const q = &cached_messages[port];

	q->tail = q->head;
}

int tcpci_tcpm_transmit(int port, enum tcpm_transmit_type type,
			uint16_t header, const uint32_t *data)
{
	int reg = TCPC_REG_TX_DATA;
	int rv, cnt = 4*PD_HEADER_CNT(header);

	/* If not SOP* transmission, just write to the transmit register */
	if (type >= NUM_SOP_STAR_TYPES) {
		/*
		 * Per TCPCI spec, do not specify retry (although the TCPC
		 * should ignore retry field for these 3 types).
		 */
		return tcpc_write(port, TCPC_REG_TRANSMIT,
			TCPC_REG_TRANSMIT_SET_WITHOUT_RETRY(type));
	}

	if (tcpc_config[port].flags & TCPC_FLAGS_TCPCI_REV2_0) {
		/*
		 * In TCPCI Rev 2.0, TX_BYTE_CNT and TX_BUF_BYTE_X are the same
		 * register.
		 */
		reg = TCPC_REG_TX_BUFFER;
		/* TX_BYTE_CNT includes extra bytes for message header */
		cnt += sizeof(header);
		tcpc_lock(port, 1);
		rv = tcpc_xfer_unlocked(port, (uint8_t *)&reg, 1, NULL, 0,
					I2C_XFER_START);
		rv |= tcpc_xfer_unlocked(port, (uint8_t *)&cnt, 1, NULL, 0, 0);
		if (cnt > sizeof(header)) {
			rv |= tcpc_xfer_unlocked(port, (uint8_t *)&header,
					 sizeof(header), NULL, 0, 0);
			rv |= tcpc_xfer_unlocked(port, (uint8_t *)data,
					 cnt-sizeof(header), NULL, 0,
					 I2C_XFER_STOP);
		} else {
			rv |= tcpc_xfer_unlocked(port, (uint8_t *)&header,
					sizeof(header), NULL, 0, I2C_XFER_STOP);
		}
		tcpc_lock(port, 0);

		/* If tcpc write fails, return error */
		if (rv)
			return rv;
	} else {
		/* TX_BYTE_CNT includes extra bytes for message header */
		rv = tcpc_write(port, TCPC_REG_TX_BYTE_CNT,
				cnt + sizeof(header));

		rv |= tcpc_write16(port, TCPC_REG_TX_HDR, header);

		/* If tcpc write fails, return error */
		if (rv)
			return rv;

		if (cnt > 0) {
			rv = tcpc_write_block(port, reg, (const uint8_t *)data,
					      cnt);

			/* If tcpc write fails, return error */
			if (rv)
				return rv;
		}
	}


	/*
	 * On receiving a received message on SOP, protocol layer
	 * discards the pending  SOP messages queued for transmission.
	 * But it doesn't do the same for SOP' message. So retry is
	 * assigned to 0 to avoid multiple transmission.
	 */
	return tcpc_write(port, TCPC_REG_TRANSMIT,
				(type == TCPC_TX_SOP_PRIME) ?
				TCPC_REG_TRANSMIT_SET_WITHOUT_RETRY(type) :
				TCPC_REG_TRANSMIT_SET_WITH_RETRY(type));
}

/*
 * Returns true if TCPC has reset based on reading mask registers.
 */
static int register_mask_reset(int port)
{
	int mask;

	mask = 0;
	tcpc_read16(port, TCPC_REG_ALERT_MASK, &mask);
	if (mask == TCPC_REG_ALERT_MASK_ALL)
		return 1;

	mask = 0;
	tcpc_read(port, TCPC_REG_POWER_STATUS_MASK, &mask);
	if (mask == TCPC_REG_POWER_STATUS_MASK_ALL)
		return 1;

	return 0;
}

<<<<<<< HEAD
=======
static int tcpci_get_fault(int port, int *fault)
{
	return tcpc_read(port, TCPC_REG_FAULT_STATUS, fault);
}

static int tcpci_handle_fault(int port, int fault)
{
	int rv = EC_SUCCESS;

	CPRINTS("C%d FAULT 0x%02X detected", port, fault);

	if (IS_ENABLED(DEBUG_I2C_FAULT_LAST_WRITE_OP) &&
	    fault & TCPC_REG_FAULT_STATUS_I2C_INTERFACE_ERR) {
		if (last_write_op[port].mask == 0)
			CPRINTS("C%d I2C WR 0x%02X 0x%02X value=0x%X",
				port,
				last_write_op[port].addr,
				last_write_op[port].reg,
				last_write_op[port].val);
		else
			CPRINTS("C%d I2C UP 0x%02X 0x%02X op=%d mask=0x%X",
				port,
				last_write_op[port].addr,
				last_write_op[port].reg,
				last_write_op[port].mask >> 16,
				last_write_op[port].mask & 0xFFFF);
	}

	if (tcpc_config[port].drv->handle_fault)
		rv = tcpc_config[port].drv->handle_fault(port, fault);

	return rv;
}

static int tcpci_clear_fault(int port, int fault)
{
	int rv;

	rv = tcpc_write(port, TCPC_REG_FAULT_STATUS, fault);
	if (rv)
		return rv;

	return tcpc_write16(port, TCPC_REG_ALERT, TCPC_REG_ALERT_FAULT);
}

static void tcpci_check_vbus_changed(int port, int alert, uint32_t *pd_event)
{
	/*
	 * Check for VBus change
	 */
	/* TCPCI Rev2 includes Safe0V detection */
	if (TCPC_FLAGS_VSAFE0V(tcpc_config[port].flags) &&
	    (alert & TCPC_REG_ALERT_EXT_STATUS)) {
		int ext_status = 0;

		/* Determine if Safe0V was detected */
		tcpm_ext_status(port, &ext_status);
		if (ext_status & TCPC_REG_EXT_STATUS_SAFE0V)
			/* Safe0V=1 and Present=0 */
			tcpc_vbus[port] = BIT(VBUS_SAFE0V);
	}

	if (alert & TCPC_REG_ALERT_POWER_STATUS) {
		int pwr_status = 0;

		/* Determine reason for power status change */
		tcpci_tcpm_get_power_status(port, &pwr_status);
		if (pwr_status & TCPC_REG_POWER_STATUS_VBUS_PRES)
			/* Safe0V=0 and Present=1 */
			tcpc_vbus[port] = BIT(VBUS_PRESENT);
		else if (TCPC_FLAGS_VSAFE0V(tcpc_config[port].flags))
			/* TCPCI Rev2 detects Safe0V, so Present=0 */
			tcpc_vbus[port] &= ~BIT(VBUS_PRESENT);
		else {
			/*
			 * TCPCI Rev1 can not detect Safe0V, so treat this
			 * like a Safe0V detection.
			 *
			 * Safe0V=1 and Present=0
			 */
			tcpc_vbus[port] = BIT(VBUS_SAFE0V);
		}

		if (IS_ENABLED(CONFIG_USB_PD_VBUS_DETECT_TCPC) &&
		    IS_ENABLED(CONFIG_USB_CHARGER)) {
			/* Update charge manager with new VBUS state */
			usb_charger_vbus_change(port,
				!!(tcpc_vbus[port] & BIT(VBUS_PRESENT)));

			if (pd_event)
				*pd_event |= TASK_EVENT_WAKE;
		}

		if (pwr_status & TCPC_REG_POWER_STATUS_VBUS_DET)
			board_vbus_present_change();
	}
}

>>>>>>> 40d09f45
/*
 * Don't let the TCPC try to pull from the RX buffer forever. We typical only
 * have 1 or 2 messages waiting.
 */
#define MAX_ALLOW_FAILED_RX_READS 10

void tcpci_tcpc_alert(int port)
{
<<<<<<< HEAD
	int status = 0;
=======
	int alert = 0;
	int alert_ext = 0;
>>>>>>> 40d09f45
	int failed_attempts;
	uint32_t pd_event = 0;

	/* Read the Alert register from the TCPC */
<<<<<<< HEAD
	tcpm_alert_status(port, &status);

	/*
	 * Check for TX complete first b/c PD state machine waits on TX
	 * completion events. This will send an event to the PD tasks
	 * immediately
	 */
	if (status & TCPC_REG_ALERT_TX_COMPLETE)
		pd_transmit_complete(port, status & TCPC_REG_ALERT_TX_SUCCESS ?
					   TCPC_TX_COMPLETE_SUCCESS :
					   TCPC_TX_COMPLETE_FAILED);

	/* Pull all RX messages from TCPC into EC memory */
	failed_attempts = 0;
	while (status & TCPC_REG_ALERT_RX_STATUS) {
		if (tcpm_enqueue_message(port))
			++failed_attempts;
		if (tcpm_alert_status(port, &status))
			++failed_attempts;

		/* Ensure we don't loop endlessly */
		if (failed_attempts >= MAX_ALLOW_FAILED_RX_READS) {
			CPRINTF("C%d Cannot consume RX buffer after %d failed "
				"attempts!", port, failed_attempts);
			/*
			 * The port is in a bad state, we don't want to consume
			 * all EC resources so suspend the port for a little
			 * while.
			 */
			pd_set_suspend(port, 1);
			pd_deferred_resume(port);
			return;
		}
	}

	/* Clear all pending alert bits */
	if (status)
		tcpc_write16(port, TCPC_REG_ALERT, status);

	if (status & TCPC_REG_ALERT_CC_STATUS) {
		/* CC status changed, wake task */
		pd_event |= PD_EVENT_CC;
	}
	if (status & TCPC_REG_ALERT_POWER_STATUS) {
		int reg = 0;
		/* Read Power Status register */
		tcpci_tcpm_get_power_status(port, &reg);
		/* Update VBUS status */
		tcpc_vbus[port] = reg &
			TCPC_REG_POWER_STATUS_VBUS_PRES ? 1 : 0;
#if defined(CONFIG_USB_PD_VBUS_DETECT_TCPC) && defined(CONFIG_USB_CHARGER)
		/* Update charge manager with new VBUS state */
		usb_charger_vbus_change(port, tcpc_vbus[port]);
		pd_event |= TASK_EVENT_WAKE;
#endif /* CONFIG_USB_PD_VBUS_DETECT_TCPC && CONFIG_USB_CHARGER */
	}
	if (status & TCPC_REG_ALERT_RX_HARD_RST) {
=======
	tcpm_alert_status(port, &alert);

	/* Get Extended Alert register if needed */
	if (alert & TCPC_REG_ALERT_ALERT_EXT)
		tcpm_alert_ext_status(port, &alert_ext);

	/* Clear any pending faults */
	if (alert & TCPC_REG_ALERT_FAULT) {
		int fault;

		if (tcpci_get_fault(port, &fault) == EC_SUCCESS &&
		    fault != 0 &&
		    tcpci_handle_fault(port, fault) == EC_SUCCESS &&
		    tcpci_clear_fault(port, fault) == EC_SUCCESS)
			CPRINTS("C%d FAULT 0x%02X handled", port, fault);
	}

	/*
	 * Check for TX complete first b/c PD state machine waits on TX
	 * completion events. This will send an event to the PD tasks
	 * immediately
	 */
	if (alert & TCPC_REG_ALERT_TX_COMPLETE)
		pd_transmit_complete(port, alert & TCPC_REG_ALERT_TX_SUCCESS ?
					   TCPC_TX_COMPLETE_SUCCESS :
					   TCPC_TX_COMPLETE_FAILED);

	/* Pull all RX messages from TCPC into EC memory */
	failed_attempts = 0;
	while (alert & TCPC_REG_ALERT_RX_STATUS) {
		if (tcpm_enqueue_message(port))
			++failed_attempts;
		if (tcpm_alert_status(port, &alert))
			++failed_attempts;

		/* Ensure we don't loop endlessly */
		if (failed_attempts >= MAX_ALLOW_FAILED_RX_READS) {
			CPRINTS("C%d Cannot consume RX buffer after %d failed attempts!",
				port, failed_attempts);
			/*
			 * The port is in a bad state, we don't want to consume
			 * all EC resources so suspend the port for a little
			 * while.
			 */
			pd_set_suspend(port, 1);
			pd_deferred_resume(port);
			return;
		}
	}

	/*
	 * Clear all pending alert bits. Ext first because ALERT.AlertExtended
	 * is set if any bit of ALERT_EXTENDED is set.
	 */
	if (alert_ext)
		tcpc_write(port, TCPC_REG_ALERT_EXT, alert_ext);
	if (alert)
		tcpc_write16(port, TCPC_REG_ALERT, alert);

	if (alert & TCPC_REG_ALERT_CC_STATUS) {
		if (IS_ENABLED(CONFIG_USB_PD_DUAL_ROLE_AUTO_TOGGLE)) {
			enum tcpc_cc_voltage_status cc1;
			enum tcpc_cc_voltage_status cc2;

			/*
			 * Some TCPCs generate CC Alerts when
			 * drp auto toggle is active and nothing
			 * is connected to the port. So, get the
			 * CC line status and only generate a
			 * PD_EVENT_CC if something is connected.
			 */
			tcpci_tcpm_get_cc(port, &cc1, &cc2);
			if (cc1 != TYPEC_CC_VOLT_OPEN ||
			    cc2 != TYPEC_CC_VOLT_OPEN)
				/* CC status cchanged, wake task */
				pd_event |= PD_EVENT_CC;
		} else {
			/* CC status changed, wake task */
			pd_event |= PD_EVENT_CC;
		}
	}

	tcpci_check_vbus_changed(port, alert, &pd_event);

	/* Check for Hard Reset received */
	if (alert & TCPC_REG_ALERT_RX_HARD_RST) {
>>>>>>> 40d09f45
		/* hard reset received */
		CPRINTS("C%d Hard Reset received", port);
		pd_execute_hard_reset(port);
		pd_event |= TASK_EVENT_WAKE;
	}

<<<<<<< HEAD
	/*
	 * TODO(crbug.com/875274): Remove this check
	 *
=======
	/* USB TCPCI Spec R2 V1.1 Section 4.7.3 Step 2
	 *
	 * The TCPC asserts both ALERT.TransmitSOP*MessageSuccessful and
	 * ALERT.TransmitSOP*MessageFailed regardless of the outcome of the
	 * transmission and asserts the Alert# pin.
	 */
	if (alert & TCPC_REG_ALERT_TX_SUCCESS &&
	    alert & TCPC_REG_ALERT_TX_FAILED)
		CPRINTS("C%d Hard Reset sent", port);

	if (IS_ENABLED(CONFIG_USB_PD_FRS_TCPC)
	    && (alert_ext & TCPC_REG_ALERT_EXT_SNK_FRS))
		pd_got_frs_signal(port);

	/*
>>>>>>> 40d09f45
	 * Check registers to see if we can tell that the TCPC has reset. If
	 * so, perform a tcpc_init.
	 */
	if (register_mask_reset(port))
		pd_event |= PD_EVENT_TCPC_RESET;

	/*
	 * Wait until all possible TCPC accesses in this function are complete
	 * prior to setting events and/or waking the pd task. When the PD
	 * task is woken and runs (which will happen during I2C transactions in
	 * this function), the pd task may put the TCPC into low power mode and
	 * the next I2C transaction to the TCPC will cause it to wake again.
	 */
	if (pd_event)
		task_set_event(PD_PORT_TO_TASK_ID(port), pd_event, 0);
}

/*
 * This call will wake up the TCPC if it is in low power mode upon accessing the
 * i2c bus (but the pd state machine should put it back into low power mode).
 *
 * Once it's called, the chip info will be stored in cache, which can be
 * accessed by tcpm_get_chip_info without worrying about chip states.
 */
int tcpci_get_chip_info(int port, int live,
			struct ec_response_pd_chip_info_v1 **chip_info)
{
	static struct ec_response_pd_chip_info_v1
		info[CONFIG_USB_PD_PORT_MAX_COUNT];
	struct ec_response_pd_chip_info_v1 *i;
	int error;
	int val;

	if (port >= board_get_usb_pd_port_count())
		return EC_ERROR_INVAL;

	i = &info[port];

	/* If chip_info is NULL, chip info will be stored in cache and can be
	 * read later by another call. */
	if (chip_info)
		*chip_info = i;

	/* If already cached && live data is not asked, return cached value */
	if (i->vendor_id && !live)
		return EC_SUCCESS;

	error = tcpc_read16(port, TCPC_REG_VENDOR_ID, &val);
	if (error)
		return error;
	i->vendor_id = val;

	error = tcpc_read16(port, TCPC_REG_PRODUCT_ID, &val);
	if (error)
		return error;
	i->product_id = val;

	error = tcpc_read16(port, TCPC_REG_BCD_DEV, &val);
	if (error)
		return error;
	i->device_id = val;

	/*
	 * This varies chip to chip; more specific driver code is expected to
	 * override this value if it can.
	 */
	i->fw_version_number = -1;

	return EC_SUCCESS;
}

/*
 * Dissociate from the TCPC.
 */

int tcpci_tcpm_release(int port)
{
	int error;

	error = clear_alert_mask(port);
	if (error)
		return error;
	error = clear_power_status_mask(port);
	if (error)
		return error;
	/* Clear pending interrupts */
	error = tcpc_write16(port, TCPC_REG_ALERT, 0xffff);
	if (error)
		return error;

	return EC_SUCCESS;
}

/*
 * On TCPC i2c failure, make 30 tries (at least 300ms) before giving up
 * in order to allow the TCPC time to boot / reset.
 */
#define TCPM_INIT_TRIES 30

int tcpci_tcpm_init(int port)
{
	int error;
	int power_status;
	int tries = TCPM_INIT_TRIES;

	if (port >= board_get_usb_pd_port_count())
		return EC_ERROR_INVAL;

	while (1) {
		error = tcpci_tcpm_get_power_status(port, &power_status);
		/*
		 * If read succeeds and the uninitialized bit is clear, then
		 * initialization is complete, clear all alert bits and write
		 * the initial alert mask.
		 */
		if (!error && !(power_status & TCPC_REG_POWER_STATUS_UNINIT))
			break;
		if (--tries <= 0)
			return error ? error : EC_ERROR_TIMEOUT;
		msleep(10);
	}

	/*
	 * For TCPCI Rev 2.0, unless the TCPM sets
	 * TCPC_CONTROL.EnableLooking4ConnectionAlert bit, TCPC by default masks
	 * Alert assertion when CC_STATUS.Looking4Connection changes state.
	 */
	if (tcpc_config[port].flags & TCPC_FLAGS_TCPCI_REV2_0) {
		error = tcpc_update8(port, TCPC_REG_TCPC_CTRL,
				TCPC_REG_TCPC_CTRL_EN_LOOK4CONNECTION_ALERT,
				MASK_SET);
		if (error)
			CPRINTS("C%d: Failed to init TCPC_CTRL!", port);
	}

	/*
	 * Handle and clear any alerts, since we might be coming out of low
	 * power mode in response to an alert interrupt from the TCPC.
	 */
	tcpc_alert(port);
	/* Initialize power_status_mask */
	init_power_status_mask(port);

	if (TCPC_FLAGS_VSAFE0V(tcpc_config[port].flags)) {
		int ext_status = 0;

		/* Read Extended Status register */
		tcpm_ext_status(port, &ext_status);
		/* Initial level, set appropriately */
		if (power_status & TCPC_REG_POWER_STATUS_VBUS_PRES)
			tcpc_vbus[port] = BIT(VBUS_PRESENT);
		else if (ext_status & TCPC_REG_EXT_STATUS_SAFE0V)
			tcpc_vbus[port] = BIT(VBUS_SAFE0V);
		else
			tcpc_vbus[port] = 0;
	} else {
		/* Initial level, set appropriately */
		tcpc_vbus[port] = (power_status &
				   TCPC_REG_POWER_STATUS_VBUS_PRES)
					? BIT(VBUS_PRESENT)
					: BIT(VBUS_SAFE0V);
	}

	/*
	 * Force an update to the VBUS status in case the TCPC doesn't send a
	 * power status changed interrupt later.
	 */
	tcpci_check_vbus_changed(port,
		TCPC_REG_ALERT_POWER_STATUS | TCPC_REG_ALERT_EXT_STATUS,
		NULL);

	error = init_alert_mask(port);
	if (error)
		return error;

	/* Read chip info here when we know the chip is awake. */
	tcpm_get_chip_info(port, 1, NULL);

	return EC_SUCCESS;
}

#ifdef CONFIG_USB_PD_TCPM_MUX

/*
 * When the TCPC/MUX device is only used for the MUX, we need to initialize it
 * via mux init because tcpc_init won't run for the device. This is borrowed
 * from tcpc_init.
 */
int tcpci_tcpm_mux_init(const struct usb_mux *me)
{
	int error;
	int power_status;
	int tries = TCPM_INIT_TRIES;

	/* If this MUX is also the TCPC, then skip init */
	if (!(me->flags & USB_MUX_FLAG_NOT_TCPC))
		return EC_SUCCESS;

	/* Wait for the device to exit low power state */
	while (1) {
		error = mux_read(me, TCPC_REG_POWER_STATUS, &power_status);
		/*
		 * If read succeeds and the uninitialized bit is clear, then
		 * initialization is complete.
		 */
		if (!error && !(power_status & TCPC_REG_POWER_STATUS_UNINIT))
			break;
		if (--tries <= 0)
			return error ? error : EC_ERROR_TIMEOUT;
		msleep(10);
	}

	/* Turn off all alerts and acknowledge any pending IRQ */
	error = mux_write16(me, TCPC_REG_ALERT_MASK, 0);
	error |= mux_write16(me, TCPC_REG_ALERT, 0xffff);

	return error ? EC_ERROR_UNKNOWN : EC_SUCCESS;
}

static int tcpci_tcpm_mux_enter_low_power(const struct usb_mux *me)
{
	/* If this MUX is also the TCPC, then skip low power */
	if (!(me->flags & USB_MUX_FLAG_NOT_TCPC))
		return EC_SUCCESS;

	return mux_write(me, TCPC_REG_COMMAND, TCPC_REG_COMMAND_I2CIDLE);
}

int tcpci_tcpm_mux_set(const struct usb_mux *me, mux_state_t mux_state)
{
	int rv;
	int reg = 0;

	/* Parameter is port only */
	rv = mux_read(me, TCPC_REG_CONFIG_STD_OUTPUT, &reg);
	if (rv != EC_SUCCESS)
		return rv;

	reg &= ~(TCPC_REG_CONFIG_STD_OUTPUT_MUX_MASK |
		 TCPC_REG_CONFIG_STD_OUTPUT_CONNECTOR_FLIPPED);
	if (mux_state & USB_PD_MUX_USB_ENABLED)
		reg |= TCPC_REG_CONFIG_STD_OUTPUT_MUX_USB;
	if (mux_state & USB_PD_MUX_DP_ENABLED)
		reg |= TCPC_REG_CONFIG_STD_OUTPUT_MUX_DP;
	if (mux_state & USB_PD_MUX_POLARITY_INVERTED)
		reg |= TCPC_REG_CONFIG_STD_OUTPUT_CONNECTOR_FLIPPED;

	/* Parameter is port only */
	return mux_write(me, TCPC_REG_CONFIG_STD_OUTPUT, reg);
}

/* Reads control register and updates mux_state accordingly */
int tcpci_tcpm_mux_get(const struct usb_mux *me, mux_state_t *mux_state)
{
	int rv;
	int reg = 0;

	*mux_state = 0;

	/* Parameter is port only */
	rv = mux_read(me, TCPC_REG_CONFIG_STD_OUTPUT, &reg);
	if (rv != EC_SUCCESS)
		return rv;

	if (reg & TCPC_REG_CONFIG_STD_OUTPUT_MUX_USB)
		*mux_state |= USB_PD_MUX_USB_ENABLED;
	if (reg & TCPC_REG_CONFIG_STD_OUTPUT_MUX_DP)
		*mux_state |= USB_PD_MUX_DP_ENABLED;
	if (reg & TCPC_REG_CONFIG_STD_OUTPUT_CONNECTOR_FLIPPED)
		*mux_state |= USB_PD_MUX_POLARITY_INVERTED;

	return EC_SUCCESS;
}

const struct usb_mux_driver tcpci_tcpm_usb_mux_driver = {
	.init = &tcpci_tcpm_mux_init,
	.set = &tcpci_tcpm_mux_set,
	.get = &tcpci_tcpm_mux_get,
	.enter_low_power_mode = &tcpci_tcpm_mux_enter_low_power,
};

#endif /* CONFIG_USB_PD_TCPM_MUX */

#ifdef CONFIG_CMD_TCPC_DUMP
static const struct tcpc_reg_dump_map tcpc_regs[] = {
	{
		.addr = TCPC_REG_VENDOR_ID,
		.name = "VENDOR_ID",
		.size = 2,
	},
	{
		.addr = TCPC_REG_PRODUCT_ID,
		.name = "PRODUCT_ID",
		.size = 2,
	},
	{
		.addr = TCPC_REG_BCD_DEV,
		.name = "BCD_DEV",
		.size = 2,
	},
	{
		.addr = TCPC_REG_TC_REV,
		.name = "TC_REV",
		.size = 2,
	},
	{
		.addr = TCPC_REG_PD_REV,
		.name = "PD_REV",
		.size = 2,
	},
	{
		.addr = TCPC_REG_PD_INT_REV,
		.name = "PD_INT_REV",
		.size = 2,
	},
	{
		.addr = TCPC_REG_ALERT,
		.name = "ALERT",
		.size = 2,
	},
	{
		.addr = TCPC_REG_ALERT_MASK,
		.name = "ALERT_MASK",
		.size = 2,
	},
	{
		.addr = TCPC_REG_POWER_STATUS_MASK,
		.name = "POWER_STATUS_MASK",
		.size = 1,
	},
	{
		.addr = TCPC_REG_FAULT_STATUS_MASK,
		.name = "FAULT_STATUS_MASK",
		.size = 1,
	},
	{
		.addr = TCPC_REG_EXT_STATUS_MASK,
		.name = "EXT_STATUS_MASK",
		.size = 1
	},
	{
		.addr = TCPC_REG_ALERT_EXTENDED_MASK,
		.name = "ALERT_EXTENDED_MASK",
		.size = 1,
	},
	{
		.addr = TCPC_REG_CONFIG_STD_OUTPUT,
		.name = "CONFIG_STD_OUTPUT",
		.size = 1,
	},
	{
		.addr = TCPC_REG_TCPC_CTRL,
		.name = "TCPC_CTRL",
		.size = 1,
	},
	{
		.addr = TCPC_REG_ROLE_CTRL,
		.name = "ROLE_CTRL",
		.size = 1,
	},
	{
		.addr = TCPC_REG_FAULT_CTRL,
		.name = "FAULT_CTRL",
		.size = 1,
	},
	{
		.addr = TCPC_REG_POWER_CTRL,
		.name = "POWER_CTRL",
		.size = 1,
	},
	{
		.addr = TCPC_REG_CC_STATUS,
		.name = "CC_STATUS",
		.size = 1,
	},
	{
		.addr = TCPC_REG_POWER_STATUS,
		.name = "POWER_STATUS",
		.size = 1,
	},
	{
		.addr = TCPC_REG_FAULT_STATUS,
		.name = "FAULT_STATUS",
		.size = 1,
	},
	{
		.addr = TCPC_REG_EXT_STATUS,
		.name = "EXT_STATUS",
		.size = 1,
	},
	{
		.addr = TCPC_REG_ALERT_EXT,
		.name = "ALERT_EXT",
		.size = 1,
	},
	{
		.addr = TCPC_REG_DEV_CAP_1,
		.name = "DEV_CAP_1",
		.size = 2,
	},
	{
		.addr = TCPC_REG_DEV_CAP_2,
		.name = "DEV_CAP_2",
		.size = 2,
	},
	{
		.addr = TCPC_REG_STD_INPUT_CAP,
		.name = "STD_INPUT_CAP",
		.size = 1,
	},
	{
		.addr = TCPC_REG_STD_OUTPUT_CAP,
		.name = "STD_OUTPUT_CAP",
		.size = 1,
	},
	{
		.addr = TCPC_REG_CONFIG_EXT_1,
		.name = "CONFIG_EXT_1",
		.size = 1,
	},
	{
		.addr = TCPC_REG_MSG_HDR_INFO,
		.name = "MSG_HDR_INFO",
		.size = 1,
	},
	{
		.addr = TCPC_REG_RX_DETECT,
		.name = "RX_DETECT",
		.size = 1,
	},
	{
		.addr = TCPC_REG_RX_BYTE_CNT,
		.name = "RX_BYTE_CNT",
		.size = 1,
	},
	{
		.addr = TCPC_REG_RX_BUF_FRAME_TYPE,
		.name = "RX_BUF_FRAME_TYPE",
		.size = 1,
	},
	{
		.addr = TCPC_REG_TRANSMIT,
		.name = "TRANSMIT",
		.size = 1,
	},
	{
		.addr = TCPC_REG_VBUS_VOLTAGE,
		.name = "VBUS_VOLTAGE",
		.size = 2,
	},
	{
		.addr = TCPC_REG_VBUS_SINK_DISCONNECT_THRESH,
		.name = "VBUS_SINK_DISCONNECT_THRESH",
		.size = 2,
	},
	{
		.addr = TCPC_REG_VBUS_STOP_DISCHARGE_THRESH,
		.name = "VBUS_STOP_DISCHARGE_THRESH",
		.size = 2,
	},
	{
		.addr = TCPC_REG_VBUS_VOLTAGE_ALARM_HI_CFG,
		.name = "VBUS_VOLTAGE_ALARM_HI_CFG",
		.size = 2,
	},
	{
		.addr = TCPC_REG_VBUS_VOLTAGE_ALARM_LO_CFG,
		.name = "VBUS_VOLTAGE_ALARM_LO_CFG",
		.size = 2,
	},
};

/*
 * Dump standard TCPC registers.
 */
void tcpc_dump_std_registers(int port)
{
	tcpc_dump_registers(port, tcpc_regs, ARRAY_SIZE(tcpc_regs));
}
#endif

const struct tcpm_drv tcpci_tcpm_drv = {
	.init			= &tcpci_tcpm_init,
	.release		= &tcpci_tcpm_release,
	.get_cc			= &tcpci_tcpm_get_cc,
#ifdef CONFIG_USB_PD_VBUS_DETECT_TCPC
	.check_vbus_level	= &tcpci_tcpm_check_vbus_level,
#endif
	.select_rp_value	= &tcpci_tcpm_select_rp_value,
	.set_cc			= &tcpci_tcpm_set_cc,
	.set_polarity		= &tcpci_tcpm_set_polarity,
	.set_vconn		= &tcpci_tcpm_set_vconn,
	.set_msg_header		= &tcpci_tcpm_set_msg_header,
	.set_rx_enable		= &tcpci_tcpm_set_rx_enable,
	.get_message_raw	= &tcpci_tcpm_get_message_raw,
	.transmit		= &tcpci_tcpm_transmit,
	.tcpc_alert		= &tcpci_tcpc_alert,
#ifdef CONFIG_USB_PD_DISCHARGE_TCPC
	.tcpc_discharge_vbus	= &tcpci_tcpc_discharge_vbus,
#endif
#ifdef CONFIG_USB_PD_DUAL_ROLE_AUTO_TOGGLE
	.drp_toggle		= &tcpci_tcpc_drp_toggle,
#endif
	.get_chip_info		= &tcpci_get_chip_info,
#ifdef CONFIG_USBC_PPC
	.set_snk_ctrl		= &tcpci_tcpm_set_snk_ctrl,
	.set_src_ctrl		= &tcpci_tcpm_set_src_ctrl,
#endif
#ifdef CONFIG_USB_PD_TCPC_LOW_POWER
	.enter_low_power_mode	= &tcpci_enter_low_power_mode,
#endif
#ifdef CONFIG_CMD_TCPC_DUMP
	.dump_registers		= &tcpc_dump_std_registers,
#endif
};<|MERGE_RESOLUTION|>--- conflicted
+++ resolved
@@ -7,10 +7,7 @@
 
 #include "atomic.h"
 #include "anx74xx.h"
-<<<<<<< HEAD
-=======
 #include "compile_time_macros.h"
->>>>>>> 40d09f45
 #include "console.h"
 #include "ec_commands.h"
 #include "ps8xxx.h"
@@ -27,11 +24,6 @@
 
 #define CPRINTF(format, args...) cprintf(CC_USBPD, format, ## args)
 #define CPRINTS(format, args...) cprints(CC_USBPD, format, ## args)
-<<<<<<< HEAD
-
-static int tcpc_vbus[CONFIG_USB_PD_PORT_COUNT];
-=======
->>>>>>> 40d09f45
 
 #ifdef CONFIG_USB_PD_DECODE_SOP
 static int vconn_en[CONFIG_USB_PD_PORT_MAX_COUNT];
@@ -505,19 +497,11 @@
 	return tcpc_write(port, TCPC_REG_ROLE_CTRL, role);
 }
 
-<<<<<<< HEAD
-#ifdef CONFIG_USB_PD_DUAL_ROLE_AUTO_TOGGLE
-=======
->>>>>>> 40d09f45
 int tcpci_tcpc_drp_toggle(int port)
 {
 	int rv;
 	enum tcpc_cc_pull pull;
 
-<<<<<<< HEAD
-	/* Set auto drp toggle */
-	rv = set_role_ctrl(port, 1, selected_rp[port], TYPEC_CC_RD);
-=======
 	/*
 	 * Set auto drp toggle
 	 *
@@ -545,7 +529,6 @@
 			  MASK_SET);
 	if (rv)
 		return rv;
->>>>>>> 40d09f45
 
 	/* Set Look4Connection command */
 	rv = tcpc_write(port, TCPC_REG_COMMAND,
@@ -694,9 +677,6 @@
 }
 #endif
 
-<<<<<<< HEAD
-int tcpci_tcpm_get_message_raw(int port, uint32_t *payload, int *head)
-=======
 struct cached_tcpm_message {
 	uint32_t header;
 	uint32_t payload[7];
@@ -752,7 +732,6 @@
 
 static int tcpci_rev1_0_tcpm_get_message_raw(int port, uint32_t *payload,
 					     int *head)
->>>>>>> 40d09f45
 {
 	int rv, cnt, reg = TCPC_REG_RX_DATA;
 #ifdef CONFIG_USB_PD_DECODE_SOP
@@ -798,102 +777,7 @@
 	return rv;
 }
 
-<<<<<<< HEAD
-struct cached_tcpm_message {
-	uint32_t header;
-	uint32_t payload[7];
-};
-
-/* Cache depth needs to be power of 2 */
-#define CACHE_DEPTH (1 << 2)
-#define CACHE_DEPTH_MASK (CACHE_DEPTH - 1)
-
-struct queue {
-	/*
-	 * Head points to the index of the first empty slot to put a new RX
-	 * message. Must be masked before used in lookup.
-	 */
-	uint32_t head;
-	/*
-	 * Tail points to the index of the first message for the PD task to
-	 * consume. Must be masked before used in lookup.
-	 */
-	uint32_t tail;
-	struct cached_tcpm_message buffer[CACHE_DEPTH];
-};
-static struct queue cached_messages[CONFIG_USB_PD_PORT_COUNT];
-
-/* Note this method can be called from an interrupt context. */
-int tcpm_enqueue_message(const int port)
-{
-	int rv;
-	struct queue *const q = &cached_messages[port];
-	struct cached_tcpm_message *const head =
-		&q->buffer[q->head & CACHE_DEPTH_MASK];
-
-	if (q->head - q->tail == CACHE_DEPTH) {
-		CPRINTS("C%d RX EC Buffer full!", port);
-		return EC_ERROR_OVERFLOW;
-	}
-
-	/* Call the raw driver without caching */
-	rv = tcpc_config[port].drv->get_message_raw(port, head->payload,
-						    &head->header);
-	if (rv) {
-		CPRINTS("C%d: Could not retrieve RX message (%d)", port, rv);
-		return rv;
-	}
-
-	/* Increment atomically to ensure get_message_raw happens-before */
-	atomic_add(&q->head, 1);
-
-	/* Wake PD task up so it can process incoming RX messages */
-	task_set_event(PD_PORT_TO_TASK_ID(port), TASK_EVENT_WAKE, 0);
-
-	return EC_SUCCESS;
-}
-
-int tcpm_has_pending_message(const int port)
-{
-	const struct queue *const q = &cached_messages[port];
-
-	return q->head != q->tail;
-}
-
-int tcpm_dequeue_message(const int port, uint32_t *const payload,
-			 int *const header)
-{
-	struct queue *const q = &cached_messages[port];
-	struct cached_tcpm_message *const tail =
-		&q->buffer[q->tail & CACHE_DEPTH_MASK];
-
-	if (!tcpm_has_pending_message(port)) {
-		CPRINTS("C%d No message in RX buffer!");
-		return EC_ERROR_BUSY;
-	}
-
-	/* Copy cache data in to parameters */
-	*header = tail->header;
-	memcpy(payload, tail->payload, sizeof(tail->payload));
-
-	/* Increment atomically to ensure memcpy happens-before */
-	atomic_add(&q->tail, 1);
-
-	return EC_SUCCESS;
-}
-
-void tcpm_clear_pending_messages(int port)
-{
-	struct queue *const q = &cached_messages[port];
-
-	q->tail = q->head;
-}
-
-int tcpci_tcpm_transmit(int port, enum tcpm_transmit_type type,
-			uint16_t header, const uint32_t *data)
-=======
 int tcpci_tcpm_get_message_raw(int port, uint32_t *payload, int *head)
->>>>>>> 40d09f45
 {
 	if (tcpc_config[port].flags & TCPC_FLAGS_TCPCI_REV2_0)
 		return tcpci_rev2_0_tcpm_get_message_raw(port, payload, head);
@@ -1086,8 +970,6 @@
 	return 0;
 }
 
-<<<<<<< HEAD
-=======
 static int tcpci_get_fault(int port, int *fault)
 {
 	return tcpc_read(port, TCPC_REG_FAULT_STATUS, fault);
@@ -1186,7 +1068,6 @@
 	}
 }
 
->>>>>>> 40d09f45
 /*
  * Don't let the TCPC try to pull from the RX buffer forever. We typical only
  * have 1 or 2 messages waiting.
@@ -1195,75 +1076,12 @@
 
 void tcpci_tcpc_alert(int port)
 {
-<<<<<<< HEAD
-	int status = 0;
-=======
 	int alert = 0;
 	int alert_ext = 0;
->>>>>>> 40d09f45
 	int failed_attempts;
 	uint32_t pd_event = 0;
 
 	/* Read the Alert register from the TCPC */
-<<<<<<< HEAD
-	tcpm_alert_status(port, &status);
-
-	/*
-	 * Check for TX complete first b/c PD state machine waits on TX
-	 * completion events. This will send an event to the PD tasks
-	 * immediately
-	 */
-	if (status & TCPC_REG_ALERT_TX_COMPLETE)
-		pd_transmit_complete(port, status & TCPC_REG_ALERT_TX_SUCCESS ?
-					   TCPC_TX_COMPLETE_SUCCESS :
-					   TCPC_TX_COMPLETE_FAILED);
-
-	/* Pull all RX messages from TCPC into EC memory */
-	failed_attempts = 0;
-	while (status & TCPC_REG_ALERT_RX_STATUS) {
-		if (tcpm_enqueue_message(port))
-			++failed_attempts;
-		if (tcpm_alert_status(port, &status))
-			++failed_attempts;
-
-		/* Ensure we don't loop endlessly */
-		if (failed_attempts >= MAX_ALLOW_FAILED_RX_READS) {
-			CPRINTF("C%d Cannot consume RX buffer after %d failed "
-				"attempts!", port, failed_attempts);
-			/*
-			 * The port is in a bad state, we don't want to consume
-			 * all EC resources so suspend the port for a little
-			 * while.
-			 */
-			pd_set_suspend(port, 1);
-			pd_deferred_resume(port);
-			return;
-		}
-	}
-
-	/* Clear all pending alert bits */
-	if (status)
-		tcpc_write16(port, TCPC_REG_ALERT, status);
-
-	if (status & TCPC_REG_ALERT_CC_STATUS) {
-		/* CC status changed, wake task */
-		pd_event |= PD_EVENT_CC;
-	}
-	if (status & TCPC_REG_ALERT_POWER_STATUS) {
-		int reg = 0;
-		/* Read Power Status register */
-		tcpci_tcpm_get_power_status(port, &reg);
-		/* Update VBUS status */
-		tcpc_vbus[port] = reg &
-			TCPC_REG_POWER_STATUS_VBUS_PRES ? 1 : 0;
-#if defined(CONFIG_USB_PD_VBUS_DETECT_TCPC) && defined(CONFIG_USB_CHARGER)
-		/* Update charge manager with new VBUS state */
-		usb_charger_vbus_change(port, tcpc_vbus[port]);
-		pd_event |= TASK_EVENT_WAKE;
-#endif /* CONFIG_USB_PD_VBUS_DETECT_TCPC && CONFIG_USB_CHARGER */
-	}
-	if (status & TCPC_REG_ALERT_RX_HARD_RST) {
-=======
 	tcpm_alert_status(port, &alert);
 
 	/* Get Extended Alert register if needed */
@@ -1350,18 +1168,12 @@
 
 	/* Check for Hard Reset received */
 	if (alert & TCPC_REG_ALERT_RX_HARD_RST) {
->>>>>>> 40d09f45
 		/* hard reset received */
 		CPRINTS("C%d Hard Reset received", port);
 		pd_execute_hard_reset(port);
 		pd_event |= TASK_EVENT_WAKE;
 	}
 
-<<<<<<< HEAD
-	/*
-	 * TODO(crbug.com/875274): Remove this check
-	 *
-=======
 	/* USB TCPCI Spec R2 V1.1 Section 4.7.3 Step 2
 	 *
 	 * The TCPC asserts both ALERT.TransmitSOP*MessageSuccessful and
@@ -1377,7 +1189,6 @@
 		pd_got_frs_signal(port);
 
 	/*
->>>>>>> 40d09f45
 	 * Check registers to see if we can tell that the TCPC has reset. If
 	 * so, perform a tcpc_init.
 	 */
