--- conflicted
+++ resolved
@@ -209,13 +209,6 @@
 	return tcpc_config[port].drv->set_rx_enable(port, enable);
 }
 
-<<<<<<< HEAD
-/**
- * Reads a message using get_message_raw driver method and puts it into EC's
- * cache.
- */
-int tcpm_enqueue_message(int port);
-=======
 static inline void tcpm_enable_auto_discharge_disconnect(int port, int enable)
 {
 	const struct tcpm_drv *tcpc = tcpc_config[port].drv;
@@ -223,7 +216,6 @@
 	if (tcpc->tcpc_enable_auto_discharge_disconnect)
 		tcpc->tcpc_enable_auto_discharge_disconnect(port, enable);
 }
->>>>>>> 40d09f45
 
 /**
  * Reads a message using get_message_raw driver method and puts it into EC's
@@ -401,8 +393,6 @@
 int tcpm_set_rx_enable(int port, int enable);
 
 /**
-<<<<<<< HEAD
-=======
  * Enable Auto Discharge Disconnect
  *
  * @param port Type-C port number
@@ -411,7 +401,6 @@
 void tcpm_enable_auto_discharge_disconnect(int port, int enable);
 
 /**
->>>>>>> 40d09f45
  * Transmit PD message
  *
  * @param port Type-C port number
@@ -457,8 +446,6 @@
  */
 void tcpm_clear_pending_messages(int port);
 
-<<<<<<< HEAD
-=======
 /**
  * Enable/Disable TCPC Fast Role Swap detection
  *
@@ -490,5 +477,4 @@
 }
 #endif /* defined(CONFIG_CMD_TCPC_DUMP) */
 
->>>>>>> 40d09f45
 #endif