--- conflicted
+++ resolved
@@ -945,17 +945,10 @@
 	 */
 	if (!cable_mode_resp.raw_value) {
 		struct pd_discovery *disc;
-<<<<<<< HEAD
 
 		if (get_usb_pd_cable_type(port) == IDH_PTYPE_ACABLE)
 			return TBT_SS_RES_0;
 
-=======
-
-		if (get_usb_pd_cable_type(port) == IDH_PTYPE_ACABLE)
-			return TBT_SS_RES_0;
-
->>>>>>> d97b73b8
 		disc = pd_get_am_discovery(port, TCPC_TX_SOP_PRIME);
 		cable_tbt_speed =
 		   usb_rev30_to_tbt_speed(disc->identity.product_t1.p_rev30.ss);
