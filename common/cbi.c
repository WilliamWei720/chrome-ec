--- conflicted
+++ resolved
@@ -243,22 +243,7 @@
 	return EC_SUCCESS;
 }
 
-<<<<<<< HEAD
-static int eeprom_is_write_protected(void)
-{
-#ifdef CONFIG_BYPASS_CBI_EEPROM_WP_CHECK
-	return 0;
-#elif defined(CONFIG_WP_ACTIVE_HIGH)
-	return gpio_get_level(GPIO_WP);
-#else
-	return !gpio_get_level(GPIO_WP_L);
-#endif /* CONFIG_BYPASS_CBI_EEPROM_WP_CHECK */
-}
-
-static int write_board_info(void)
-=======
 int cbi_write(void)
->>>>>>> d97b73b8
 {
 	if (cbi_config.drv->is_protected()) {
 		CPRINTS("Failed to write due to WP");
