--- conflicted
+++ resolved
@@ -45,13 +45,6 @@
  * through the EC jump to RW and PD upgrade.
  */
 #define MIN_BATTERY_FOR_PD_UPGRADE_MAH 100 /* mAH */
-<<<<<<< HEAD
-
-__overridable void board_vbus_present_change(void)
-{
-}
-=======
->>>>>>> d97b73b8
 
 #if defined(CONFIG_CMD_PD) && defined(CONFIG_CMD_PD_FLASH)
 int hex8tou32(char *str, uint32_t *val)
@@ -351,8 +344,6 @@
 	return CONFIG_USB_PD_PORT_MAX_COUNT;
 }
 
-<<<<<<< HEAD
-=======
 __overridable bool board_is_usb_pd_port_present(int port)
 {
 	/*
@@ -365,7 +356,6 @@
 	return (port >= 0) && (port < board_get_usb_pd_port_count());
 }
 
->>>>>>> d97b73b8
 __overridable bool board_is_dts_port(int port)
 {
 	return true;
