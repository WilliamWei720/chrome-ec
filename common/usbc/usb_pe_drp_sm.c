/* Copyright 2019 The Chromium OS Authors. All rights reserved.
 * Use of this source code is governed by a BSD-style license that can be
 * found in the LICENSE file.
 */

#include "atomic.h"
#include "battery.h"
#include "battery_smart.h"
#include "charge_manager.h"
#include "charge_state.h"
#include "common.h"
#include "console.h"
#include "hooks.h"
#include "host_command.h"
#include "stdbool.h"
#include "system.h"
#include "task.h"
#include "tcpm.h"
#include "util.h"
#include "usb_common.h"
#include "usb_dp_alt_mode.h"
#include "usb_mode.h"
#include "usb_pd_dpm.h"
#include "usb_pd.h"
#include "usb_pd_tcpm.h"
#include "usb_pe_sm.h"
#include "usb_tbt_alt_mode.h"
#include "usb_prl_sm.h"
#include "usb_tc_sm.h"
#include "usb_emsg.h"
#include "usb_sm.h"
#include "usbc_ppc.h"

/*
 * USB Policy Engine Sink / Source module
 *
 * Based on Revision 3.0, Version 1.2 of
 * the USB Power Delivery Specification.
 */

#ifdef CONFIG_COMMON_RUNTIME
#define CPRINTF(format, args...) cprintf(CC_USBPD, format, ## args)
#define CPRINTS(format, args...) cprints(CC_USBPD, format, ## args)
#else
#define CPRINTF(format, args...)
#define CPRINTS(format, args...)
#endif

#define CPRINTF_LX(x, format, args...) \
	do { \
		if (pe_debug_level >= x) \
			CPRINTF(format, ## args); \
	} while (0)
#define CPRINTF_L1(format, args...) CPRINTF_LX(1, format, ## args)
#define CPRINTF_L2(format, args...) CPRINTF_LX(2, format, ## args)
#define CPRINTF_L3(format, args...) CPRINTF_LX(3, format, ## args)

#define CPRINTS_LX(x, format, args...) \
	do { \
		if (pe_debug_level >= x) \
			CPRINTS(format, ## args); \
	} while (0)
#define CPRINTS_L1(format, args...) CPRINTS_LX(1, format, ## args)
#define CPRINTS_L2(format, args...) CPRINTS_LX(2, format, ## args)
#define CPRINTS_L3(format, args...) CPRINTS_LX(3, format, ## args)

#define PE_SET_FLAG(port, flag) atomic_or(&pe[port].flags, (flag))
#define PE_CLR_FLAG(port, flag) atomic_clear_bits(&pe[port].flags, (flag))
#define PE_CHK_FLAG(port, flag) (pe[port].flags & (flag))

/*
 * These macros SET, CLEAR, and CHECK, a DPM (Device Policy Manager)
 * Request. The Requests are listed in usb_pe_sm.h.
 */
#define PE_SET_DPM_REQUEST(port, req) atomic_or(&pe[port].dpm_request, (req))
#define PE_CLR_DPM_REQUEST(port, req) \
	atomic_clear_bits(&pe[port].dpm_request, (req))
#define PE_CHK_DPM_REQUEST(port, req) (pe[port].dpm_request & (req))

/*
 * Policy Engine Layer Flags
 * These are reproduced in test/usb_pe.h. If they change here, they must change
 * there.
 */

/* At least one successful PD communication packet received from port partner */
#define PE_FLAGS_PD_CONNECTION               BIT(0)
/* Accept message received from port partner */
#define PE_FLAGS_ACCEPT                      BIT(1)
/* Power Supply Ready message received from port partner */
#define PE_FLAGS_PS_READY                    BIT(2)
/* Protocol Error was determined based on error recovery current state */
#define PE_FLAGS_PROTOCOL_ERROR              BIT(3)
/* Set if we are in Modal Operation */
#define PE_FLAGS_MODAL_OPERATION             BIT(4)
/* A message we requested to be sent has been transmitted */
#define PE_FLAGS_TX_COMPLETE                 BIT(5)
/* A message sent by a port partner has been received */
#define PE_FLAGS_MSG_RECEIVED                BIT(6)
/* A hard reset has been requested but has not been sent, not currently used */
#define PE_FLAGS_HARD_RESET_PENDING          BIT(7)
/* Port partner sent a Wait message. Wait before we resend our message */
#define PE_FLAGS_WAIT                        BIT(8)
/* An explicit contract is in place with our port partner */
#define PE_FLAGS_EXPLICIT_CONTRACT           BIT(9)
/* Waiting for Sink Capabailities timed out.  Used for retry error handling */
#define PE_FLAGS_SNK_WAIT_CAP_TIMEOUT        BIT(10)
/* Power Supply voltage/current transition timed out */
#define PE_FLAGS_PS_TRANSITION_TIMEOUT       BIT(11)
/* Flag to note current Atomic Message Sequence is interruptible */
#define PE_FLAGS_INTERRUPTIBLE_AMS           BIT(12)
/* Flag to note Power Supply reset has completed */
#define PE_FLAGS_PS_RESET_COMPLETE           BIT(13)
/* VCONN swap operation has completed */
#define PE_FLAGS_VCONN_SWAP_COMPLETE         BIT(14)
/* Flag to note no more setup VDMs (discovery, etc.) should be sent */
#define PE_FLAGS_VDM_SETUP_DONE              BIT(15)
/* Flag to note PR Swap just completed for Startup entry */
#define PE_FLAGS_PR_SWAP_COMPLETE	     BIT(16)
/* Flag to note Port Discovery port partner replied with BUSY */
#define PE_FLAGS_VDM_REQUEST_BUSY            BIT(17)
/* Flag to note Port Discovery port partner replied with NAK */
#define PE_FLAGS_VDM_REQUEST_NAKED           BIT(18)
/* Flag to note FRS/PRS context in shared state machine path */
#define PE_FLAGS_FAST_ROLE_SWAP_PATH         BIT(19)
/* Flag to note if FRS listening is enabled */
#define PE_FLAGS_FAST_ROLE_SWAP_ENABLED      BIT(20)
/* Flag to note TCPC passed on FRS signal from port partner */
#define PE_FLAGS_FAST_ROLE_SWAP_SIGNALED     BIT(21)
/* TODO: POLICY decision: Triggers a DR SWAP attempt from UFP to DFP */
#define PE_FLAGS_DR_SWAP_TO_DFP              BIT(22)
/*
 * TODO: POLICY decision
 * Flag to trigger a message resend after receiving a WAIT from port partner
 */
#define PE_FLAGS_WAITING_PR_SWAP             BIT(23)
/* FLAG to track if port partner is dualrole capable */
#define PE_FLAGS_PORT_PARTNER_IS_DUALROLE    BIT(24)
/* FLAG is set when an AMS is initiated locally. ie. AP requested a PR_SWAP */
#define PE_FLAGS_LOCALLY_INITIATED_AMS       BIT(25)
/* Flag to note the first message sent in PE_SRC_READY and PE_SNK_READY */
#define PE_FLAGS_FIRST_MSG                   BIT(26)
/* Flag to continue a VDM request if it was interrupted */
#define PE_FLAGS_VDM_REQUEST_CONTINUE        BIT(27)
/* TODO: POLICY decision: Triggers a Vconn SWAP attempt to on */
#define PE_FLAGS_VCONN_SWAP_TO_ON	     BIT(28)
/* FLAG to track that VDM request to port partner timed out */
#define PE_FLAGS_VDM_REQUEST_TIMEOUT	     BIT(29)
/* FLAG to note message was discarded due to incoming message */
#define PE_FLAGS_MSG_DISCARDED		     BIT(30)

/* Message flags which should not persist on returning to ready state */
#define PE_FLAGS_READY_CLR		     (PE_FLAGS_LOCALLY_INITIATED_AMS \
					     | PE_FLAGS_MSG_DISCARDED \
					     | PE_FLAGS_VDM_REQUEST_TIMEOUT)

/*
 * Combination to check whether a reply to a message was received.  Our message
 * should have sent (i.e. not been discarded) and a partner message is ready to
 * process.
 *
 * When chunking is disabled (ex. for PD 2.0), these flags will set
 * on the same run cycle.  With chunking, received message will take an
 * additional cycle to be flagged.
 */
#define PE_CHK_REPLY(port)	(PE_CHK_FLAG(port, PE_FLAGS_MSG_RECEIVED) && \
				 !PE_CHK_FLAG(port, PE_FLAGS_MSG_DISCARDED))

/* 6.7.3 Hard Reset Counter */
#define N_HARD_RESET_COUNT 2

/* 6.7.4 Capabilities Counter */
#define N_CAPS_COUNT 25

/* 6.7.5 Discover Identity Counter */
/*
 * NOTE: The Protocol Layer tries to send a message 3 time before giving up,
 * so a Discover Identity SOP' message will be sent 3*6 = 18 times (slightly
 * less than spec maximum of 20).  This counter applies only to cable plug
 * discovery.
 */
#define N_DISCOVER_IDENTITY_COUNT 6

/*
 * It is permitted to send SOP' Discover Identity messages before a PD contract
 * is in place. However, this is only beneficial if the cable powers up quickly
 * solely from VCONN. Limit the number of retries without a contract to
 * ensure we attempt some cable discovery after a contract is in place.
 */
#define N_DISCOVER_IDENTITY_PRECONTRACT_LIMIT	2

/*
 * Once this limit of SOP' Discover Identity messages has been set, downgrade
 * to PD 2.0 in case the cable is non-compliant about GoodCRC-ing higher
 * revisions.  This limit should be higher than the precontract limit.
 */
#define N_DISCOVER_IDENTITY_PD3_0_LIMIT		4

/*
 * tDiscoverIdentity is only defined while an explicit contract is in place, so
 * extend the interval between retries pre-contract.
 */
#define PE_T_DISCOVER_IDENTITY_NO_CONTRACT	(200*MSEC)

/*
 * Only VCONN source can communicate with the cable plug. Hence, try VCONN swap
 * 3 times before giving up.
 *
 * Note: This is not a part of power delivery specification
 */
#define N_VCONN_SWAP_COUNT 3

/*
 * Counter to track how many times to attempt SRC to SNK PR swaps before giving
 * up.
 *
 * Note: This is not a part of power delivery specification
 */
#define N_SNK_SRC_PR_SWAP_COUNT 5

/*
 * ChromeOS policy:
 *   For PD2.0, We must be DFP before sending Discover Identity message
 *   to the port partner. Attempt to DR SWAP from UFP to DFP
 *   N_DR_SWAP_ATTEMPT_COUNT times before giving up on sending a
 *   Discover Identity message.
 */
#define N_DR_SWAP_ATTEMPT_COUNT 5

#define TIMER_DISABLED 0xffffffffffffffff /* Unreachable time in future */

/*
 * The time that we allow the port partner to send any messages after an
 * explicit contract is established.  200ms was chosen somewhat arbitrarily as
 * it should be long enough for sources to decide to send a message if they were
 * going to, but not so long that a "low power charger connected" notification
 * would be shown in the chrome OS UI. Setting t0o large a delay can cause
 * problems if the PD discovery time exceeds 1s (tAMETimeout)
 */
#define SRC_SNK_READY_HOLD_OFF_US (200 * MSEC)

/*
 * Function pointer to a Structured Vendor Defined Message (SVDM) response
 * function defined in the board's usb_pd_policy.c file.
 */
typedef int (*svdm_rsp_func)(int port, uint32_t *payload);

/* List of all Policy Engine level states */
enum usb_pe_state {
	/* Super States */
	PE_PRS_FRS_SHARED,
	PE_VDM_SEND_REQUEST,

	/* Normal States */
	PE_SRC_STARTUP,
	PE_SRC_DISCOVERY,
	PE_SRC_SEND_CAPABILITIES,
	PE_SRC_NEGOTIATE_CAPABILITY,
	PE_SRC_TRANSITION_SUPPLY,
	PE_SRC_READY,
	PE_SRC_DISABLED,
	PE_SRC_CAPABILITY_RESPONSE,
	PE_SRC_HARD_RESET,
	PE_SRC_HARD_RESET_RECEIVED,
	PE_SRC_TRANSITION_TO_DEFAULT,
	PE_SNK_STARTUP,
	PE_SNK_DISCOVERY,
	PE_SNK_WAIT_FOR_CAPABILITIES,
	PE_SNK_EVALUATE_CAPABILITY,
	PE_SNK_SELECT_CAPABILITY,
	PE_SNK_READY,
	PE_SNK_HARD_RESET,
	PE_SNK_TRANSITION_TO_DEFAULT,
	PE_SNK_GIVE_SINK_CAP,
	PE_SNK_GET_SOURCE_CAP,
	PE_SNK_TRANSITION_SINK,
	PE_SEND_SOFT_RESET,
	PE_SOFT_RESET,
	PE_SEND_NOT_SUPPORTED,
	PE_SRC_PING,
	PE_DRS_EVALUATE_SWAP,
	PE_DRS_CHANGE,
	PE_DRS_SEND_SWAP,
	PE_PRS_SRC_SNK_EVALUATE_SWAP,
	PE_PRS_SRC_SNK_TRANSITION_TO_OFF,
	PE_PRS_SRC_SNK_ASSERT_RD,
	PE_PRS_SRC_SNK_WAIT_SOURCE_ON,
	PE_PRS_SRC_SNK_SEND_SWAP,
	PE_PRS_SNK_SRC_EVALUATE_SWAP,
	PE_PRS_SNK_SRC_TRANSITION_TO_OFF,
	PE_PRS_SNK_SRC_ASSERT_RP,
	PE_PRS_SNK_SRC_SOURCE_ON,
	PE_PRS_SNK_SRC_SEND_SWAP,
	PE_VCS_EVALUATE_SWAP,
	PE_VCS_SEND_SWAP,
	PE_VCS_WAIT_FOR_VCONN_SWAP,
	PE_VCS_TURN_ON_VCONN_SWAP,
	PE_VCS_TURN_OFF_VCONN_SWAP,
	PE_VCS_SEND_PS_RDY_SWAP,
	PE_VDM_IDENTITY_REQUEST_CBL,
	PE_INIT_PORT_VDM_IDENTITY_REQUEST,
	PE_INIT_VDM_SVIDS_REQUEST,
	PE_INIT_VDM_MODES_REQUEST,
	PE_VDM_REQUEST_DPM,
	PE_VDM_RESPONSE,
	PE_HANDLE_CUSTOM_VDM_REQUEST,
	PE_WAIT_FOR_ERROR_RECOVERY,
	PE_BIST_TX,
	PE_BIST_RX,
	PE_DEU_SEND_ENTER_USB,
	PE_DR_GET_SINK_CAP,
	PE_DR_SNK_GIVE_SOURCE_CAP,
	PE_DR_SRC_GET_SOURCE_CAP,

	/* PD3.0 only states below here*/
	PE_FRS_SNK_SRC_START_AMS,
	PE_GIVE_BATTERY_CAP,
	PE_GIVE_BATTERY_STATUS,
	PE_SEND_ALERT,
	PE_SRC_CHUNK_RECEIVED,
	PE_SNK_CHUNK_RECEIVED,
};

/*
 * The result of a previously sent DPM request; used by PE_VDM_SEND_REQUEST to
 * indicate to child states when they need to handle a response.
 */
enum vdm_response_result {
	/* The parent state is still waiting for a response. */
	VDM_RESULT_WAITING,
	/*
	 * The parent state parsed a message, but there is nothing for the child
	 * to handle, e.g. BUSY.
	 */
	VDM_RESULT_NO_ACTION,
	/* The parent state processed an ACK response. */
	VDM_RESULT_ACK,
	/*
	 * The parent state processed a NAK-like response (NAK, Not Supported,
	 * or response timeout.
	 */
	VDM_RESULT_NAK,
};

/* Forward declare the full list of states. This is indexed by usb_pe_state */
static const struct usb_state pe_states[];

/*
 * We will use DEBUG LABELS if we will be able to print (COMMON RUNTIME)
 * and either CONFIG_USB_PD_DEBUG_LEVEL is not defined (no override) or
 * we are overriding and the level is not DISABLED.
 *
 * If we can't print or the CONFIG_USB_PD_DEBUG_LEVEL is defined to be 0
 * then the DEBUG LABELS will be removed from the build.
 */
#if defined(CONFIG_COMMON_RUNTIME) && \
	(!defined(CONFIG_USB_PD_DEBUG_LEVEL) || \
	 (CONFIG_USB_PD_DEBUG_LEVEL > 0))
#define USB_PD_DEBUG_LABELS
#endif

/* List of human readable state names for console debugging */
__maybe_unused static const char * const pe_state_names[] = {
	/* Super States */
#ifdef CONFIG_USB_PD_REV30
	[PE_PRS_FRS_SHARED] = "SS:PE_PRS_FRS_SHARED",
#endif
	[PE_VDM_SEND_REQUEST] = "SS:PE_VDM_Send_Request",

	/* Normal States */
	[PE_SRC_STARTUP] = "PE_SRC_Startup",
	[PE_SRC_DISCOVERY] = "PE_SRC_Discovery",
	[PE_SRC_SEND_CAPABILITIES] = "PE_SRC_Send_Capabilities",
	[PE_SRC_NEGOTIATE_CAPABILITY] = "PE_SRC_Negotiate_Capability",
	[PE_SRC_TRANSITION_SUPPLY] = "PE_SRC_Transition_Supply",
	[PE_SRC_READY] = "PE_SRC_Ready",
	[PE_SRC_DISABLED] = "PE_SRC_Disabled",
	[PE_SRC_CAPABILITY_RESPONSE] = "PE_SRC_Capability_Response",
	[PE_SRC_HARD_RESET] = "PE_SRC_Hard_Reset",
	[PE_SRC_HARD_RESET_RECEIVED] = "PE_SRC_Hard_Reset_Received",
	[PE_SRC_TRANSITION_TO_DEFAULT] = "PE_SRC_Transition_to_default",
	[PE_SNK_STARTUP] = "PE_SNK_Startup",
	[PE_SNK_DISCOVERY] = "PE_SNK_Discovery",
	[PE_SNK_WAIT_FOR_CAPABILITIES] = "PE_SNK_Wait_for_Capabilities",
	[PE_SNK_EVALUATE_CAPABILITY] = "PE_SNK_Evaluate_Capability",
	[PE_SNK_SELECT_CAPABILITY] = "PE_SNK_Select_Capability",
	[PE_SNK_READY] = "PE_SNK_Ready",
	[PE_SNK_HARD_RESET] = "PE_SNK_Hard_Reset",
	[PE_SNK_TRANSITION_TO_DEFAULT] = "PE_SNK_Transition_to_default",
	[PE_SNK_GIVE_SINK_CAP] = "PE_SNK_Give_Sink_Cap",
	[PE_SNK_GET_SOURCE_CAP] = "PE_SNK_Get_Source_Cap",
	[PE_SNK_TRANSITION_SINK] = "PE_SNK_Transition_Sink",
	[PE_SEND_SOFT_RESET] = "PE_Send_Soft_Reset",
	[PE_SOFT_RESET] = "PE_Soft_Reset",
	[PE_SEND_NOT_SUPPORTED] = "PE_Send_Not_Supported",
	[PE_SRC_PING] = "PE_SRC_Ping",
	[PE_DRS_EVALUATE_SWAP] = "PE_DRS_Evaluate_Swap",
	[PE_DRS_CHANGE] = "PE_DRS_Change",
	[PE_DRS_SEND_SWAP] = "PE_DRS_Send_Swap",
	[PE_PRS_SRC_SNK_EVALUATE_SWAP] = "PE_PRS_SRC_SNK_Evaluate_Swap",
	[PE_PRS_SRC_SNK_TRANSITION_TO_OFF] = "PE_PRS_SRC_SNK_Transition_To_Off",
	[PE_PRS_SRC_SNK_ASSERT_RD] = "PE_PRS_SRC_SNK_Assert_Rd",
	[PE_PRS_SRC_SNK_WAIT_SOURCE_ON] = "PE_PRS_SRC_SNK_Wait_Source_On",
	[PE_PRS_SRC_SNK_SEND_SWAP] = "PE_PRS_SRC_SNK_Send_Swap",
	[PE_PRS_SNK_SRC_EVALUATE_SWAP] = "PE_PRS_SNK_SRC_Evaluate_Swap",
	[PE_PRS_SNK_SRC_TRANSITION_TO_OFF] = "PE_PRS_SNK_SRC_Transition_To_Off",
	[PE_PRS_SNK_SRC_ASSERT_RP] = "PE_PRS_SNK_SRC_Assert_Rp",
	[PE_PRS_SNK_SRC_SOURCE_ON] = "PE_PRS_SNK_SRC_Source_On",
	[PE_PRS_SNK_SRC_SEND_SWAP] = "PE_PRS_SNK_SRC_Send_Swap",
#ifdef CONFIG_USBC_VCONN
	[PE_VCS_EVALUATE_SWAP] = "PE_VCS_Evaluate_Swap",
	[PE_VCS_SEND_SWAP] = "PE_VCS_Send_Swap",
	[PE_VCS_WAIT_FOR_VCONN_SWAP] = "PE_VCS_Wait_For_Vconn_Swap",
	[PE_VCS_TURN_ON_VCONN_SWAP] = "PE_VCS_Turn_On_Vconn_Swap",
	[PE_VCS_TURN_OFF_VCONN_SWAP] = "PE_VCS_Turn_Off_Vconn_Swap",
	[PE_VCS_SEND_PS_RDY_SWAP] = "PE_VCS_Send_Ps_Rdy_Swap",
#endif
	[PE_VDM_IDENTITY_REQUEST_CBL] = "PE_VDM_Identity_Request_Cbl",
	[PE_INIT_PORT_VDM_IDENTITY_REQUEST] =
					   "PE_INIT_PORT_VDM_Identity_Request",
	[PE_INIT_VDM_SVIDS_REQUEST] = "PE_INIT_VDM_SVIDs_Request",
	[PE_INIT_VDM_MODES_REQUEST] = "PE_INIT_VDM_Modes_Request",
	[PE_VDM_REQUEST_DPM] = "PE_VDM_Request_DPM",
	[PE_VDM_RESPONSE] = "PE_VDM_Response",
	[PE_HANDLE_CUSTOM_VDM_REQUEST] = "PE_Handle_Custom_Vdm_Request",
	[PE_WAIT_FOR_ERROR_RECOVERY] = "PE_Wait_For_Error_Recovery",
	[PE_BIST_TX] = "PE_Bist_TX",
	[PE_BIST_RX] = "PE_Bist_RX",
	[PE_DEU_SEND_ENTER_USB]  = "PE_DEU_Send_Enter_USB",
	[PE_DR_GET_SINK_CAP] = "PE_DR_Get_Sink_Cap",
	[PE_DR_SNK_GIVE_SOURCE_CAP] = "PE_DR_SNK_Give_Source_Cap",
	[PE_DR_SRC_GET_SOURCE_CAP] = "PE_DR_SRC_Get_Source_Cap",

	/* PD3.0 only states below here*/
#ifdef CONFIG_USB_PD_REV30
	[PE_FRS_SNK_SRC_START_AMS] = "PE_FRS_SNK_SRC_Start_Ams",
#ifdef CONFIG_USB_PD_EXTENDED_MESSAGES
	[PE_GIVE_BATTERY_CAP] = "PE_Give_Battery_Cap",
	[PE_GIVE_BATTERY_STATUS] = "PE_Give_Battery_Status",
	[PE_SEND_ALERT] = "PE_Send_Alert",
#else
	[PE_SRC_CHUNK_RECEIVED] = "PE_SRC_Chunk_Received",
	[PE_SNK_CHUNK_RECEIVED] = "PE_SNK_Chunk_Received",
#endif
#endif /* CONFIG_USB_PD_REV30 */
};

#ifndef CONFIG_USBC_VCONN
GEN_NOT_SUPPORTED(PE_VCS_EVALUATE_SWAP);
#define PE_VCS_EVALUATE_SWAP PE_VCS_EVALUATE_SWAP_NOT_SUPPORTED
GEN_NOT_SUPPORTED(PE_VCS_SEND_SWAP);
#define PE_VCS_SEND_SWAP PE_VCS_SEND_SWAP_NOT_SUPPORTED
GEN_NOT_SUPPORTED(PE_VCS_WAIT_FOR_VCONN_SWAP);
#define PE_VCS_WAIT_FOR_VCONN_SWAP PE_VCS_WAIT_FOR_VCONN_SWAP_NOT_SUPPORTED
GEN_NOT_SUPPORTED(PE_VCS_TURN_ON_VCONN_SWAP);
#define PE_VCS_TURN_ON_VCONN_SWAP PE_VCS_TURN_ON_VCONN_SWAP_NOT_SUPPORTED
GEN_NOT_SUPPORTED(PE_VCS_TURN_OFF_VCONN_SWAP);
#define PE_VCS_TURN_OFF_VCONN_SWAP PE_VCS_TURN_OFF_VCONN_SWAP_NOT_SUPPORTED
GEN_NOT_SUPPORTED(PE_VCS_SEND_PS_RDY_SWAP);
#define PE_VCS_SEND_PS_RDY_SWAP PE_VCS_SEND_PS_RDY_SWAP_NOT_SUPPORTED
#endif /* CONFIG_USBC_VCONN */

#ifndef CONFIG_USB_PD_REV30
GEN_NOT_SUPPORTED(PE_FRS_SNK_SRC_START_AMS);
#define PE_FRS_SNK_SRC_START_AMS PE_FRS_SNK_SRC_START_AMS_NOT_SUPPORTED
GEN_NOT_SUPPORTED(PE_PRS_FRS_SHARED);
#define PE_PRS_FRS_SHARED PE_PRS_FRS_SHARED_NOT_SUPPORTED
GEN_NOT_SUPPORTED(PE_SRC_CHUNK_RECEIVED);
#define PE_SRC_CHUNK_RECEIVED PE_SRC_CHUNK_RECEIVED_NOT_SUPPORTED
GEN_NOT_SUPPORTED(PE_SNK_CHUNK_RECEIVED);
#define PE_SNK_CHUNK_RECEIVED PE_SNK_CHUNK_RECEIVED_NOT_SUPPORTED
void pe_set_frs_enable(int port, int enable);
#endif /* CONFIG_USB_PD_REV30 */

#ifndef CONFIG_USB_PD_EXTENDED_MESSAGES
GEN_NOT_SUPPORTED(PE_GIVE_BATTERY_CAP);
#define PE_GIVE_BATTERY_CAP PE_GIVE_BATTERY_CAP_NOT_SUPPORTED
GEN_NOT_SUPPORTED(PE_GIVE_BATTERY_STATUS);
#define PE_GIVE_BATTERY_STATUS PE_GIVE_BATTERY_STATUS_NOT_SUPPORTED
GEN_NOT_SUPPORTED(PE_SEND_ALERT);
#define PE_SEND_ALERT PE_SEND_ALERT_NOT_SUPPORTED
#endif /* CONFIG_USB_PD_EXTENDED_MESSAGES */

#ifdef CONFIG_USB_PD_EXTENDED_MESSAGES
GEN_NOT_SUPPORTED(PE_SRC_CHUNK_RECEIVED);
#define PE_SRC_CHUNK_RECEIVED PE_SRC_CHUNK_RECEIVED_NOT_SUPPORTED
GEN_NOT_SUPPORTED(PE_SNK_CHUNK_RECEIVED);
#define PE_SNK_CHUNK_RECEIVED PE_SNK_CHUNK_RECEIVED_NOT_SUPPORTED
#endif /* CONFIG_USB_PD_EXTENDED_MESSAGES */

/*
 * This enum is used to implement a state machine consisting of at most
 * 3 states, inside a Policy Engine State.
 */
enum sub_state {
	PE_SUB0,
	PE_SUB1,
	PE_SUB2
};

static enum sm_local_state local_state[CONFIG_USB_PD_PORT_MAX_COUNT];

/*
 * Common message send checking
 *
 * PE_MSG_SEND_PENDING:   A message has been requested to be sent.  It has
 *                        not been GoodCRCed or Discarded.
 * PE_MSG_SEND_COMPLETED: The message that was requested has been sent.
 *                        This will only be returned one time and any other
 *                        request for message send status will just return
 *                        PE_MSG_SENT. This message actually includes both
 *                        The COMPLETED and the SENT bit for easier checking.
 *                        NOTE: PE_MSG_SEND_COMPLETED will only be returned
 *                        a single time, directly after TX_COMPLETE.
 * PE_MSG_SENT:           The message that was requested to be sent has
 *                        successfully been transferred to the partner.
 * PE_MSG_DISCARDED:      The message that was requested to be sent was
 *                        discarded.  The partner did not receive it.
 *                        NOTE: PE_MSG_DISCARDED will only be returned
 *                        one time and it is up to the caller to process
 *                        what ever is needed to handle the Discard.
 * PE_MSG_DPM_DISCARDED:  The message that was requested to be sent was
 *                        discarded and an active DRP_REQUEST was active.
 *                        The DRP_REQUEST that was current will be moved
 *                        back to the drp_requests so it can be performed
 *                        later if needed.
 *                        NOTE: PE_MSG_DPM_DISCARDED will only be returned
 *                        one time and it is up to the caller to process
 *                        what ever is needed to handle the Discard.
 */
enum pe_msg_check {
	PE_MSG_SEND_PENDING	= BIT(0),
	PE_MSG_SENT		= BIT(1),
	PE_MSG_DISCARDED	= BIT(2),

	PE_MSG_SEND_COMPLETED	= BIT(3) | PE_MSG_SENT,
	PE_MSG_DPM_DISCARDED	= BIT(4) | PE_MSG_DISCARDED,
};
static void pe_sender_response_msg_entry(const int port);
static enum pe_msg_check pe_sender_response_msg_run(const int port);

/* Debug log level - higher number == more log */
#ifdef CONFIG_USB_PD_DEBUG_LEVEL
static const enum debug_level pe_debug_level = CONFIG_USB_PD_DEBUG_LEVEL;
#else
static enum debug_level pe_debug_level = DEBUG_LEVEL_1;
#endif

/*
 * Policy Engine State Machine Object
 */
static struct policy_engine {
	/* state machine context */
	struct sm_ctx ctx;
	/* current port power role (SOURCE or SINK) */
	enum pd_power_role power_role;
	/* current port data role (DFP or UFP) */
	enum pd_data_role data_role;
	/* state machine flags */
	uint32_t flags;
	/* Device Policy Manager Request */
	uint32_t dpm_request;
	uint32_t dpm_curr_request;
	/* state timeout timer */
	uint64_t timeout;
	/* last requested voltage PDO index */
	int requested_idx;

	/*
	 * Port events - PD_STATUS_EVENT_* values
	 * Set from PD task but may be cleared by host command
	 */
	uint32_t events;

	/* port address where soft resets are sent */
	enum tcpm_transmit_type soft_reset_sop;

	/* Current limit / voltage based on the last request message */
	uint32_t curr_limit;
	uint32_t supply_voltage;

	/* state specific state machine variable */
	enum sub_state sub;

	/* PD_VDO_INVALID is used when there is an invalid VDO */
	int32_t ama_vdo;
	int32_t vpd_vdo;
	/* Alternate mode discovery results */
	struct pd_discovery discovery[DISCOVERY_TYPE_COUNT];
	/* Active alternate modes */
	struct partner_active_modes partner_amodes[AMODE_TYPE_COUNT];

	/* Partner type to send */
	enum tcpm_transmit_type tx_type;

	/* VDM - used to send information to shared VDM Request state */
	uint32_t vdm_cnt;
	uint32_t vdm_data[VDO_HDR_SIZE + VDO_MAX_SIZE];
	uint8_t vdm_ack_min_data_objects;

	/* Timers */

	/*
	 * The NoResponseTimer is used by the Policy Engine in a Source
	 * to determine that its Port Partner is not responding after a
	 * Hard Reset.
	 */
	uint64_t no_response_timer;

	/*
	 * Prior to a successful negotiation, a Source Shall use the
	 * SourceCapabilityTimer to periodically send out a
	 * Source_Capabilities Message.
	 */
	uint64_t source_cap_timer;

	/*
	 * This timer is started when a request for a new Capability has been
	 * accepted and will timeout after PD_T_PS_TRANSITION if a PS_RDY
	 * Message has not been received.
	 */
	uint64_t ps_transition_timer;

	/*
	 * This timer is used to ensure that a Message requesting a response
	 * (e.g. Get_Source_Cap Message) is responded to within a bounded time
	 * of PD_T_SENDER_RESPONSE.
	 */
	uint64_t sender_response_timer;

	/*
	 * This timer is used during an Explicit Contract when discovering
	 * whether a Port Partner is PD Capable using SOP'.
	 */
	uint64_t discover_identity_timer;

	/*
	 * This timer is used in a Source to ensure that the Sink has had
	 * sufficient time to process Hard Reset Signaling before turning
	 * off its power supply to VBUS.
	 */
	uint64_t ps_hard_reset_timer;

	/*
	 * This timer is used to ensure that the time before the next Sink
	 * Request Message, after a Wait Message has been received from the
	 * Source in response to a Sink Request Message.
	 */
	uint64_t sink_request_timer;

	/*
	 * This timer tracks the time after receiving a Wait message in response
	 * to a PR_Swap message.
	 */
	uint64_t pr_swap_wait_timer;

	/*
	 * This timer combines the PSSourceOffTimer and PSSourceOnTimer timers.
	 * For PSSourceOffTimer, when this DRP device is currently acting as a
	 * Sink, this timer times out on a PS_RDY Message during a Power Role
	 * Swap sequence.
	 *
	 * For PSSourceOnTimer, when this DRP device is currently acting as a
	 * Source that has just stopped sourcing power and is waiting to start
	 * sinking power to timeout on a PS_RDY Message during a Power Role
	 * Swap.
	 */
	uint64_t ps_source_timer;

	/*
	 * In BIST_TX mode, this timer is used by a UUT to ensure that a
	 * Continuous BIST Mode (i.e. BIST Carrier Mode) is exited in a timely
	 * fashion.
	 *
	 * In BIST_RX mode, this timer is used to give the port partner time
	 * to respond.
	 */
	uint64_t bist_cont_mode_timer;
	/*
	 * This timer is used by the new Source, after a Power Role Swap or
	 * Fast Role Swap, to ensure that it does not send Source_Capabilities
	 * Message before the new Sink is ready to receive the
	 * Source_Capabilities Message.
	 */
	uint64_t swap_source_start_timer;

	/*
	 * This timer is used by the Initiator’s Policy Engine to ensure that
	 * a Structured VDM Command request needing a response (e.g. Discover
	 * Identity Command request) is responded to within a bounded time of
	 * tVDMSenderResponse.
	 */
	uint64_t vdm_response_timer;

	/*
	 * This timer is used during a VCONN Swap.
	 */
	uint64_t vconn_on_timer;

	/*
	 * For PD2.0, this timer is used to wait 400ms and add some
	 * jitter of up to 100ms before sending a message.
	 * NOTE: This timer is not part of the TypeC/PD spec.
	 */
	uint64_t wait_and_add_jitter_timer;

	/*
	 * PD 3.0, version 2.0, section 6.6.18.1: The ChunkingNotSupportedTimer
	 * is used by a Source or Sink which does not support multi-chunk
	 * Chunking but has received a Message Chunk. The
	 * ChunkingNotSupportedTimer Shall be started when the last bit of the
	 * EOP of a Message Chunk of a multi-chunk Message is received. The
	 * Policy Engine Shall Not send its Not_Supported Message before the
	 * ChunkingNotSupportedTimer expires.
	 */
	uint64_t chunking_not_supported_timer;

	/* Counters */

	/*
	 * This counter is used to retry the Hard Reset whenever there is no
	 * response from the remote device.
	 */
	uint32_t hard_reset_counter;

	/*
	 * This counter is used to count the number of Source_Capabilities
	 * Messages which have been sent by a Source at power up or after a
	 * Hard Reset.
	 */
	uint32_t caps_counter;

	/*
	 * This counter maintains a count of Discover Identity Messages sent
	 * to a cable.  If no GoodCRC messages are received after
	 * nDiscoverIdentityCount, the port shall not send any further
	 * SOP'/SOP'' messages.
	 */
	uint32_t discover_identity_counter;
	/*
	 * For PD2.0, we need to be a DFP before sending a discovery identity
	 * message to our port partner. This counter keeps track of how
	 * many attempts to DR SWAP from UFP to DFP.
	 */
	uint32_t dr_swap_attempt_counter;

	/*
	 * This counter tracks how many PR Swap messages are sent when the
	 * partner responds with a Wait message. Only used during SRC to SNK
	 * PR swaps
	 */
	uint8_t src_snk_pr_swap_counter;

	/*
	 * This counter maintains a count of VCONN swap requests. If VCONN swap
	 * isn't successful after N_VCONN_SWAP_COUNT, the port calls
	 * dpm_vdm_naked().
	 */
	uint8_t vconn_swap_counter;

	/* Last received source cap */
	uint32_t src_caps[PDO_MAX_OBJECTS];
	int src_cap_cnt;

	/* Last received sink cap */
	uint32_t snk_caps[PDO_MAX_OBJECTS];
	int snk_cap_cnt;

	/* Attached ChromeOS device id, RW hash, and current RO / RW image */
	uint16_t dev_id;
	uint32_t dev_rw_hash[PD_RW_HASH_SIZE/4];
	enum ec_image current_image;
} pe[CONFIG_USB_PD_PORT_MAX_COUNT];

test_export_static enum usb_pe_state get_state_pe(const int port);
test_export_static void set_state_pe(const int port,
				     const enum usb_pe_state new_state);
/*
 * The spec. revision is used to index into this array.
 *  PD 1.0 (VDO 1.0) - return VDM_VER10
 *  PD 2.0 (VDO 1.0) - return VDM_VER10
 *  PD 3.0 (VDO 2.0) - return VDM_VER20
 */
static const uint8_t vdo_ver[] = {
	[PD_REV10] = VDM_VER10,
	[PD_REV20] = VDM_VER10,
	[PD_REV30] = VDM_VER20,
};

int pd_get_rev(int port, enum tcpm_transmit_type type)
{
	return prl_get_rev(port, type);
}

int pd_get_vdo_ver(int port, enum tcpm_transmit_type type)
{
	enum pd_rev_type rev = prl_get_rev(port, type);

	if (rev < PD_REV30)
		return vdo_ver[rev];
	else
		return VDM_VER20;
}

static void pe_set_ready_state(int port)
{
	if (pe[port].power_role == PD_ROLE_SOURCE)
		set_state_pe(port, PE_SRC_READY);
	else
		set_state_pe(port, PE_SNK_READY);
}

static inline void send_data_msg(int port, enum tcpm_transmit_type type,
				 enum pd_data_msg_type msg)
{
	/* Clear any previous TX status before sending a new message */
	PE_CLR_FLAG(port, PE_FLAGS_TX_COMPLETE);
	prl_send_data_msg(port, type, msg);
}

static __maybe_unused inline void send_ext_data_msg(
	int port, enum tcpm_transmit_type type, enum pd_ext_msg_type msg)
{
	/* Clear any previous TX status before sending a new message */
	PE_CLR_FLAG(port, PE_FLAGS_TX_COMPLETE);
	prl_send_ext_data_msg(port, type, msg);
}

static inline void send_ctrl_msg(int port, enum tcpm_transmit_type type,
				 enum pd_ctrl_msg_type msg)
{
	/* Clear any previous TX status before sending a new message */
	PE_CLR_FLAG(port, PE_FLAGS_TX_COMPLETE);
	prl_send_ctrl_msg(port, type, msg);
}

/* Compile-time insurance to ensure this code does not call into prl directly */
#define prl_send_data_msg DO_NOT_USE
#define prl_send_ext_data_msg DO_NOT_USE
#define prl_send_ctrl_msg DO_NOT_USE

static void pe_init(int port)
{
	pe[port].flags = 0;
	pe[port].dpm_request = 0;
	pe[port].dpm_curr_request = 0;
	pe[port].source_cap_timer = TIMER_DISABLED;
	pe[port].no_response_timer = TIMER_DISABLED;
	pe[port].data_role = pd_get_data_role(port);
	pe[port].tx_type = TCPC_TX_INVALID;
	pe[port].events = 0;

	tc_pd_connection(port, 0);

	if (pd_get_power_role(port) == PD_ROLE_SOURCE)
		set_state_pe(port, PE_SRC_STARTUP);
	else
		set_state_pe(port, PE_SNK_STARTUP);
}

int pe_is_running(int port)
{
	return local_state[port] == SM_RUN;
}

bool pe_in_local_ams(int port)
{
	return !!PE_CHK_FLAG(port, PE_FLAGS_LOCALLY_INITIATED_AMS);
}

void pe_set_debug_level(enum debug_level debug_level)
{
#ifndef CONFIG_USB_PD_DEBUG_LEVEL
	pe_debug_level = debug_level;
#endif
}

void pe_run(int port, int evt, int en)
{
	switch (local_state[port]) {
	case SM_PAUSED:
		if (!en)
			break;
		/* fall through */
	case SM_INIT:
		pe_init(port);
		local_state[port] = SM_RUN;
		/* fall through */
	case SM_RUN:
		if (!en) {
			local_state[port] = SM_PAUSED;
			/*
			 * While we are paused, exit all states and wait until
			 * initialized again.
			 */
			set_state(port, &pe[port].ctx, NULL);
			break;
		}

		/*
		 * Check for Fast Role Swap signal
		 * This is not a typical pattern for adding state changes.
		 * I added this here because FRS SIGNALED can happen at any
		 * state once we are listening for the signal and we want to
		 * make sure to handle it immediately.
		 */
		if (IS_ENABLED(CONFIG_USB_PD_REV30) &&
		PE_CHK_FLAG(port, PE_FLAGS_FAST_ROLE_SWAP_SIGNALED)) {
			PE_CLR_FLAG(port, PE_FLAGS_FAST_ROLE_SWAP_SIGNALED);
			set_state_pe(port, PE_FRS_SNK_SRC_START_AMS);
		}

		/* Run state machine */
		run_state(port, &pe[port].ctx);
		break;
	}
}

int pe_is_explicit_contract(int port)
{
	return PE_CHK_FLAG(port, PE_FLAGS_EXPLICIT_CONTRACT);
}

void pe_message_received(int port)
{
	/* This should only be called from the PD task */
	assert(port == TASK_ID_TO_PD_PORT(task_get_current()));

	PE_SET_FLAG(port, PE_FLAGS_MSG_RECEIVED);
	task_wake(PD_PORT_TO_TASK_ID(port));
}

void pe_hard_reset_sent(int port)
{
	/* This should only be called from the PD task */
	assert(port == TASK_ID_TO_PD_PORT(task_get_current()));

	PE_CLR_FLAG(port, PE_FLAGS_HARD_RESET_PENDING);
}

void pe_got_hard_reset(int port)
{
	/* This should only be called from the PD task */
	assert(port == TASK_ID_TO_PD_PORT(task_get_current()));

	/*
	 * Transition from any state to the PE_SRC_Hard_Reset_Received or
	 *  PE_SNK_Transition_to_default state when:
	 *  1) Hard Reset Signaling is detected.
	 */
	pe[port].power_role = pd_get_power_role(port);

	if (pe[port].power_role == PD_ROLE_SOURCE)
		set_state_pe(port, PE_SRC_HARD_RESET_RECEIVED);
	else
		set_state_pe(port, PE_SNK_TRANSITION_TO_DEFAULT);
}

#ifdef CONFIG_USB_PD_REV30
/*
 * pd_got_frs_signal
 *
 * Called by the handler that detects the FRS signal in order to
 * switch PE states to complete the FRS that the hardware has
 * started.
 */
void pd_got_frs_signal(int port)
{
	PE_SET_FLAG(port, PE_FLAGS_FAST_ROLE_SWAP_SIGNALED);
	task_wake(PD_PORT_TO_TASK_ID(port));
}

/*
 * PE_Set_FRS_Enable
 *
 * This function should be called every time an explicit contract
 * is disabled, to disable FRS.
 *
 * Enabling an explicit contract is not enough to enable FRS, it
 * also requires a Sink Capability power requirement from a Source
 * that supports FRS so we can determine if this is something we
 * can handle.
 */
static void pe_set_frs_enable(int port, int enable)
{
	/* This should only be called from the PD task */
	assert(port == TASK_ID_TO_PD_PORT(task_get_current()));

	if (IS_ENABLED(CONFIG_USB_PD_FRS)) {
		int current = PE_CHK_FLAG(port,
					  PE_FLAGS_FAST_ROLE_SWAP_ENABLED);

		/* Request an FRS change, only if the state has changed */
		if (!!current != !!enable) {
			pd_set_frs_enable(port, enable);
			if (enable)
				PE_SET_FLAG(port,
					    PE_FLAGS_FAST_ROLE_SWAP_ENABLED);
			else
				PE_CLR_FLAG(port,
					    PE_FLAGS_FAST_ROLE_SWAP_ENABLED);
		}
	}
}
#endif /* CONFIG_USB_PD_REV30 */

void pe_set_explicit_contract(int port)
{
	PE_SET_FLAG(port, PE_FLAGS_EXPLICIT_CONTRACT);

	/* Set Rp for collision avoidance */
	if (IS_ENABLED(CONFIG_USB_PD_REV30))
		typec_update_cc(port);
}

void pe_invalidate_explicit_contract(int port)
{
	if (IS_ENABLED(CONFIG_USB_PD_REV30))
		pe_set_frs_enable(port, 0);

	PE_CLR_FLAG(port, PE_FLAGS_EXPLICIT_CONTRACT);

	/* Set Rp for current limit */
	if (IS_ENABLED(CONFIG_USB_PD_REV30))
		typec_update_cc(port);
}

void pe_notify_event(int port, uint32_t event_mask)
{
	/* Events may only be set from the PD task */
	assert(port == TASK_ID_TO_PD_PORT(task_get_current()));

	atomic_or(&pe[port].events, event_mask);

	/* Notify the host that new events are available to read */
	pd_send_host_event(PD_EVENT_TYPEC);
}

void pd_clear_events(int port, uint32_t clear_mask)
{
	atomic_clear_bits(&pe[port].events, clear_mask);
}

uint32_t pd_get_events(int port)
{
	return pe[port].events;
}

void pe_set_snk_caps(int port, int cnt, uint32_t *snk_caps)
{
	pe[port].snk_cap_cnt = cnt;

	memcpy(pe[port].snk_caps, snk_caps, sizeof(uint32_t) * cnt);
}

const uint32_t * const pd_get_snk_caps(int port)
{
	return pe[port].snk_caps;
}

uint8_t pd_get_snk_cap_cnt(int port)
{
	return pe[port].snk_cap_cnt;
}

<<<<<<< HEAD
=======
/*
 * Evaluate a sink PDO for reported FRS support on the given port.
 *
 * If the requirements in the PDO are compatible with what we can supply,
 * FRS will be enabled on the port. If the provided PDO does not specify
 * FRS requirements (because it is not a fixed PDO) or PD 3.0 and FRS support
 * are not enabled, do nothing.
 */
__maybe_unused static void pe_evaluate_frs_snk_pdo(int port, uint32_t pdo)
{
	if (!(IS_ENABLED(CONFIG_USB_PD_REV30) && IS_ENABLED(CONFIG_USB_PD_FRS)))
		return;

	if ((pdo & PDO_TYPE_MASK) != PDO_TYPE_FIXED) {
		/*
		 * PDO must be a fixed supply: either the caller chose the
		 * wrong PDO or the partner is not compliant.
		 */
		CPRINTS("C%d: Sink PDO %x is not a fixed supply,"
			" cannot support FRS", port, pdo);
		return;
	}
	/*
	 * TODO(b/14191267): Make sure we can handle the required current
	 * before we enable FRS.
	 */
	if ((pdo & PDO_FIXED_DUAL_ROLE)) {
		switch (pdo & PDO_FIXED_FRS_CURR_MASK) {
		case PDO_FIXED_FRS_CURR_NOT_SUPPORTED:
			break;
		case PDO_FIXED_FRS_CURR_DFLT_USB_POWER:
		case PDO_FIXED_FRS_CURR_1A5_AT_5V:
		case PDO_FIXED_FRS_CURR_3A0_AT_5V:
			CPRINTS("C%d: Partner FRS is OK: enabling PE support",
				port);
			typec_set_source_current_limit(port, TYPEC_RP_3A0);
			pe_set_frs_enable(port, 1);
			break;
		}
	}
}

>>>>>>> c9d96b69
/*
 * Determine if this port may communicate with the cable plug.
 *
 * In both PD 2.0 and 3.0 (2.5.4 SOP'/SOP'' Communication with Cable Plugs):
 *
 * When no Contract or an Implicit Contract is in place (e.g. after a Power Role
 * Swap or Fast Role Swap) only the Source port that is supplying Vconn is
 * allowed to send packets to a Cable Plug
 *
 * When in an explicit contract, PD 3.0 requires that a port be Vconn source to
 * communicate with the cable.  PD 2.0 requires that a port be DFP to
 * communicate with the cable plug, with an implication that it must be Vconn
 * source as well (6.3.11 VCONN_Swap Message).
 */
static bool pe_can_send_sop_prime(int port)
{
	if (IS_ENABLED(CONFIG_USBC_VCONN)) {
		if (PE_CHK_FLAG(port, PE_FLAGS_EXPLICIT_CONTRACT)) {
			if (prl_get_rev(port, TCPC_TX_SOP) == PD_REV20)
				return tc_is_vconn_src(port) &&
					pe[port].data_role == PD_ROLE_DFP;
			else
				return tc_is_vconn_src(port);
		} else {
			return tc_is_vconn_src(port) &&
				pe[port].power_role == PD_ROLE_SOURCE;
		}
	} else {
		return false;
	}
}

/*
 * Determine if this port may send the given VDM type
 *
 * For PD 2.0, "Only the DFP Shall be an Initrator of Structured VDMs except for
 * the Attention Command that Shall only be initiated by the UFP"
 *
 * For PD 3.0, "Either port May be an Initiator of Structured VDMs except for
 * the Enter Mode and Exit Mode Commands which shall only be initiated by the
 * DFP" (6.4.4.2 Structured VDM)
 *
 * In both revisions, VDMs may only be initiated while in an explicit contract,
 * with the only exception being for cable plug discovery.
 */
static bool pe_can_send_sop_vdm(int port, int vdm_cmd)
{
	if (PE_CHK_FLAG(port, PE_FLAGS_EXPLICIT_CONTRACT)) {
		if (prl_get_rev(port, TCPC_TX_SOP) == PD_REV20) {
			if (pe[port].data_role == PD_ROLE_UFP &&
			    vdm_cmd != CMD_ATTENTION) {
				return false;
			}
		} else {
			if (pe[port].data_role == PD_ROLE_UFP &&
			    (vdm_cmd == CMD_ENTER_MODE ||
			     vdm_cmd == CMD_EXIT_MODE)) {
				return false;
			}
		}
		return true;
	}

	return false;
}

static void pe_send_soft_reset(const int port, enum tcpm_transmit_type type)
{
	pe[port].soft_reset_sop = type;
	set_state_pe(port, PE_SEND_SOFT_RESET);
}

void pe_report_discard(int port)
{
	/*
	 * Clear local AMS indicator as our AMS message was discarded, and flag
	 * the discard for the PE
	 */
	PE_CLR_FLAG(port, PE_FLAGS_LOCALLY_INITIATED_AMS);
	PE_SET_FLAG(port, PE_FLAGS_MSG_DISCARDED);

	/* TODO(b/157228506): Ensure all states are checking discard */
}

void pe_report_error(int port, enum pe_error e, enum tcpm_transmit_type type)
{
	/* This should only be called from the PD task */
	assert(port == TASK_ID_TO_PD_PORT(task_get_current()));

	/*
	 * Generate Hard Reset if Protocol Error occurred
	 * while in PE_Send_Soft_Reset state.
	 */
	if (get_state_pe(port) == PE_SEND_SOFT_RESET) {
		if (pe[port].power_role == PD_ROLE_SINK)
			set_state_pe(port, PE_SNK_HARD_RESET);
		else
			set_state_pe(port, PE_SRC_HARD_RESET);
		return;
	}

	/*
	 * The following states require custom handling of protocol errors,
	 * because they either need special handling of the no GoodCRC case
	 * (cable identity request, send capabilities), occur before explicit
	 * contract (discovery), or happen during a power transition.
	 *
	 * TODO(b/150774779): TCPMv2: Improve pe_error documentation
	 */
	if ((get_state_pe(port) == PE_SRC_SEND_CAPABILITIES ||
			get_state_pe(port) == PE_SRC_TRANSITION_SUPPLY ||
			get_state_pe(port) == PE_PRS_SNK_SRC_EVALUATE_SWAP ||
			get_state_pe(port) == PE_PRS_SRC_SNK_WAIT_SOURCE_ON ||
			get_state_pe(port) == PE_SRC_DISABLED ||
			get_state_pe(port) == PE_SRC_DISCOVERY ||
			get_state_pe(port) == PE_VDM_IDENTITY_REQUEST_CBL) ||
			(IS_ENABLED(CONFIG_USBC_VCONN) &&
				get_state_pe(port) == PE_VCS_SEND_PS_RDY_SWAP)
			) {
		PE_SET_FLAG(port, PE_FLAGS_PROTOCOL_ERROR);
		task_wake(PD_PORT_TO_TASK_ID(port));
		return;
	}

	/*
	 * See section 8.3.3.4.1.1 PE_SRC_Send_Soft_Reset State:
	 *
	 * The PE_Send_Soft_Reset state shall be entered from
	 * any state when
	 * * A Protocol Error is detected by Protocol Layer during a
	 *   Non-Interruptible AMS or
	 * * A message has not been sent after retries or
	 * * When not in an explicit contract and
	 *   * Protocol Errors occurred on SOP during an Interruptible AMS or
	 *   * Protocol Errors occurred on SOP during any AMS where the first
	 *     Message in the sequence has not yet been sent i.e. an unexpected
	 *     Message is received instead of the expected GoodCRC Message
	 *     response.
	 */
	/* All error types besides transmit errors are Protocol Errors. */
	if ((e != ERR_TCH_XMIT &&
				!PE_CHK_FLAG(port, PE_FLAGS_INTERRUPTIBLE_AMS))
			|| e == ERR_TCH_XMIT
			|| (!PE_CHK_FLAG(port, PE_FLAGS_EXPLICIT_CONTRACT) &&
				type == TCPC_TX_SOP)) {
		pe_send_soft_reset(port, type);
	}
	/*
	 * Transition to PE_Snk_Ready or PE_Src_Ready by a Protocol
	 * Error during an Interruptible AMS.
	 */
	else {
		pe_set_ready_state(port);
	}
}

void pe_got_soft_reset(int port)
{
	/* This should only be called from the PD task */
	assert(port == TASK_ID_TO_PD_PORT(task_get_current()));

	/*
	 * The PE_SRC_Soft_Reset state Shall be entered from any state when a
	 * Soft_Reset Message is received from the Protocol Layer.
	 */
	set_state_pe(port, PE_SOFT_RESET);
}

static bool pd_can_source_from_device(const int pdo_cnt, const uint32_t *pdos)
{
	/* Don't attempt to source from a device we have no SrcCaps from */
	if (pdo_cnt == 0)
		return false;

	/*
	 * Treat device as a dedicated charger (meaning we should charge
	 * from it) if:
	 *   - it does not support power swap, or
	 *   - it is unconstrained power, or
	 *   - it presents at least 27 W of available power
	 */

	/* Unconstrained Power or NOT Dual Role Power we can charge from */
	if (pdos[0] & PDO_FIXED_UNCONSTRAINED ||
	    (pdos[0] & PDO_FIXED_DUAL_ROLE) == 0)
		return true;

	/* [virtual] allow_list */
	if (IS_ENABLED(CONFIG_CHARGE_MANAGER)) {
		uint32_t max_ma, max_mv, max_pdo, max_mw;

		/*
		 * Get max power that the partner offers (not necessarily what
		 * this board will request)
		 */
		pd_find_pdo_index(pdo_cnt, pdos,
				  PD_REV3_MAX_VOLTAGE,
				  &max_pdo);
		pd_extract_pdo_power(max_pdo, &max_ma, &max_mv);
		max_mw = max_ma * max_mv / 1000;

		if (max_mw >= PD_DRP_CHARGE_POWER_MIN)
			return true;
	}
	return false;
}

void pd_resume_check_pr_swap_needed(int port)
{
	/*
	 * Explicit contract, current power role of SNK and the device
	 * indicates it should not power us then trigger a PR_Swap
	 */
	if (pe_is_explicit_contract(port) &&
	    pd_get_power_role(port) == PD_ROLE_SINK &&
	    !pd_can_source_from_device(pd_get_src_cap_cnt(port),
				       pd_get_src_caps(port)))
		pd_dpm_request(port, DPM_REQUEST_PR_SWAP);
}

void pd_dpm_request(int port, enum pd_dpm_request req)
{
	PE_SET_DPM_REQUEST(port, req);
}

void pe_vconn_swap_complete(int port)
{
	/* This should only be called from the PD task */
	assert(port == TASK_ID_TO_PD_PORT(task_get_current()));

	PE_SET_FLAG(port, PE_FLAGS_VCONN_SWAP_COMPLETE);
}

void pe_ps_reset_complete(int port)
{
	/* This should only be called from the PD task */
	assert(port == TASK_ID_TO_PD_PORT(task_get_current()));

	PE_SET_FLAG(port, PE_FLAGS_PS_RESET_COMPLETE);
}

void pe_message_sent(int port)
{
	/* This should only be called from the PD task */
	assert(port == TASK_ID_TO_PD_PORT(task_get_current()));

	PE_SET_FLAG(port, PE_FLAGS_TX_COMPLETE);
	task_wake(PD_PORT_TO_TASK_ID(port));
}

void pd_send_vdm(int port, uint32_t vid, int cmd, const uint32_t *data,
						int count)
{
	/* Copy VDM Header */
	pe[port].vdm_data[0] = VDO(vid, ((vid & USB_SID_PD) == USB_SID_PD) ?
				1 : (PD_VDO_CMD(cmd) <= CMD_ATTENTION),
				VDO_SVDM_VERS(pd_get_vdo_ver(port, TCPC_TX_SOP))
				| cmd);

	/* Copy Data after VDM Header */
	memcpy((pe[port].vdm_data + 1), data, count);

	pe[port].vdm_cnt = count + 1;

	task_wake(PD_PORT_TO_TASK_ID(port));
}

static void pe_handle_detach(void)
{
	const int port = TASK_ID_TO_PD_PORT(task_get_current());

	/*
	 * PD 3.0 Section 8.3.3.3.8
	 * Note: The HardResetCounter is reset on a power cycle or Detach.
	 */
	pe[port].hard_reset_counter = 0;

	/* Reset port events */
	pd_clear_events(port, GENMASK(31, 0));

	/* Tell Policy Engine to invalidate the explicit contract */
	pe_invalidate_explicit_contract(port);

	/*
	 * Saved Source and Sink Capabilities are no longer valid on disconnect
	 */
	pd_set_src_caps(port, 0, NULL);
	pe_set_snk_caps(port, 0, NULL);
}
DECLARE_HOOK(HOOK_USB_PD_DISCONNECT, pe_handle_detach, HOOK_PRIO_DEFAULT);

/*
 * Private functions
 */
static void pe_set_dpm_curr_request(const int port,
				    const int request)
{
	PE_CLR_DPM_REQUEST(port, request);
	pe[port].dpm_curr_request = request;
}

/* Set the TypeC state machine to a new state. */
test_export_static void set_state_pe(const int port,
				     const enum usb_pe_state new_state)
{
	set_state(port, &pe[port].ctx, &pe_states[new_state]);
}

/* Get the current TypeC state. */
test_export_static enum usb_pe_state get_state_pe(const int port)
{
	return pe[port].ctx.current - &pe_states[0];
}

static bool common_src_snk_dpm_requests(int port)
{
	if (IS_ENABLED(CONFIG_USB_PD_EXTENDED_MESSAGES) &&
			PE_CHK_DPM_REQUEST(port, DPM_REQUEST_SEND_ALERT)) {
		pe_set_dpm_curr_request(port, DPM_REQUEST_SEND_ALERT);
		set_state_pe(port, PE_SEND_ALERT);
		return true;
	} else if (IS_ENABLED(CONFIG_USBC_VCONN) &&
			PE_CHK_DPM_REQUEST(port, DPM_REQUEST_VCONN_SWAP)) {
		pe_set_dpm_curr_request(port, DPM_REQUEST_VCONN_SWAP);
		set_state_pe(port, PE_VCS_SEND_SWAP);
		return true;
	} else if (PE_CHK_DPM_REQUEST(port,
					DPM_REQUEST_BIST_RX)) {
		pe_set_dpm_curr_request(port, DPM_REQUEST_BIST_RX);
		set_state_pe(port, PE_BIST_RX);
		return true;
	} else if (PE_CHK_DPM_REQUEST(port,
					DPM_REQUEST_BIST_TX)) {
		pe_set_dpm_curr_request(port, DPM_REQUEST_BIST_TX);
		set_state_pe(port, PE_BIST_TX);
		return true;
	} else if (PE_CHK_DPM_REQUEST(port,
					DPM_REQUEST_SNK_STARTUP)) {
		pe_set_dpm_curr_request(port, DPM_REQUEST_SNK_STARTUP);
		set_state_pe(port, PE_SNK_STARTUP);
		return true;
	} else if (PE_CHK_DPM_REQUEST(port,
					DPM_REQUEST_SRC_STARTUP)) {
		pe_set_dpm_curr_request(port, DPM_REQUEST_SRC_STARTUP);
		set_state_pe(port, PE_SRC_STARTUP);
		return true;
	} else if (PE_CHK_DPM_REQUEST(port,
					DPM_REQUEST_SOFT_RESET_SEND)) {
		pe_set_dpm_curr_request(port, DPM_REQUEST_SOFT_RESET_SEND);
		/* Currently only support sending soft reset to SOP */
		pe_send_soft_reset(port, TCPC_TX_SOP);
		return true;
	} else if (PE_CHK_DPM_REQUEST(port,
					DPM_REQUEST_PORT_DISCOVERY)) {
		pe_set_dpm_curr_request(port, DPM_REQUEST_PORT_DISCOVERY);
		if (!PE_CHK_FLAG(port, PE_FLAGS_MODAL_OPERATION)) {
			/*
			 * Clear counters and reset timer to trigger a
			 * port discovery.
			 */
			pd_dfp_discovery_init(port);
			pe[port].dr_swap_attempt_counter = 0;
			pe[port].discover_identity_counter = 0;
			pe[port].discover_identity_timer = get_time().val +
						PD_T_DISCOVER_IDENTITY;
		}
		return true;
	} else if (PE_CHK_DPM_REQUEST(port, DPM_REQUEST_VDM)) {
		pe_set_dpm_curr_request(port, DPM_REQUEST_VDM);
		/* Send previously set up SVDM. */
		set_state_pe(port, PE_VDM_REQUEST_DPM);
		return true;
	} else if (PE_CHK_DPM_REQUEST(port, DPM_REQUEST_ENTER_USB)) {
		pe_set_dpm_curr_request(port, DPM_REQUEST_ENTER_USB);
		set_state_pe(port, PE_DEU_SEND_ENTER_USB);
		return true;
	} else if (PE_CHK_DPM_REQUEST(port, DPM_REQUEST_EXIT_MODES)) {
		pe_set_dpm_curr_request(port, DPM_REQUEST_EXIT_MODES);
		dpm_set_mode_exit_request(port);
		return true;
	} else if (PE_CHK_DPM_REQUEST(port, DPM_REQUEST_GET_SNK_CAPS)) {
		pe_set_dpm_curr_request(port,
					DPM_REQUEST_GET_SNK_CAPS);
		set_state_pe(port, PE_DR_GET_SINK_CAP);
		return true;
	}
	return false;
}

/* Get the previous TypeC state. */
static enum usb_pe_state get_last_state_pe(const int port)
{
	return pe[port].ctx.previous - &pe_states[0];
}

static void print_current_state(const int port)
{
	const char *mode = "";

	if (IS_ENABLED(CONFIG_USB_PD_REV30) &&
			PE_CHK_FLAG(port, PE_FLAGS_FAST_ROLE_SWAP_PATH))
		mode = " FRS-MODE";

	if (IS_ENABLED(USB_PD_DEBUG_LABELS))
		CPRINTS_L1("C%d: %s%s", port,
			pe_state_names[get_state_pe(port)], mode);
	else
		CPRINTS("C%d: pe-st%d", port, get_state_pe(port));
}

static void send_source_cap(int port)
{
#if defined(CONFIG_USB_PD_DYNAMIC_SRC_CAP) || \
		defined(CONFIG_USB_PD_MAX_SINGLE_SOURCE_CURRENT)
	const uint32_t *src_pdo;
	const int src_pdo_cnt = charge_manager_get_source_pdo(&src_pdo, port);
#else
	const uint32_t *src_pdo = pd_src_pdo;
	const int src_pdo_cnt = pd_src_pdo_cnt;
#endif

	if (src_pdo_cnt == 0) {
		/* No source capabilities defined, sink only */
		send_ctrl_msg(port, TCPC_TX_SOP, PD_CTRL_REJECT);
	}

	tx_emsg[port].len = src_pdo_cnt * 4;
	memcpy(tx_emsg[port].buf, (uint8_t *)src_pdo, tx_emsg[port].len);

	send_data_msg(port, TCPC_TX_SOP, PD_DATA_SOURCE_CAP);
}

/*
 * Request desired charge voltage from source.
 */
static void pe_send_request_msg(int port)
{
	uint32_t rdo;
	uint32_t curr_limit;
	uint32_t supply_voltage;

	/* Build and send request RDO */
	pd_build_request(pe[port].vpd_vdo, &rdo, &curr_limit,
			&supply_voltage, port);

	CPRINTF("C%d: Req [%d] %dmV %dmA", port, RDO_POS(rdo),
					supply_voltage, curr_limit);
	if (rdo & RDO_CAP_MISMATCH)
		CPRINTF(" Mismatch");
	CPRINTF("\n");

	pe[port].curr_limit = curr_limit;
	pe[port].supply_voltage = supply_voltage;

	tx_emsg[port].len = 4;

	memcpy(tx_emsg[port].buf, (uint8_t *)&rdo, tx_emsg[port].len);
	send_data_msg(port, TCPC_TX_SOP, PD_DATA_REQUEST);
}

static void pe_update_src_pdo_flags(int port, int pdo_cnt, uint32_t *pdos)
{
	/*
	 * Only parse PDO flags if type is fixed
	 *
	 * Note: From 6.4.1 Capabilities Message "The vSafe5V Fixed Supply
	 * Object Shall always be the first object." so hitting this condition
	 * would mean the partner is voilating spec.
	 */
	if ((pdos[0] & PDO_TYPE_MASK) != PDO_TYPE_FIXED)
		return;

	if (pdos[0] & PDO_FIXED_DUAL_ROLE)
		tc_partner_dr_power(port, 1);
	else
		tc_partner_dr_power(port, 0);

	if (pdos[0] & PDO_FIXED_UNCONSTRAINED)
		tc_partner_unconstrainedpower(port, 1);
	else
		tc_partner_unconstrainedpower(port, 0);

	/* Do not set USB comm if we are in an alt-mode */
	if (pe[port].partner_amodes[TCPC_TX_SOP].amode_idx == 0) {
		if (pdos[0] & PDO_FIXED_COMM_CAP)
			tc_partner_usb_comm(port, 1);
		else
			tc_partner_usb_comm(port, 0);
	}

	if (pdos[0] & PDO_FIXED_DATA_SWAP)
		tc_partner_dr_data(port, 1);
	else
		tc_partner_dr_data(port, 0);

<<<<<<< HEAD
	/*
	 * Treat device as a dedicated charger (meaning we should charge
	 * from it) if:
	 *   - it does not support power swap, or
	 *   - it is unconstrained power, or
	 *   - it presents at least 27 W of available power
	 */
	if (IS_ENABLED(CONFIG_CHARGE_MANAGER)) {
		uint32_t max_ma, max_mv, max_pdo, max_mw;

		/*
		 * Get max power that the partner offers (not necessarily what
		 * this board will request)
		 */
		pd_find_pdo_index(pdo_cnt, pdos, PD_REV3_MAX_VOLTAGE,
				  &max_pdo);
		pd_extract_pdo_power(max_pdo, &max_ma, &max_mv);
		max_mw = max_ma*max_mv/1000;

		if (!(pdos[0] & PDO_FIXED_DUAL_ROLE) ||
		    (pdos[0] & PDO_FIXED_UNCONSTRAINED) ||
		    max_mw >= PD_DRP_CHARGE_POWER_MIN) {
=======
	if (IS_ENABLED(CONFIG_CHARGE_MANAGER)) {
		if (pd_can_source_from_device(pdo_cnt, pdos)) {
>>>>>>> c9d96b69
			PE_CLR_FLAG(port, PE_FLAGS_PORT_PARTNER_IS_DUALROLE);
			charge_manager_update_dualrole(port, CAP_DEDICATED);
		} else {
			PE_SET_FLAG(port, PE_FLAGS_PORT_PARTNER_IS_DUALROLE);
			charge_manager_update_dualrole(port, CAP_DUALROLE);
		}
	}
}

void pd_request_power_swap(int port)
{
	/*
	 * Always reset the SRC to SNK PR swap counter when a PR swap is
	 * requested by policy.
	 */
	pe[port].src_snk_pr_swap_counter = 0;
	pd_dpm_request(port, DPM_REQUEST_PR_SWAP);
}

int pd_is_port_partner_dualrole(int port)
{
	return PE_CHK_FLAG(port, PE_FLAGS_PORT_PARTNER_IS_DUALROLE);
}

static void pe_prl_execute_hard_reset(int port)
{
	prl_execute_hard_reset(port);
}

/* The function returns true if there is a PE state change, false otherwise */
static bool port_try_vconn_swap(int port)
{
	if (pe[port].vconn_swap_counter < N_VCONN_SWAP_COUNT) {
		pe[port].vconn_swap_counter++;
		PE_SET_FLAG(port, PE_FLAGS_VCONN_SWAP_TO_ON);
		set_state_pe(port, get_last_state_pe(port));
		return true;
	}
	return false;
}

/*
 * Run discovery at our leisure from PE_SNK_Ready or PE_SRC_Ready, after
 * attempting to get into the desired default policy of DFP/Vconn source
 *
 * Return indicates whether set_state was called, in which case the calling
 * function should return as well.
 */
__maybe_unused static bool pe_attempt_port_discovery(int port)
{
	if (!IS_ENABLED(CONFIG_USB_PD_ALT_MODE_DFP))
		assert(0);

	/*
	 * DONE set once modal entry is successful, discovery completes, or
	 * discovery results in a NAK
	 */
	if (PE_CHK_FLAG(port, PE_FLAGS_VDM_SETUP_DONE))
		return false;

	/*
	 * TODO: POLICY decision: move policy functionality out to a separate
	 * file.  For now, try once to become DFP/Vconn source
	 */
	if (PE_CHK_FLAG(port, PE_FLAGS_DR_SWAP_TO_DFP)) {
		PE_CLR_FLAG(port, PE_FLAGS_DR_SWAP_TO_DFP);

		if (pe[port].data_role == PD_ROLE_UFP) {
			PE_SET_FLAG(port, PE_FLAGS_LOCALLY_INITIATED_AMS);
			set_state_pe(port, PE_DRS_SEND_SWAP);
			return true;
		}
	}

	if (IS_ENABLED(CONFIG_USBC_VCONN) &&
			PE_CHK_FLAG(port, PE_FLAGS_VCONN_SWAP_TO_ON)) {
		PE_CLR_FLAG(port, PE_FLAGS_VCONN_SWAP_TO_ON);

		if (!tc_is_vconn_src(port)) {
			PE_SET_FLAG(port, PE_FLAGS_LOCALLY_INITIATED_AMS);
			set_state_pe(port, PE_VCS_SEND_SWAP);
			return true;
		}
	}

	/* If mode entry was successful, disable the timer */
	if (PE_CHK_FLAG(port, PE_FLAGS_VDM_SETUP_DONE)) {
		pe[port].discover_identity_timer = TIMER_DISABLED;
		return false;
	}

	/*
	 * Run discovery functions when the timer indicating either cable
	 * discovery spacing or BUSY spacing runs out.
	 */
	if (get_time().val > pe[port].discover_identity_timer) {
		if (pd_get_identity_discovery(port, TCPC_TX_SOP_PRIME) ==
				PD_DISC_NEEDED) {
			pe[port].tx_type = TCPC_TX_SOP_PRIME;
			set_state_pe(port, PE_VDM_IDENTITY_REQUEST_CBL);
			return true;
		} else if (pd_get_identity_discovery(port, TCPC_TX_SOP) ==
				PD_DISC_NEEDED &&
				pe_can_send_sop_vdm(port, CMD_DISCOVER_IDENT)) {
			pe[port].tx_type = TCPC_TX_SOP;
			set_state_pe(port,
				     PE_INIT_PORT_VDM_IDENTITY_REQUEST);
			return true;
		} else if (pd_get_svids_discovery(port, TCPC_TX_SOP) ==
				PD_DISC_NEEDED &&
				pe_can_send_sop_vdm(port, CMD_DISCOVER_SVID)) {
			pe[port].tx_type = TCPC_TX_SOP;
			set_state_pe(port, PE_INIT_VDM_SVIDS_REQUEST);
			return true;
		} else if (pd_get_modes_discovery(port, TCPC_TX_SOP) ==
				PD_DISC_NEEDED &&
				pe_can_send_sop_vdm(port, CMD_DISCOVER_MODES)) {
			pe[port].tx_type = TCPC_TX_SOP;
			set_state_pe(port, PE_INIT_VDM_MODES_REQUEST);
			return true;
		} else if (pd_get_svids_discovery(port, TCPC_TX_SOP_PRIME)
				== PD_DISC_NEEDED) {
			pe[port].tx_type = TCPC_TX_SOP_PRIME;
			set_state_pe(port, PE_INIT_VDM_SVIDS_REQUEST);
			return true;
		} else if (pd_get_modes_discovery(port, TCPC_TX_SOP_PRIME) ==
				PD_DISC_NEEDED) {
			pe[port].tx_type = TCPC_TX_SOP_PRIME;
			set_state_pe(port, PE_INIT_VDM_MODES_REQUEST);
			return true;
		}
	}

	return false;
}

bool pd_setup_vdm_request(int port, enum tcpm_transmit_type tx_type,
		uint32_t *vdm, uint32_t vdo_cnt)
{
	if (vdo_cnt < VDO_HDR_SIZE || vdo_cnt > VDO_MAX_SIZE)
		return false;

	pe[port].tx_type = tx_type;
	memcpy(pe[port].vdm_data, vdm, vdo_cnt * sizeof(*vdm));
	pe[port].vdm_cnt = vdo_cnt;

	return true;
}

int pd_dev_store_rw_hash(int port, uint16_t dev_id, uint32_t *rw_hash,
					uint32_t current_image)
{
	pe[port].dev_id = dev_id;
	memcpy(pe[port].dev_rw_hash, rw_hash, PD_RW_HASH_SIZE);
#ifdef CONFIG_CMD_PD_DEV_DUMP_INFO
	pd_dev_dump_info(dev_id, rw_hash);
#endif
	pe[port].current_image = current_image;

	if (IS_ENABLED(CONFIG_USB_PD_HOST_CMD)) {
		int i;

		/* Search table for matching device / hash */
		for (i = 0; i < RW_HASH_ENTRIES; i++)
			if (dev_id == rw_hash_table[i].dev_id)
				return !memcmp(rw_hash,
					       rw_hash_table[i].dev_rw_hash,
					       PD_RW_HASH_SIZE);
	}

	return 0;
}

void pd_dev_get_rw_hash(int port, uint16_t *dev_id, uint8_t *rw_hash,
			 uint32_t *current_image)
{
	*dev_id = pe[port].dev_id;
	*current_image = pe[port].current_image;
	if (*dev_id)
		memcpy(rw_hash, pe[port].dev_rw_hash, PD_RW_HASH_SIZE);
}

/*
 * This function must only be called from the PE_SNK_READY entry and
 * PE_SRC_READY entry State.
 */
static void pe_update_wait_and_add_jitter_timer(int port)
{
	/*
	 * In PD2.0 Mode
	 *
	 * For Source:
	 * Give the sink some time to send any messages
	 * before we may send messages of our own.  Add
	 * some jitter of up to ~345ms, to prevent
	 * multiple collisions. This delay also allows
	 * the sink device to request power role swap
	 * and allow the the accept message to be sent
	 * prior to CMD_DISCOVER_IDENT being sent in the
	 * SRC_READY state.
	 *
	 * For Sink:
	 * Give the source some time to send any messages before
	 * we start our interrogation.  Add some jitter of up to
	 * ~345ms to prevent multiple collisions.
	 */
	if (prl_get_rev(port, TCPC_TX_SOP) == PD_REV20 &&
			PE_CHK_FLAG(port, PE_FLAGS_FIRST_MSG)) {
		pe[port].wait_and_add_jitter_timer = get_time().val +
				SRC_SNK_READY_HOLD_OFF_US +
				(get_time().le.lo & 0xf) * 23 * MSEC;
	}
}

/**
 * Common sender response message handling
 *
 * This is setup like a pseudo state machine parent state.  It
 * centralizes the SenderResponseTimer for the calling states, as
 * well as checking message send status.
 */
/*
 * pe_sender_response_msg_entry
 * Initiallization for handling sender response messages.
 *
 * @param port USB-C Port number
 */
static void pe_sender_response_msg_entry(const int port)
{
	/* Stop sender response timer */
	pe[port].sender_response_timer = TIMER_DISABLED;
}

/*
 * pe_sender_response_msg_run
 * Check status of sender response messages.
 *
 * The normal progression of pe_sender_response_msg_entry is:
 *    PENDING -> (COMPLETED/SENT) -> SENT -> SENT ...
 * or
 *    PENDING -> DISCARDED
 *    PENDING -> DPM_DISCARDED
 *
 * NOTE: it is not valid to call this function for a message after
 * receiving either PE_MSG_DISCARDED or PE_MSG_DPM_DISCARDED until
 * another message has been sent and pe_sender_response_msg_entry is called
 * again.
 *
 * @param port USB-C Port number
 * @return the current pe_msg_check
 */
static enum pe_msg_check pe_sender_response_msg_run(const int port)
{
	if (pe[port].sender_response_timer == TIMER_DISABLED) {
		/* Check for Discard */
		if (PE_CHK_FLAG(port, PE_FLAGS_MSG_DISCARDED)) {
			int dpm_request = pe[port].dpm_curr_request;

			PE_CLR_FLAG(port, PE_FLAGS_MSG_DISCARDED);
			/* Restore the DPM Request */
			if (dpm_request) {
				PE_SET_DPM_REQUEST(port, dpm_request);
				return PE_MSG_DPM_DISCARDED;
			}
			return PE_MSG_DISCARDED;
		}

		/* Check for GoodCRC */
		if (PE_CHK_FLAG(port, PE_FLAGS_TX_COMPLETE)) {
			PE_CLR_FLAG(port, PE_FLAGS_TX_COMPLETE);

			/* Initialize and run the SenderResponseTimer */
			pe[port].sender_response_timer = get_time().val +
							PD_T_SENDER_RESPONSE;
			return PE_MSG_SEND_COMPLETED;
		}
		return PE_MSG_SEND_PENDING;
	}
	return PE_MSG_SENT;
}

/**
 * PE_SRC_Startup
 */
static void pe_src_startup_entry(int port)
{
	print_current_state(port);

	/* Reset CapsCounter */
	pe[port].caps_counter = 0;

	/* Reset the protocol layer */
	prl_reset(port);

	/* Set initial data role */
	pe[port].data_role = pd_get_data_role(port);

	/* Set initial power role */
	pe[port].power_role = PD_ROLE_SOURCE;

	/* Clear explicit contract. */
	pe_invalidate_explicit_contract(port);

	if (PE_CHK_FLAG(port, PE_FLAGS_PR_SWAP_COMPLETE)) {
		PE_CLR_FLAG(port, PE_FLAGS_PR_SWAP_COMPLETE);

		/* Start SwapSourceStartTimer */
		pe[port].swap_source_start_timer = get_time().val +
			PD_T_SWAP_SOURCE_START;
	} else {
		/*
		 * SwapSourceStartTimer delay is not needed, so trigger now.
		 * We can't use set_state_pe here, since we need to ensure that
		 * the protocol layer is running again (done in run function).
		 */
		pe[port].swap_source_start_timer = get_time().val;

		/*
		 * Set DiscoverIdentityTimer to trigger when we enter
		 * src_discovery for the first time.  After initial startup
		 * set, vdm_identity_request_cbl will handle the timer updates.
		 */
		pe[port].discover_identity_timer = get_time().val;

		/* Clear port discovery flags */
		pd_dfp_discovery_init(port);
		pe[port].ama_vdo = PD_VDO_INVALID;
		pe[port].vpd_vdo = PD_VDO_INVALID;
		pe[port].discover_identity_counter = 0;

		/* Reset dr swap attempt counter */
		pe[port].dr_swap_attempt_counter = 0;

		/* Reset VCONN swap counter */
		pe[port].vconn_swap_counter = 0;

		/* Request partner sink caps */
		pd_dpm_request(port, DPM_REQUEST_GET_SNK_CAPS);
	}
}

static void pe_src_startup_run(int port)
{
	/* Wait until protocol layer is running */
	if (!prl_is_running(port))
		return;

	if (get_time().val > pe[port].swap_source_start_timer)
		set_state_pe(port, PE_SRC_SEND_CAPABILITIES);
}

/**
 * PE_SRC_Discovery
 */
static void pe_src_discovery_entry(int port)
{
	print_current_state(port);

	/*
	 * Initialize and run the SourceCapabilityTimer in order
	 * to trigger sending a Source_Capabilities Message.
	 *
	 * The SourceCapabilityTimer Shall continue to run during
	 * identity discover and Shall Not be initialized on re-entry
	 * to PE_SRC_Discovery.
	 *
	 * Note: Cable identity is the only valid VDM to probe before a contract
	 * is in place.  All other probing must happen from ready states.
	 */
	if (get_last_state_pe(port) != PE_VDM_IDENTITY_REQUEST_CBL)
		pe[port].source_cap_timer =
				get_time().val + PD_T_SEND_SOURCE_CAP;
}

static void pe_src_discovery_run(int port)
{
	/*
	 * Transition to the PE_SRC_Send_Capabilities state when:
	 *   1) The SourceCapabilityTimer times out and
	 *      CapsCounter ≤ nCapsCount.
	 *
	 * Transition to the PE_SRC_Disabled state when:
	 *   1) The Port Partners are not presently PD Connected
	 *   2) And the SourceCapabilityTimer times out
	 *   3) And CapsCounter > nCapsCount.
	 *
	 * Transition to the PE_SRC_VDM_Identity_request state when:
	 *   1) DPM requests the identity of the cable plug and
	 *   2) DiscoverIdentityCounter < nDiscoverIdentityCount
	 */
	if (get_time().val > pe[port].source_cap_timer) {
		if (pe[port].caps_counter <= N_CAPS_COUNT) {
			set_state_pe(port, PE_SRC_SEND_CAPABILITIES);
			return;
		} else if (!PE_CHK_FLAG(port, PE_FLAGS_PD_CONNECTION)) {
			set_state_pe(port, PE_SRC_DISABLED);
			return;
		}
	}

	/*
	 * Note: While the DiscoverIdentityTimer is only required in an explicit
	 * contract, we use it here to ensure we space any potential BUSY
	 * requests properly.
	 */
	if (pd_get_identity_discovery(port, TCPC_TX_SOP_PRIME) == PD_DISC_NEEDED
			&& get_time().val > pe[port].discover_identity_timer
			&& pe_can_send_sop_prime(port)
			&& (pe[port].discover_identity_counter <
				N_DISCOVER_IDENTITY_PRECONTRACT_LIMIT)) {
		pe[port].tx_type = TCPC_TX_SOP_PRIME;
		set_state_pe(port, PE_VDM_IDENTITY_REQUEST_CBL);
		return;
	}

	/*
	 * Transition to the PE_SRC_Disabled state when:
	 *   1) The Port Partners have not been PD Connected.
	 *   2) And the NoResponseTimer times out.
	 *   3) And the HardResetCounter > nHardResetCount.
	 */
	if (!PE_CHK_FLAG(port, PE_FLAGS_PD_CONNECTION) &&
			get_time().val > pe[port].no_response_timer &&
			pe[port].hard_reset_counter > N_HARD_RESET_COUNT) {
		set_state_pe(port, PE_SRC_DISABLED);
		return;
	}
}

/**
 * PE_SRC_Send_Capabilities
 */
static void pe_src_send_capabilities_entry(int port)
{
	print_current_state(port);

	/* Send PD Capabilities message */
	send_source_cap(port);
	pe_sender_response_msg_entry(port);

	/* Increment CapsCounter */
	pe[port].caps_counter++;
}

static void pe_src_send_capabilities_run(int port)
{
	enum pe_msg_check msg_check;

	/*
	 * Check the state of the message sent
	 */
	msg_check = pe_sender_response_msg_run(port);

	/*
	 * Handle Discarded message
	 *	PE_SNK/SRC_READY if DPM_REQUEST
	 *	PE_SEND_SOFT_RESET otherwise
	 */
	if (msg_check == PE_MSG_DPM_DISCARDED) {
		set_state_pe(port, PE_SRC_READY);
		return;
	} else if (msg_check == PE_MSG_DISCARDED) {
		pe_send_soft_reset(port, TCPC_TX_SOP);
		return;
	}

	/*
	 * Handle message that was just sent
	 */
	if (msg_check == PE_MSG_SEND_COMPLETED) {
		/*
		 * If a GoodCRC Message is received then the Policy Engine
		 * Shall:
		 *  1) Stop the NoResponseTimer.
		 *  2) Reset the HardResetCounter and CapsCounter to zero.
		 *  3) Initialize and run the SenderResponseTimer.
		 */
		/* Stop the NoResponseTimer */
		pe[port].no_response_timer = TIMER_DISABLED;

		/* Reset the HardResetCounter to zero */
		pe[port].hard_reset_counter = 0;

		/* Reset the CapsCounter to zero */
		pe[port].caps_counter = 0;
	}

	/*
	 * Transition to the PE_SRC_Negotiate_Capability state when:
	 *  1) A Request Message is received from the Sink
	 */
	if ((msg_check & PE_MSG_SENT) &&
	    PE_CHK_FLAG(port, PE_FLAGS_MSG_RECEIVED)) {
		PE_CLR_FLAG(port, PE_FLAGS_MSG_RECEIVED);

		/*
		 * Request Message Received?
		 */
		if (PD_HEADER_CNT(rx_emsg[port].header) > 0 &&
			PD_HEADER_TYPE(rx_emsg[port].header) ==
							PD_DATA_REQUEST) {

			/*
			 * Set to highest revision supported by both
			 * ports.
			 */
			prl_set_rev(port, TCPC_TX_SOP,
			MIN(PD_REVISION, PD_HEADER_REV(rx_emsg[port].header)));

			/*
			 * If port partner runs PD 2.0, cable communication must
			 * also be PD 2.0
			 */
			if (prl_get_rev(port, TCPC_TX_SOP) == PD_REV20)
				prl_set_rev(port, TCPC_TX_SOP_PRIME, PD_REV20);

			/* We are PD connected */
			PE_SET_FLAG(port, PE_FLAGS_PD_CONNECTION);
			tc_pd_connection(port, 1);

			/*
			 * Handle the Sink Request in
			 * PE_SRC_Negotiate_Capability state
			 */
			set_state_pe(port, PE_SRC_NEGOTIATE_CAPABILITY);
			return;
		}

		/*
		 * We have a Protocol Error.
		 *	PE_SEND_SOFT_RESET
		 */
		pe_send_soft_reset(port,
				   PD_HEADER_GET_SOP(rx_emsg[port].header));
		return;
	}

	/*
	 * Transition to the PE_SRC_Discovery state when:
	 *  1) The Protocol Layer indicates that the Message has not been sent
	 *     and we are presently not Connected
	 *
	 * Send soft reset when:
	 *  1) The Protocol Layer indicates that the Message has not been sent
	 *     and we are already Connected
	 *
	 * See section 8.3.3.4.1.1 PE_SRC_Send_Soft_Reset State and section
	 * 8.3.3.2.3 PE_SRC_Send_Capabilities State.
	 *
	 * NOTE: The PE_FLAGS_PROTOCOL_ERROR is set if a GoodCRC Message
	 *       is not received.
	 */
	if (PE_CHK_FLAG(port, PE_FLAGS_PROTOCOL_ERROR)) {
		PE_CLR_FLAG(port, PE_FLAGS_PROTOCOL_ERROR);
		if (!PE_CHK_FLAG(port, PE_FLAGS_PD_CONNECTION))
			set_state_pe(port, PE_SRC_DISCOVERY);
		else
			pe_send_soft_reset(port, TCPC_TX_SOP);
		return;
	}

	/*
	 * Transition to the PE_SRC_Disabled state when:
	 *  1) The Port Partners have not been PD Connected
	 *  2) The NoResponseTimer times out
	 *  3) And the HardResetCounter > nHardResetCount.
	 *
	 * Transition to the Error Recovery state when:
	 *  1) The Port Partners have previously been PD Connected
	 *  2) The NoResponseTimer times out
	 *  3) And the HardResetCounter > nHardResetCount.
	 */
	if (get_time().val > pe[port].no_response_timer) {
		if (pe[port].hard_reset_counter <= N_HARD_RESET_COUNT)
			set_state_pe(port, PE_SRC_HARD_RESET);
		else if (PE_CHK_FLAG(port, PE_FLAGS_PD_CONNECTION))
			set_state_pe(port, PE_WAIT_FOR_ERROR_RECOVERY);
		else
			set_state_pe(port, PE_SRC_DISABLED);
		return;
	}

	/*
	 * Transition to the PE_SRC_Hard_Reset state when:
	 *  1) The SenderResponseTimer times out.
	 */
	if (get_time().val > pe[port].sender_response_timer) {
		set_state_pe(port, PE_SRC_HARD_RESET);
		return;
	}
}

/**
 * PE_SRC_Negotiate_Capability
 */
static void pe_src_negotiate_capability_entry(int port)
{
	uint32_t payload;

	print_current_state(port);

	/* Get message payload */
	payload = *(uint32_t *)(&rx_emsg[port].buf);

	/*
	 * Evaluate the Request from the Attached Sink
	 */

	/*
	 * Transition to the PE_SRC_Capability_Response state when:
	 *  1) The Request cannot be met.
	 *  2) Or the Request can be met later from the Power Reserve
	 *
	 * Transition to the PE_SRC_Transition_Supply state when:
	 *  1) The Request can be met
	 *
	 */
	if (pd_check_requested_voltage(payload, port) != EC_SUCCESS) {
		set_state_pe(port, PE_SRC_CAPABILITY_RESPONSE);
	} else {
		PE_SET_FLAG(port, PE_FLAGS_ACCEPT);
		pe[port].requested_idx = RDO_POS(payload);
		set_state_pe(port, PE_SRC_TRANSITION_SUPPLY);
	}
}

/**
 * PE_SRC_Transition_Supply
 */
static void pe_src_transition_supply_entry(int port)
{
	print_current_state(port);

	/* Transition Power Supply */
	pd_transition_voltage(pe[port].requested_idx);

	/* Send a GotoMin Message or otherwise an Accept Message */
	if (PE_CHK_FLAG(port, PE_FLAGS_ACCEPT)) {
		PE_CLR_FLAG(port, PE_FLAGS_ACCEPT);
		send_ctrl_msg(port, TCPC_TX_SOP, PD_CTRL_ACCEPT);
	} else {
		send_ctrl_msg(port, TCPC_TX_SOP, PD_CTRL_GOTO_MIN);
	}

}

static void pe_src_transition_supply_run(int port)
{
	/*
	 * Transition to the PE_SRC_Ready state when:
	 *  1) The power supply is ready.
	 *
	 *  NOTE: This code block is executed twice:
	 *        First Pass)
	 *            When PE_FLAGS_TX_COMPLETE is set due to the
	 *            PD_CTRL_ACCEPT or PD_CTRL_GOTO_MIN messages
	 *            being sent.
	 *
	 *        Second Pass)
	 *            When PE_FLAGS_TX_COMPLETE is set due to the
	 *            PD_CTRL_PS_RDY message being sent.
	 */
	if (PE_CHK_FLAG(port, PE_FLAGS_TX_COMPLETE)) {
		PE_CLR_FLAG(port, PE_FLAGS_TX_COMPLETE);

		/*
		 * NOTE: If a message was received,
		 * pe_src_ready state will handle it.
		 */

		if (PE_CHK_FLAG(port, PE_FLAGS_PS_READY)) {
			PE_CLR_FLAG(port, PE_FLAGS_PS_READY);
<<<<<<< HEAD
			/* NOTE: Second pass through this code block */
=======
>>>>>>> c9d96b69

			/*
			 * Set first message flag to trigger a wait and add
			 * jitter delay when operating in PD2.0 mode. Skip
			 * if we already have a contract.
			 */
			if (!pe_is_explicit_contract(port))
				PE_SET_FLAG(port, PE_FLAGS_FIRST_MSG);

<<<<<<< HEAD
=======
			/* NOTE: Second pass through this code block */
>>>>>>> c9d96b69
			/* Explicit Contract is now in place */
			pe_set_explicit_contract(port);

			/*
			 * Setup to get Device Policy Manager to request
			 * Source Capabilities, if needed, for possible
			 * PR_Swap
			 */
			if (pd_get_src_cap_cnt(port) == 0)
				pd_dpm_request(port, DPM_REQUEST_GET_SRC_CAPS);

			set_state_pe(port, PE_SRC_READY);
		} else {
			/* NOTE: First pass through this code block */
			/* Send PS_RDY message */
			send_ctrl_msg(port, TCPC_TX_SOP, PD_CTRL_PS_RDY);
			PE_SET_FLAG(port, PE_FLAGS_PS_READY);
		}

		return;
	}

	/*
	 * Transition to the PE_SRC_Hard_Reset state when:
	 *  1) A Protocol Error occurs.
	 */
	if (PE_CHK_FLAG(port, PE_FLAGS_PROTOCOL_ERROR)) {
		PE_CLR_FLAG(port, PE_FLAGS_PROTOCOL_ERROR);
		set_state_pe(port, PE_SRC_HARD_RESET);
	}
}

/*
 * Transitions state after receiving a Not Supported extended message. Under
 * appropriate conditions, transitions to a PE_{SRC,SNK}_Chunk_Received.
 */
static void extended_message_not_supported(int port, uint32_t *payload)
{
	uint16_t ext_header = GET_EXT_HEADER(*payload);

	if (IS_ENABLED(CONFIG_USB_PD_REV30) &&
			!IS_ENABLED(CONFIG_USB_PD_EXTENDED_MESSAGES) &&
			PD_EXT_HEADER_CHUNKED(ext_header) &&
			PD_EXT_HEADER_DATA_SIZE(ext_header) >
			PD_MAX_EXTENDED_MSG_CHUNK_LEN) {
		set_state_pe(port,
				pe[port].power_role == PD_ROLE_SOURCE ?
				PE_SRC_CHUNK_RECEIVED : PE_SNK_CHUNK_RECEIVED);
		return;
	}

	set_state_pe(port, PE_SEND_NOT_SUPPORTED);
}

/**
 * PE_SRC_Ready
 */
static void pe_src_ready_entry(int port)
{
	print_current_state(port);

	/* Ensure any message send flags are cleaned up */
	PE_CLR_FLAG(port, PE_FLAGS_READY_CLR);

	/* Clear DPM Current Request */
	pe[port].dpm_curr_request = 0;

	/*
	 * Wait and add jitter if we are operating in PD2.0 mode and no messages
	 * have been sent since enter this state.
	 */
	pe_update_wait_and_add_jitter_timer(port);
}

static void pe_src_ready_run(int port)
{
	/*
	 * Don't delay handling a hard reset from the device policy manager.
	 */
	if (PE_CHK_DPM_REQUEST(port, DPM_REQUEST_HARD_RESET_SEND)) {
		pe_set_dpm_curr_request(port, DPM_REQUEST_HARD_RESET_SEND);
		set_state_pe(port, PE_SRC_HARD_RESET);
		return;
	}

	/*
	 * Handle incoming messages before discovery and DPMs other than hard
	 * reset
	 */
	if (PE_CHK_FLAG(port, PE_FLAGS_MSG_RECEIVED)) {
		uint8_t type = PD_HEADER_TYPE(rx_emsg[port].header);
		uint8_t cnt = PD_HEADER_CNT(rx_emsg[port].header);
		uint8_t ext = PD_HEADER_EXT(rx_emsg[port].header);
		uint32_t *payload = (uint32_t *)rx_emsg[port].buf;

		PE_CLR_FLAG(port, PE_FLAGS_MSG_RECEIVED);

		/* Extended Message Requests */
		if (ext > 0) {
			switch (type) {
#if defined(CONFIG_USB_PD_EXTENDED_MESSAGES) && defined(CONFIG_BATTERY)
			case PD_EXT_GET_BATTERY_CAP:
				set_state_pe(port, PE_GIVE_BATTERY_CAP);
				break;
			case PD_EXT_GET_BATTERY_STATUS:
				set_state_pe(port, PE_GIVE_BATTERY_STATUS);
				break;
#endif /* CONFIG_USB_PD_EXTENDED_MESSAGES && CONFIG_BATTERY*/
			default:
				extended_message_not_supported(port, payload);
			}
			return;
		}
		/* Data Message Requests */
		else if (cnt > 0) {
			switch (type) {
			case PD_DATA_REQUEST:
				set_state_pe(port, PE_SRC_NEGOTIATE_CAPABILITY);
				return;
			case PD_DATA_SINK_CAP:
				break;
			case PD_DATA_VENDOR_DEF:
				if (PD_HEADER_TYPE(rx_emsg[port].header) ==
							PD_DATA_VENDOR_DEF) {
					if (PD_VDO_SVDM(*payload)) {
						set_state_pe(port,
							PE_VDM_RESPONSE);
					} else
						set_state_pe(port,
						PE_HANDLE_CUSTOM_VDM_REQUEST);
				}
				return;
			case PD_DATA_BIST:
				set_state_pe(port, PE_BIST_TX);
				return;
			default:
				set_state_pe(port, PE_SEND_NOT_SUPPORTED);
				return;
			}
		}
		/* Control Message Requests */
		else {
			switch (type) {
			case PD_CTRL_GOOD_CRC:
				break;
			case PD_CTRL_NOT_SUPPORTED:
				break;
			case PD_CTRL_PING:
				break;
			case PD_CTRL_GET_SOURCE_CAP:
				set_state_pe(port, PE_SRC_SEND_CAPABILITIES);
				return;
			case PD_CTRL_GET_SINK_CAP:
				set_state_pe(port, PE_SNK_GIVE_SINK_CAP);
				return;
			case PD_CTRL_GOTO_MIN:
				break;
			case PD_CTRL_PR_SWAP:
				set_state_pe(port,
					PE_PRS_SRC_SNK_EVALUATE_SWAP);
				return;
			case PD_CTRL_DR_SWAP:
				if (PE_CHK_FLAG(port,
						PE_FLAGS_MODAL_OPERATION)) {
					set_state_pe(port, PE_SRC_HARD_RESET);
					return;
				}

				set_state_pe(port, PE_DRS_EVALUATE_SWAP);
				return;
			case PD_CTRL_VCONN_SWAP:
				if (IS_ENABLED(CONFIG_USBC_VCONN))
					set_state_pe(port,
							PE_VCS_EVALUATE_SWAP);
				else
					set_state_pe(port,
							PE_SEND_NOT_SUPPORTED);
				return;
			/*
			 * USB PD 3.0 6.8.1:
			 * Receiving an unexpected message shall be responded
			 * to with a soft reset message.
			 */
			case PD_CTRL_ACCEPT:
			case PD_CTRL_REJECT:
			case PD_CTRL_WAIT:
			case PD_CTRL_PS_RDY:
				pe_send_soft_reset(port,
				  PD_HEADER_GET_SOP(rx_emsg[port].header));
				return;
			/*
			 * Receiving an unknown or unsupported message
			 * shall be responded to with a not supported message.
			 */
			default:
				set_state_pe(port, PE_SEND_NOT_SUPPORTED);
				return;
			}
		}
	}

	/*
	 * Make sure the PRL layer isn't busy with receiving or transmitting
	 * chunked messages before attempting to transmit a new message.
	 */
	if (prl_is_busy(port))
		return;

	if (PE_CHK_FLAG(port, PE_FLAGS_VDM_REQUEST_CONTINUE)) {
		PE_CLR_FLAG(port, PE_FLAGS_VDM_REQUEST_CONTINUE);
		set_state_pe(port, PE_VDM_REQUEST_DPM);
		return;
	}

	if (PE_CHK_FLAG(port, PE_FLAGS_WAITING_PR_SWAP) &&
		get_time().val > pe[port].pr_swap_wait_timer) {
		PE_CLR_FLAG(port, PE_FLAGS_WAITING_PR_SWAP);
		PE_SET_DPM_REQUEST(port, DPM_REQUEST_PR_SWAP);
	}

	if (pe[port].wait_and_add_jitter_timer == TIMER_DISABLED ||
		get_time().val > pe[port].wait_and_add_jitter_timer) {

		PE_CLR_FLAG(port, PE_FLAGS_FIRST_MSG);
		pe[port].wait_and_add_jitter_timer = TIMER_DISABLED;

		/*
		 * Attempt discovery if possible, and return if state was
		 * changed for that discovery.
		 */
		if (pe_attempt_port_discovery(port))
			return;

		/*
		 * Handle Device Policy Manager Requests
		 */

		/*
		 * Ignore sink specific request:
		 *   DPM_REQUEST_NEW_POWER_LEVEL
		 *   DPM_REQUEST_SOURCE_CAP
		 */

		PE_CLR_DPM_REQUEST(port, DPM_REQUEST_NEW_POWER_LEVEL |
					DPM_REQUEST_SOURCE_CAP);

		if (pe[port].dpm_request) {
			uint32_t dpm_request = pe[port].dpm_request;

			PE_SET_FLAG(port, PE_FLAGS_LOCALLY_INITIATED_AMS);

			if (PE_CHK_DPM_REQUEST(port,
						DPM_REQUEST_DR_SWAP)) {
				pe_set_dpm_curr_request(port,
						DPM_REQUEST_DR_SWAP);
				if (PE_CHK_FLAG(port, PE_FLAGS_MODAL_OPERATION))
					set_state_pe(port, PE_SRC_HARD_RESET);
				else
					set_state_pe(port, PE_DRS_SEND_SWAP);
			} else if (PE_CHK_DPM_REQUEST(port,
						DPM_REQUEST_PR_SWAP)) {
				pe_set_dpm_curr_request(port,
						DPM_REQUEST_PR_SWAP);
				set_state_pe(port, PE_PRS_SRC_SNK_SEND_SWAP);
			} else if (PE_CHK_DPM_REQUEST(port,
						DPM_REQUEST_GOTO_MIN)) {
				pe_set_dpm_curr_request(port,
						DPM_REQUEST_GOTO_MIN);
				set_state_pe(port, PE_SRC_TRANSITION_SUPPLY);
			} else if (PE_CHK_DPM_REQUEST(port,
						DPM_REQUEST_SRC_CAP_CHANGE)) {
				pe_set_dpm_curr_request(port,
						DPM_REQUEST_SRC_CAP_CHANGE);
				set_state_pe(port, PE_SRC_SEND_CAPABILITIES);
			} else if (PE_CHK_DPM_REQUEST(port,
						DPM_REQUEST_GET_SRC_CAPS)) {
				pe_set_dpm_curr_request(port,
						DPM_REQUEST_GET_SRC_CAPS);
				set_state_pe(port, PE_DR_SRC_GET_SOURCE_CAP);
			} else if (PE_CHK_DPM_REQUEST(port,
						DPM_REQUEST_SEND_PING)) {
				pe_set_dpm_curr_request(port,
						DPM_REQUEST_SEND_PING);
				set_state_pe(port, PE_SRC_PING);
			} else if (!common_src_snk_dpm_requests(port)) {
				CPRINTF("Unhandled DPM Request %x received\n",
					dpm_request);
				PE_CLR_DPM_REQUEST(port, dpm_request);
				PE_CLR_FLAG(port,
					PE_FLAGS_LOCALLY_INITIATED_AMS);
			}

			return;
		}

		/* No DPM requests; attempt mode entry/exit if needed */
		dpm_run(port);
	}
}

/**
 * PE_SRC_Disabled
 */
static void pe_src_disabled_entry(int port)
{
	print_current_state(port);

	if ((pe[port].vpd_vdo >= 0) && VPD_VDO_CTS(pe[port].vpd_vdo)) {
		/*
		 * Inform the Device Policy Manager that a Charge-Through VCONN
		 * Powered Device was detected.
		 */
		tc_ctvpd_detected(port);
	}

	/*
	 * Unresponsive to USB Power Delivery messaging, but not to Hard Reset
	 * Signaling. See pe_got_hard_reset
	 */
}

/**
 * PE_SRC_Capability_Response
 */
static void pe_src_capability_response_entry(int port)
{
	print_current_state(port);

	/* NOTE: Wait messaging should be implemented. */

	send_ctrl_msg(port, TCPC_TX_SOP, PD_CTRL_REJECT);
}

static void pe_src_capability_response_run(int port)
{
	/*
	 * Transition to the PE_SRC_Ready state when:
	 *  1) There is an Explicit Contract and
	 *  2) A Reject Message has been sent and the present Contract is still
	 *     Valid or
	 *  3) A Wait Message has been sent.
	 *
	 * Transition to the PE_SRC_Hard_Reset state when:
	 *  1) There is an Explicit Contract and
	 *  2) The Reject Message has been sent and the present
	 *     Contract is Invalid
	 *
	 * Transition to the PE_SRC_Wait_New_Capabilities state when:
	 *  1) There is no Explicit Contract and
	 *  2) A Reject Message has been sent or
	 *  3) A Wait Message has been sent.
	 */
	if (PE_CHK_FLAG(port, PE_FLAGS_TX_COMPLETE)) {
		PE_CLR_FLAG(port, PE_FLAGS_TX_COMPLETE);

		if (PE_CHK_FLAG(port, PE_FLAGS_EXPLICIT_CONTRACT))
			/*
			 * NOTE: The src capabilities listed in
			 *       board/xxx/usb_pd_policy.c will not
			 *       change so the present contract will
			 *       never be invalid.
			 */
			set_state_pe(port, PE_SRC_READY);
		else
			/*
			 * NOTE: The src capabilities listed in
			 *       board/xxx/usb_pd_policy.c will not
			 *       change, so no need to resending them
			 *       again. Transition to disabled state.
			 */
			set_state_pe(port, PE_SRC_DISABLED);
	}
}

/**
 * PE_SRC_Hard_Reset
 */
static void pe_src_hard_reset_entry(int port)
{
	print_current_state(port);

	/* Generate Hard Reset Signal */
	prl_execute_hard_reset(port);

	/* Increment the HardResetCounter */
	pe[port].hard_reset_counter++;

	/* Start NoResponseTimer */
	pe[port].no_response_timer = get_time().val + PD_T_NO_RESPONSE;

	/* Start PSHardResetTimer */
	pe[port].ps_hard_reset_timer = get_time().val + PD_T_PS_HARD_RESET;

	/* Clear error flags */
	PE_CLR_FLAG(port, PE_FLAGS_VDM_REQUEST_NAKED |
			  PE_FLAGS_PROTOCOL_ERROR |
			  PE_FLAGS_VDM_REQUEST_BUSY);
}

static void pe_src_hard_reset_run(int port)
{
	/*
	 * Transition to the PE_SRC_Transition_to_default state when:
	 *  1) The PSHardResetTimer times out.
	 */
	if (get_time().val > pe[port].ps_hard_reset_timer)
		set_state_pe(port, PE_SRC_TRANSITION_TO_DEFAULT);
}

/**
 * PE_SRC_Hard_Reset_Received
 */
static void pe_src_hard_reset_received_entry(int port)
{
	print_current_state(port);

	/* Start NoResponseTimer */
	pe[port].no_response_timer = get_time().val + PD_T_NO_RESPONSE;

	/* Start PSHardResetTimer */
	pe[port].ps_hard_reset_timer = get_time().val + PD_T_PS_HARD_RESET;
}

static void pe_src_hard_reset_received_run(int port)
{
	/*
	 * Transition to the PE_SRC_Transition_to_default state when:
	 *  1) The PSHardResetTimer times out.
	 */
	if (get_time().val > pe[port].ps_hard_reset_timer)
		set_state_pe(port, PE_SRC_TRANSITION_TO_DEFAULT);
}

/**
 * PE_SRC_Transition_To_Default
 */
static void pe_src_transition_to_default_entry(int port)
{
	print_current_state(port);

	/* Reset flags */
	pe[port].flags = 0;

	/* Reset DPM Request */
	pe[port].dpm_request = 0;

	/*
	 * Request Device Policy Manager to request power
	 * supply Hard Resets to vSafe5V via vSafe0V
	 * Reset local HW
	 * Request Device Policy Manager to set Port Data
	 * Role to DFP and turn off VCONN
	 */
	tc_hard_reset_request(port);
}

static void pe_src_transition_to_default_run(int port)
{
	/*
	 * Transition to the PE_SRC_Startup state when:
	 *   1) The power supply has reached the default level.
	 */
	if (PE_CHK_FLAG(port, PE_FLAGS_PS_RESET_COMPLETE)) {
		PE_CLR_FLAG(port, PE_FLAGS_PS_RESET_COMPLETE);
		/* Inform the Protocol Layer that the Hard Reset is complete */
		prl_hard_reset_complete(port);
		set_state_pe(port, PE_SRC_STARTUP);
	}
}

/**
 * PE_SNK_Startup State
 */
static void pe_snk_startup_entry(int port)
{
	print_current_state(port);

	/* Reset the protocol layer */
	prl_reset(port);

	/* Set initial data role */
	pe[port].data_role = pd_get_data_role(port);

	/* Set initial power role */
	pe[port].power_role = PD_ROLE_SINK;

	/* Invalidate explicit contract */
	pe_invalidate_explicit_contract(port);

	if (PE_CHK_FLAG(port, PE_FLAGS_PR_SWAP_COMPLETE)) {
		PE_CLR_FLAG(port, PE_FLAGS_PR_SWAP_COMPLETE);

		/*
		 * Some port partners may violate spec and attempt to
		 * communicate with the cable after power role swaps, despite
		 * not being Vconn source.  Disable our SOP' receiving here to
		 * avoid GoodCRC-ing any erroneous cable probes, and re-enable
		 * after our contract is in place.
		 */
		if (tc_is_vconn_src(port))
			tcpm_sop_prime_enable(port, false);
	} else {
		/*
		 * Set DiscoverIdentityTimer to trigger when we enter
		 * snk_ready for the first time.
		 */
		pe[port].discover_identity_timer = get_time().val;

		/* Clear port discovery flags */
		pd_dfp_discovery_init(port);
		pe[port].discover_identity_counter = 0;

		/* Reset dr swap attempt counter */
		pe[port].dr_swap_attempt_counter = 0;

		/* Reset VCONN swap counter */
		pe[port].vconn_swap_counter = 0;
		/*
		 * TODO: POLICY decision:
		 * Mark that we'd like to try being Vconn source and DFP
		 */
		PE_SET_FLAG(port, PE_FLAGS_DR_SWAP_TO_DFP);
		PE_SET_FLAG(port, PE_FLAGS_VCONN_SWAP_TO_ON);

<<<<<<< HEAD
		/*
		 * Set up to get Device Policy Manager to
		 * request Sink Capabilities
		 */
=======
		/* Opportunistically request sink caps for FRS evaluation. */
>>>>>>> c9d96b69
		pd_dpm_request(port, DPM_REQUEST_GET_SNK_CAPS);
	}
}

static void pe_snk_startup_run(int port)
{
	/* Wait until protocol layer is running */
	if (!prl_is_running(port))
		return;

	/*
	 * Once the reset process completes, the Policy Engine Shall
	 * transition to the PE_SNK_Discovery state
	 */
	set_state_pe(port, PE_SNK_DISCOVERY);
}

/**
 * PE_SNK_Discovery State
 */
static void pe_snk_discovery_entry(int port)
{
	print_current_state(port);
}

static void pe_snk_discovery_run(int port)
{
	/*
	 * Transition to the PE_SNK_Wait_for_Capabilities state when:
	 *   1) VBUS has been detected
	 */
	if (pd_is_vbus_present(port))
		set_state_pe(port, PE_SNK_WAIT_FOR_CAPABILITIES);
}

/**
 * PE_SNK_Wait_For_Capabilities State
 */
static void pe_snk_wait_for_capabilities_entry(int port)
{
	print_current_state(port);

	/* Initialize and start the SinkWaitCapTimer */
	pe[port].timeout = get_time().val + PD_T_SINK_WAIT_CAP;
}

static void pe_snk_wait_for_capabilities_run(int port)
{
	uint8_t type;
	uint8_t cnt;
	uint8_t ext;

	/*
	 * Transition to the PE_SNK_Evaluate_Capability state when:
	 *  1) A Source_Capabilities Message is received.
	 */
	if (PE_CHK_FLAG(port, PE_FLAGS_MSG_RECEIVED)) {
		PE_CLR_FLAG(port, PE_FLAGS_MSG_RECEIVED);

		type = PD_HEADER_TYPE(rx_emsg[port].header);
		cnt = PD_HEADER_CNT(rx_emsg[port].header);
		ext = PD_HEADER_EXT(rx_emsg[port].header);

		if ((ext == 0) && (cnt > 0) && (type == PD_DATA_SOURCE_CAP)) {
			set_state_pe(port, PE_SNK_EVALUATE_CAPABILITY);
			return;
		}
	}

	/* When the SinkWaitCapTimer times out, perform a Hard Reset. */
	if (get_time().val > pe[port].timeout) {
		PE_SET_FLAG(port, PE_FLAGS_SNK_WAIT_CAP_TIMEOUT);
		set_state_pe(port, PE_SNK_HARD_RESET);
	}
}

/**
 * PE_SNK_Evaluate_Capability State
 */
static void pe_snk_evaluate_capability_entry(int port)
{
	uint32_t *pdo = (uint32_t *)rx_emsg[port].buf;
	uint32_t num = rx_emsg[port].len >> 2;

	print_current_state(port);

	/* Reset Hard Reset counter to zero */
	pe[port].hard_reset_counter = 0;

	/* Set to highest revision supported by both ports. */
	prl_set_rev(port, TCPC_TX_SOP,
			MIN(PD_REVISION, PD_HEADER_REV(rx_emsg[port].header)));

	/*
	 * If port partner runs PD 2.0, cable communication must
	 * also be PD 2.0
	 */
	if (prl_get_rev(port, TCPC_TX_SOP) == PD_REV20)
		prl_set_rev(port, TCPC_TX_SOP_PRIME, PD_REV20);

	pd_set_src_caps(port, num, pdo);

	pe_update_src_pdo_flags(port, num, pdo);

	/* Evaluate the options based on supplied capabilities */
	pd_process_source_cap(port, pe[port].src_cap_cnt, pe[port].src_caps);

	/* Device Policy Response Received */
	set_state_pe(port, PE_SNK_SELECT_CAPABILITY);
}

/**
 * PE_SNK_Select_Capability State
 */
static void pe_snk_select_capability_entry(int port)
{
	print_current_state(port);

	/* Send Request */
	pe_send_request_msg(port);
	pe_sender_response_msg_entry(port);

	/* We are PD Connected */
	PE_SET_FLAG(port, PE_FLAGS_PD_CONNECTION);
	tc_pd_connection(port, 1);
}

static void pe_snk_select_capability_run(int port)
{
	uint8_t type;
	uint8_t cnt;
	enum tcpm_transmit_type sop;
	enum pe_msg_check msg_check;

	/*
	 * Check the state of the message sent
	 */
	msg_check = pe_sender_response_msg_run(port);

	/*
	 * Handle discarded message
	 */
	if (msg_check & PE_MSG_DISCARDED) {
		/*
		 * The sent REQUEST message was discarded.  This can be at
		 * the start of an AMS or in the middle.  Handle what to
		 * do based on where we came from.
		 * 1) SE_SNK_EVALUATE_CAPABILITY: sends SoftReset
		 * 2) SE_SNK_READY: goes back to SNK Ready
		 */
		if (get_last_state_pe(port) == PE_SNK_EVALUATE_CAPABILITY)
			pe_send_soft_reset(port, TCPC_TX_SOP);
		else
			set_state_pe(port, PE_SNK_READY);
		return;
	}

	if ((msg_check & PE_MSG_SENT) &&
	    PE_CHK_FLAG(port, PE_FLAGS_MSG_RECEIVED)) {
		PE_CLR_FLAG(port, PE_FLAGS_MSG_RECEIVED);
		type = PD_HEADER_TYPE(rx_emsg[port].header);
		cnt = PD_HEADER_CNT(rx_emsg[port].header);
		sop = PD_HEADER_GET_SOP(rx_emsg[port].header);

		/*
		 * Transition to the PE_SNK_Transition_Sink state when:
		 *  1) An Accept Message is received from the Source.
		 *
		 * Transition to the PE_SNK_Wait_for_Capabilities state when:
		 *  1) There is no Explicit Contract in place and
		 *  2) A Reject Message is received from the Source or
		 *  3) A Wait Message is received from the Source.
		 *
		 * Transition to the PE_SNK_Ready state when:
		 *  1) There is an Explicit Contract in place and
		 *  2) A Reject Message is received from the Source or
		 *  3) A Wait Message is received from the Source.
		 *
		 * Transition to the PE_SNK_Hard_Reset state when:
		 *  1) A SenderResponseTimer timeout occurs.
		 */

		/* Only look at control messages */
		if (cnt == 0) {
			/*
			 * Accept Message Received
			 */
			if (type == PD_CTRL_ACCEPT) {
				/* explicit contract is now in place */
				pe_set_explicit_contract(port);

				set_state_pe(port, PE_SNK_TRANSITION_SINK);

				return;
			}
			/*
			 * Reject or Wait Message Received
			 */
			else if (type == PD_CTRL_REJECT ||
							type == PD_CTRL_WAIT) {
				if (type == PD_CTRL_WAIT)
					PE_SET_FLAG(port, PE_FLAGS_WAIT);

				/*
				 * We had a previous explicit contract, so
				 * transition to PE_SNK_Ready
				 */
				if (PE_CHK_FLAG(port,
						PE_FLAGS_EXPLICIT_CONTRACT))
					set_state_pe(port, PE_SNK_READY);
				/*
				 * No previous explicit contract, so transition
				 * to PE_SNK_Wait_For_Capabilities
				 */
				else
					set_state_pe(port,
						PE_SNK_WAIT_FOR_CAPABILITIES);
				return;
			}
			/*
			 * Unexpected Control Message Received
			 */
			else {
				/* Send Soft Reset */
				pe_send_soft_reset(port, sop);
				return;
			}
		}
		/*
		 * Unexpected Data Message
		 */
		else {
			/* Send Soft Reset */
			pe_send_soft_reset(port, sop);
			return;
		}
	}

	/* SenderResponsetimer timeout */
	if (get_time().val > pe[port].sender_response_timer)
		set_state_pe(port, PE_SNK_HARD_RESET);
}

/**
 * PE_SNK_Transition_Sink State
 */
static void pe_snk_transition_sink_entry(int port)
{
	print_current_state(port);

	/* Initialize and run PSTransitionTimer */
	pe[port].ps_transition_timer = get_time().val + PD_T_PS_TRANSITION;
}

static void pe_snk_transition_sink_run(int port)
{
	/*
	 * Transition to the PE_SNK_Ready state when:
	 *  1) A PS_RDY Message is received from the Source.
	 *
	 * Transition to the PE_SNK_Hard_Reset state when:
	 *  1) A Protocol Error occurs.
	 */

	if (PE_CHK_FLAG(port, PE_FLAGS_MSG_RECEIVED)) {
		PE_CLR_FLAG(port, PE_FLAGS_MSG_RECEIVED);

		/*
		 * PS_RDY message received
		 */
		if ((PD_HEADER_CNT(rx_emsg[port].header) == 0) &&
			   (PD_HEADER_TYPE(rx_emsg[port].header) ==
			   PD_CTRL_PS_RDY)) {
			/*
			 * Set first message flag to trigger a wait and add
			 * jitter delay when operating in PD2.0 mode.
			 */
			PE_SET_FLAG(port, PE_FLAGS_FIRST_MSG);

			/*
			 * If we've successfully completed our new power
			 * contract, ensure SOP' communication is enabled before
			 * entering PE_SNK_READY.  It may have been disabled
			 * during a power role swap to avoid interoperability
			 * issues with out-of-spec partners.
			 */
			if (tc_is_vconn_src(port))
				tcpm_sop_prime_enable(port, true);

			set_state_pe(port, PE_SNK_READY);
			return;
		}

		/*
		 * Protocol Error
		 */
		set_state_pe(port, PE_SNK_HARD_RESET);
	}

	/*
	 * Timeout will lead to a Hard Reset
	 */
	if (get_time().val > pe[port].ps_transition_timer &&
			pe[port].hard_reset_counter <= N_HARD_RESET_COUNT) {
		PE_SET_FLAG(port, PE_FLAGS_PS_TRANSITION_TIMEOUT);

		set_state_pe(port, PE_SNK_HARD_RESET);
	}
}

static void pe_snk_transition_sink_exit(int port)
{
	/* Transition Sink's power supply to the new power level */
	pd_set_input_current_limit(port,
				pe[port].curr_limit, pe[port].supply_voltage);

	if (IS_ENABLED(CONFIG_CHARGE_MANAGER))
		/* Set ceiling based on what's negotiated */
		charge_manager_set_ceil(port,
				CEIL_REQUESTOR_PD, pe[port].curr_limit);
}


/**
 * PE_SNK_Ready State
 */
static void pe_snk_ready_entry(int port)
{
	print_current_state(port);

	/* Ensure any message send flags are cleaned up */
	PE_CLR_FLAG(port, PE_FLAGS_READY_CLR);

	/* Clear DPM Current Request */
	pe[port].dpm_curr_request = 0;

	/*
	 * On entry to the PE_SNK_Ready state as the result of a wait,
	 * then do the following:
	 *   1) Initialize and run the SinkRequestTimer
	 */
	if (PE_CHK_FLAG(port, PE_FLAGS_WAIT)) {
		PE_CLR_FLAG(port, PE_FLAGS_WAIT);
		pe[port].sink_request_timer =
				get_time().val + PD_T_SINK_REQUEST;
	} else {
		pe[port].sink_request_timer = TIMER_DISABLED;
	}

	/*
	 * If port partner sink capabilities are known (because we requested
	 * and got them earlier), evaluate them for FRS support and enable
	 * if appropriate. If not known, request that we get them through DPM
	 * which will eventually come back here with known capabilities. Don't
	 * do anything if FRS is already enabled.
	 */
	if (IS_ENABLED(CONFIG_USB_PD_FRS) &&
	    !PE_CHK_FLAG(port, PE_FLAGS_FAST_ROLE_SWAP_ENABLED)) {
		if (pd_get_snk_cap_cnt(port) > 0) {
			/*
			 * Have partner sink caps. FRS support is only specified
			 * in fixed PDOs, and "the vSafe5V Fixed Supply Object
			 * Shall always be the first object" in a capabilities
			 * message so take the first one.
			 */
			const uint32_t *snk_caps = pd_get_snk_caps(port);

			pe_evaluate_frs_snk_pdo(port, snk_caps[0]);
		} else {
			/*
			 * Don't have caps; request them. A sink port "shall
			 * minimally offer one Power Data Object," so a
			 * compliant partner that supports sink operation will
			 * never fail to return sink capabilities in a way which
			 * would cause us to endlessly request them. Non-DRPs
			 * will never support FRS and may not support sink
			 * operation, so avoid requesting caps from them.
			 */
			if (pd_is_port_partner_dualrole(port))
				pd_dpm_request(port, DPM_REQUEST_GET_SNK_CAPS);
		}
	}

	/*
	 * Wait and add jitter if we are operating in PD2.0 mode and no messages
	 * have been sent since enter this state.
	 */
	pe_update_wait_and_add_jitter_timer(port);
}

static void pe_snk_ready_run(int port)
{
	/*
	 * Don't delay handling a hard reset from the device policy manager.
	 */
	if (PE_CHK_DPM_REQUEST(port, DPM_REQUEST_HARD_RESET_SEND)) {
		pe_set_dpm_curr_request(port, DPM_REQUEST_HARD_RESET_SEND);
		set_state_pe(port, PE_SNK_HARD_RESET);
		return;
	}

	/*
	 * Handle incoming messages before discovery and DPMs other than hard
	 * reset
	 */
	if (PE_CHK_FLAG(port, PE_FLAGS_MSG_RECEIVED)) {
		uint8_t type = PD_HEADER_TYPE(rx_emsg[port].header);
		uint8_t cnt = PD_HEADER_CNT(rx_emsg[port].header);
		uint8_t ext = PD_HEADER_EXT(rx_emsg[port].header);
		uint32_t *payload = (uint32_t *)rx_emsg[port].buf;

		PE_CLR_FLAG(port, PE_FLAGS_MSG_RECEIVED);

		/* Extended Message Request */
		if (ext > 0) {
			switch (type) {
#if defined(CONFIG_USB_PD_EXTENDED_MESSAGES) && defined(CONFIG_BATTERY)
			case PD_EXT_GET_BATTERY_CAP:
				set_state_pe(port, PE_GIVE_BATTERY_CAP);
				break;
			case PD_EXT_GET_BATTERY_STATUS:
				set_state_pe(port, PE_GIVE_BATTERY_STATUS);
				break;
#endif /* CONFIG_USB_PD_EXTENDED_MESSAGES && CONFIG_BATTERY */
			default:
				extended_message_not_supported(port, payload);
			}
			return;
		}
		/* Data Messages */
		else if (cnt > 0) {
			switch (type) {
			case PD_DATA_SOURCE_CAP:
				set_state_pe(port,
					PE_SNK_EVALUATE_CAPABILITY);
				break;
			case PD_DATA_VENDOR_DEF:
				if (PD_HEADER_TYPE(rx_emsg[port].header) ==
							PD_DATA_VENDOR_DEF) {
					if (PD_VDO_SVDM(*payload))
						set_state_pe(port,
							PE_VDM_RESPONSE);
					else
						set_state_pe(port,
						PE_HANDLE_CUSTOM_VDM_REQUEST);
				}
				break;
			case PD_DATA_BIST:
				set_state_pe(port, PE_BIST_TX);
				break;
			default:
				set_state_pe(port, PE_SEND_NOT_SUPPORTED);
			}
			return;
		}
		/* Control Messages */
		else {
			switch (type) {
			case PD_CTRL_GOOD_CRC:
				/* Do nothing */
				break;
			case PD_CTRL_PING:
				/* Do nothing */
				break;
			case PD_CTRL_GET_SOURCE_CAP:
				set_state_pe(port, PE_DR_SNK_GIVE_SOURCE_CAP);
				return;
			case PD_CTRL_GET_SINK_CAP:
				set_state_pe(port, PE_SNK_GIVE_SINK_CAP);
				return;
			case PD_CTRL_GOTO_MIN:
				set_state_pe(port, PE_SNK_TRANSITION_SINK);
				return;
			case PD_CTRL_PR_SWAP:
				set_state_pe(port,
						PE_PRS_SNK_SRC_EVALUATE_SWAP);
				return;
			case PD_CTRL_DR_SWAP:
				if (PE_CHK_FLAG(port, PE_FLAGS_MODAL_OPERATION))
					set_state_pe(port, PE_SNK_HARD_RESET);
				else
					set_state_pe(port,
							PE_DRS_EVALUATE_SWAP);
				return;
			case PD_CTRL_VCONN_SWAP:
				if (IS_ENABLED(CONFIG_USBC_VCONN))
					set_state_pe(port,
							PE_VCS_EVALUATE_SWAP);
				else
					set_state_pe(port,
							PE_SEND_NOT_SUPPORTED);
				return;
			case PD_CTRL_NOT_SUPPORTED:
				/* Do nothing */
				break;
			/*
			 * USB PD 3.0 6.8.1:
			 * Receiving an unexpected message shall be responded
			 * to with a soft reset message.
			 */
			case PD_CTRL_ACCEPT:
			case PD_CTRL_REJECT:
			case PD_CTRL_WAIT:
			case PD_CTRL_PS_RDY:
				pe_send_soft_reset(port,
				  PD_HEADER_GET_SOP(rx_emsg[port].header));
				return;
			/*
			 * Receiving an unknown or unsupported message
			 * shall be responded to with a not supported message.
			 */
			default:
				set_state_pe(port, PE_SEND_NOT_SUPPORTED);
				return;
			}
		}
	}

	/*
	 * Make sure the PRL layer isn't busy with receiving or transmitting
	 * chunked messages before attempting to transmit a new message.
	 */
	if (prl_is_busy(port))
		return;

	if (PE_CHK_FLAG(port, PE_FLAGS_VDM_REQUEST_CONTINUE)) {
		PE_CLR_FLAG(port, PE_FLAGS_VDM_REQUEST_CONTINUE);
		set_state_pe(port, PE_VDM_REQUEST_DPM);
		return;
	}

	if (pe[port].wait_and_add_jitter_timer == TIMER_DISABLED ||
		get_time().val > pe[port].wait_and_add_jitter_timer) {
		PE_CLR_FLAG(port, PE_FLAGS_FIRST_MSG);
		pe[port].wait_and_add_jitter_timer = TIMER_DISABLED;

		if (get_time().val > pe[port].sink_request_timer) {
			set_state_pe(port, PE_SNK_SELECT_CAPABILITY);
			return;
		}

		/*
		 * Attempt discovery if possible, and return if state was
		 * changed for that discovery.
		 */
		if (pe_attempt_port_discovery(port))
			return;

		/*
		 * Handle Device Policy Manager Requests
		 */
		/*
		 * Ignore source specific requests:
		 *   DPM_REQUEST_GOTO_MIN
		 *   DPM_REQUEST_SRC_CAP_CHANGE,
		 *   DPM_REQUEST_SEND_PING
		 */
		PE_CLR_DPM_REQUEST(port, DPM_REQUEST_GOTO_MIN |
					DPM_REQUEST_SRC_CAP_CHANGE |
					DPM_REQUEST_SEND_PING);

		if (pe[port].dpm_request) {
			uint32_t dpm_request = pe[port].dpm_request;

			PE_SET_FLAG(port, PE_FLAGS_LOCALLY_INITIATED_AMS);

			if (PE_CHK_DPM_REQUEST(port,
						DPM_REQUEST_DR_SWAP)) {
				pe_set_dpm_curr_request(port,
						DPM_REQUEST_DR_SWAP);
				if (PE_CHK_FLAG(port, PE_FLAGS_MODAL_OPERATION))
					set_state_pe(port, PE_SNK_HARD_RESET);
				else
					set_state_pe(port, PE_DRS_SEND_SWAP);
			} else if (PE_CHK_DPM_REQUEST(port,
						DPM_REQUEST_PR_SWAP)) {
				pe_set_dpm_curr_request(port,
						DPM_REQUEST_PR_SWAP);
				set_state_pe(port, PE_PRS_SNK_SRC_SEND_SWAP);
			} else if (PE_CHK_DPM_REQUEST(port,
						DPM_REQUEST_SOURCE_CAP)) {
				pe_set_dpm_curr_request(port,
						DPM_REQUEST_SOURCE_CAP);
				set_state_pe(port, PE_SNK_GET_SOURCE_CAP);
			} else if (PE_CHK_DPM_REQUEST(port,
						DPM_REQUEST_NEW_POWER_LEVEL)) {
				pe_set_dpm_curr_request(port,
						DPM_REQUEST_NEW_POWER_LEVEL);
				set_state_pe(port, PE_SNK_SELECT_CAPABILITY);
			} else if (!common_src_snk_dpm_requests(port)) {
				CPRINTF("Unhandled DPM Request %x received\n",
					dpm_request);
				PE_CLR_DPM_REQUEST(port, dpm_request);
				PE_CLR_FLAG(port,
					PE_FLAGS_LOCALLY_INITIATED_AMS);
			}

			return;
		}

		/* No DPM requests; attempt mode entry/exit if needed */
		dpm_run(port);

	}
}

/**
 * PE_SNK_Hard_Reset
 */
static void pe_snk_hard_reset_entry(int port)
{
	print_current_state(port);

	/*
	 * Note: If the SinkWaitCapTimer times out and the HardResetCounter is
	 *       greater than nHardResetCount the Sink Shall assume that the
	 *       Source is non-responsive.
	 */
	if (PE_CHK_FLAG(port, PE_FLAGS_SNK_WAIT_CAP_TIMEOUT) &&
			pe[port].hard_reset_counter > N_HARD_RESET_COUNT) {
		set_state_pe(port, PE_SRC_DISABLED);
		return;
	}

	/*
	 * If we're about to kill our active charge port and have no battery
	 * to supply power, disable the PE layer instead.
	 *
	 * Note: On systems without batteries (ex. chromeboxes), it's preferable
	 * to brown out rather than leave the port only semi-functional for a
	 * customer.  For systems which should have a battery, this condition
	 * is not expected to be encountered by a customer.
	 */
	if (IS_ENABLED(CONFIG_BATTERY) && (battery_is_present() == BP_NO) &&
	    IS_ENABLED(CONFIG_CHARGE_MANAGER) &&
	    (port == charge_manager_get_active_charge_port()) &&
	    system_get_reset_flags() & EC_RESET_FLAG_SYSJUMP) {
		CPRINTS("C%d: Disabling port to avoid brown out, "
			"please reboot EC to enable port again", port);
		set_state_pe(port, PE_SRC_DISABLED);
		return;

	}

	PE_CLR_FLAG(port, PE_FLAGS_SNK_WAIT_CAP_TIMEOUT |
			  PE_FLAGS_VDM_REQUEST_NAKED |
			  PE_FLAGS_PROTOCOL_ERROR |
			  PE_FLAGS_VDM_REQUEST_BUSY);

	/* Request the generation of Hard Reset Signaling by the PHY Layer */
	pe_prl_execute_hard_reset(port);

	/* Increment the HardResetCounter */
	pe[port].hard_reset_counter++;

	/*
	 * Transition the Sink’s power supply to the new power level if
	 * PSTransistionTimer timeout occurred.
	 */
	if (PE_CHK_FLAG(port, PE_FLAGS_PS_TRANSITION_TIMEOUT)) {
		PE_CLR_FLAG(port, PE_FLAGS_PS_TRANSITION_TIMEOUT);

		/* Transition Sink's power supply to the new power level */
		pd_set_input_current_limit(port, pe[port].curr_limit,
						pe[port].supply_voltage);
		if (IS_ENABLED(CONFIG_CHARGE_MANAGER))
			/* Set ceiling based on what's negotiated */
			charge_manager_set_ceil(port, CEIL_REQUESTOR_PD,
							pe[port].curr_limit);
	}
}

static void pe_snk_hard_reset_run(int port)
{
	/*
	 * Transition to the PE_SNK_Transition_to_default state when:
	 *  1) The Hard Reset is complete.
	 */
	if (PE_CHK_FLAG(port, PE_FLAGS_HARD_RESET_PENDING))
		return;

	set_state_pe(port, PE_SNK_TRANSITION_TO_DEFAULT);
}

/**
 * PE_SNK_Transition_to_default
 */
static void pe_snk_transition_to_default_entry(int port)
{
	print_current_state(port);

	/* Inform the TC Layer of Hard Reset */
	tc_hard_reset_request(port);
}

static void pe_snk_transition_to_default_run(int port)
{
	if (PE_CHK_FLAG(port, PE_FLAGS_PS_RESET_COMPLETE)) {
		/* PE_SNK_Startup clears all flags */

		/* Inform the Protocol Layer that the Hard Reset is complete */
		prl_hard_reset_complete(port);
		set_state_pe(port, PE_SNK_STARTUP);
	}
}

/**
 * PE_SNK_Get_Source_Cap
 */
static void pe_snk_get_source_cap_entry(int port)
{
	print_current_state(port);

	/* Send a Get_Source_Cap Message */
	tx_emsg[port].len = 0;
	send_ctrl_msg(port, TCPC_TX_SOP, PD_CTRL_GET_SOURCE_CAP);
}

static void pe_snk_get_source_cap_run(int port)
{
	if (PE_CHK_FLAG(port, PE_FLAGS_TX_COMPLETE)) {
		PE_CLR_FLAG(port, PE_FLAGS_TX_COMPLETE);

		set_state_pe(port, PE_SNK_READY);
	}
}

/**
 * PE_SNK_Send_Soft_Reset and PE_SRC_Send_Soft_Reset
 */
static void pe_send_soft_reset_entry(int port)
{
	print_current_state(port);

	/* Reset Protocol Layer (softly) */
	prl_reset_soft(port);

	pe[port].sender_response_timer = TIMER_DISABLED;
}

static void pe_send_soft_reset_run(int port)
{
	int type;
	int cnt;
	int ext;

	/* Wait until protocol layer is running */
	if (!prl_is_running(port))
		return;

	if (pe[port].sender_response_timer == TIMER_DISABLED) {
		/*
		 * TODO(b/150614211): Soft reset type should match
		 * unexpected incoming message type
		 */
		/* Send Soft Reset message */
		send_ctrl_msg(port,
			pe[port].soft_reset_sop, PD_CTRL_SOFT_RESET);

		/* Initialize and run SenderResponseTimer */
		pe[port].sender_response_timer =
					get_time().val + PD_T_SENDER_RESPONSE;
	}

	/*
	 * Transition to the PE_SNK_Send_Capabilities or
	 * PE_SRC_Send_Capabilities state when:
	 *   1) An Accept Message has been received.
	 */
	if (PE_CHK_FLAG(port, PE_FLAGS_MSG_RECEIVED)) {
		PE_CLR_FLAG(port, PE_FLAGS_MSG_RECEIVED);

		type = PD_HEADER_TYPE(rx_emsg[port].header);
		cnt = PD_HEADER_CNT(rx_emsg[port].header);
		ext = PD_HEADER_EXT(rx_emsg[port].header);

		if ((ext == 0) && (cnt == 0) && (type == PD_CTRL_ACCEPT)) {
			if (pe[port].power_role == PD_ROLE_SINK)
				set_state_pe(port,
						PE_SNK_WAIT_FOR_CAPABILITIES);
			else
				set_state_pe(port,
						PE_SRC_SEND_CAPABILITIES);
			return;
		}
	}

	/*
	 * Transition to PE_SNK_Hard_Reset or PE_SRC_Hard_Reset on Sender
	 * Response Timer Timeout or Protocol Layer or Protocol Error
	 */
	if (get_time().val > pe[port].sender_response_timer ||
			PE_CHK_FLAG(port, PE_FLAGS_PROTOCOL_ERROR)) {
		PE_CLR_FLAG(port, PE_FLAGS_PROTOCOL_ERROR);

		if (pe[port].power_role == PD_ROLE_SINK)
			set_state_pe(port, PE_SNK_HARD_RESET);
		else
			set_state_pe(port, PE_SRC_HARD_RESET);
		return;
	}

}

/**
 * PE_SNK_Soft_Reset and PE_SNK_Soft_Reset
 */
static void pe_soft_reset_entry(int port)
{
	print_current_state(port);

	pe[port].sender_response_timer = TIMER_DISABLED;

	send_ctrl_msg(port, TCPC_TX_SOP, PD_CTRL_ACCEPT);
}

static void  pe_soft_reset_run(int port)
{
	if (PE_CHK_FLAG(port, PE_FLAGS_TX_COMPLETE)) {
		PE_CLR_FLAG(port, PE_FLAGS_TX_COMPLETE);

		if (pe[port].power_role == PD_ROLE_SINK)
			set_state_pe(port, PE_SNK_WAIT_FOR_CAPABILITIES);
		else
			set_state_pe(port, PE_SRC_SEND_CAPABILITIES);
	} else if (PE_CHK_FLAG(port, PE_FLAGS_PROTOCOL_ERROR)) {
		PE_CLR_FLAG(port, PE_FLAGS_PROTOCOL_ERROR);

		if (pe[port].power_role == PD_ROLE_SINK)
			set_state_pe(port, PE_SNK_HARD_RESET);
		else
			set_state_pe(port, PE_SRC_HARD_RESET);
	}
}

/**
 * PE_SRC_Not_Supported and PE_SNK_Not_Supported
 *
 * 6.7.1 Soft Reset and Protocol Error (Revision 2.0, Version 1.3)
 * An unrecognized or unsupported Message (except for a Structured VDM),
 * received in the PE_SNK_Ready or PE_SRC_Ready states, Shall Not cause
 * a Soft_Reset Message to be generated but instead a Reject Message
 * Shall be generated.
 */
static void pe_send_not_supported_entry(int port)
{
	print_current_state(port);

	/* Request the Protocol Layer to send a Not_Supported Message. */
	if (prl_get_rev(port, TCPC_TX_SOP) > PD_REV20)
		send_ctrl_msg(port, TCPC_TX_SOP, PD_CTRL_NOT_SUPPORTED);
	else
		send_ctrl_msg(port, TCPC_TX_SOP, PD_CTRL_REJECT);
}

static void pe_send_not_supported_run(int port)
{
	if (PE_CHK_FLAG(port, PE_FLAGS_TX_COMPLETE)) {
		PE_CLR_FLAG(port, PE_FLAGS_TX_COMPLETE);
		pe_set_ready_state(port);

	}
}

/**
 * PE_SRC_Chunk_Received and PE_SNK_Chunk_Received
 *
 * 6.11.2.1.1 Architecture of Device Including Chunking Layer (Revision 3.0,
 * Version 2.0): If a PD Device or Cable Marker has no requirement to handle any
 * message requiring more than one Chunk of any Extended Message, it May omit
 * the Chunking Layer. In this case it Shall implement the
 * ChunkingNotSupportedTimer to ensure compatible operation with partners which
 * support Chunking.
 *
 * See also:
 * 6.6.18.1 ChunkingNotSupportedTimer
 * 8.3.3.6  Not Supported Message State Diagrams
 */
__maybe_unused static void pe_chunk_received_entry(int port)
{
	if (!IS_ENABLED(CONFIG_USB_PD_REV30) ||
	    IS_ENABLED(CONFIG_USB_PD_EXTENDED_MESSAGES))
		assert(0);

	print_current_state(port);
	pe[port].chunking_not_supported_timer =
		get_time().val + PD_T_CHUNKING_NOT_SUPPORTED;
}

__maybe_unused static void pe_chunk_received_run(int port)
{
	if (!IS_ENABLED(CONFIG_USB_PD_REV30) ||
	    IS_ENABLED(CONFIG_USB_PD_EXTENDED_MESSAGES))
		assert(0);

	if (get_time().val > pe[port].chunking_not_supported_timer)
		set_state_pe(port, PE_SEND_NOT_SUPPORTED);
}

/**
 * PE_SRC_Ping
 */
static void pe_src_ping_entry(int port)
{
	print_current_state(port);
	send_ctrl_msg(port, TCPC_TX_SOP, PD_CTRL_PING);
}

static void pe_src_ping_run(int port)
{
	if (PE_CHK_FLAG(port, PE_FLAGS_TX_COMPLETE)) {
		PE_CLR_FLAG(port, PE_FLAGS_TX_COMPLETE);
		set_state_pe(port, PE_SRC_READY);
	}
}

#ifdef CONFIG_USB_PD_EXTENDED_MESSAGES
/**
 * PE_Give_Battery_Cap
 */
static void pe_give_battery_cap_entry(int port)
{
	uint8_t *payload = rx_emsg[port].buf;
	uint16_t *msg = (uint16_t *)tx_emsg[port].buf;

	if (!IS_ENABLED(CONFIG_BATTERY))
		return;
	print_current_state(port);

	/* Set VID */
	msg[BCDB_VID] = USB_VID_GOOGLE;

	/* Set PID */
	msg[BCDB_PID] = CONFIG_USB_PID;

	if (battery_is_present()) {
		/*
		 * We only have one fixed battery,
		 * so make sure batt cap ref is 0.
		 * This value is the first byte after the headers.
		 */
		if (payload[0] != 0) {
			/* Invalid battery reference */
			msg[BCDB_DESIGN_CAP] = 0;
			msg[BCDB_FULL_CAP] = 0;
			/* Set invalid battery bit in response bit 0, byte 8 */
			msg[BCDB_BATT_TYPE] = 1;
		} else {
			/*
			 * The Battery Design Capacity field shall return the
			 * Battery’s design capacity in tenths of Wh. If the
			 * Battery is Hot Swappable and is not present, the
			 * Battery Design Capacity field shall be set to 0. If
			 * the Battery is unable to report its Design Capacity,
			 * it shall return 0xFFFF
			 */
			msg[BCDB_DESIGN_CAP] = 0xffff;

			/*
			 * The Battery Last Full Charge Capacity field shall
			 * return the Battery’s last full charge capacity in
			 * tenths of Wh. If the Battery is Hot Swappable and
			 * is not present, the Battery Last Full Charge Capacity
			 * field shall be set to 0. If the Battery is unable to
			 * report its Design Capacity, the Battery Last Full
			 * Charge Capacity field shall be set to 0xFFFF.
			 */
			msg[BCDB_FULL_CAP] = 0xffff;


			if (IS_ENABLED(HAS_TASK_HOSTCMD) &&
			    *host_get_memmap(EC_MEMMAP_BATTERY_VERSION) != 0) {
				int design_volt, design_cap, full_cap;

				design_volt = *(int *)host_get_memmap(
							EC_MEMMAP_BATT_DVLT);
				design_cap = *(int *)host_get_memmap(
							EC_MEMMAP_BATT_DCAP);
				full_cap = *(int *)host_get_memmap(
							EC_MEMMAP_BATT_LFCC);

				/*
				 * Wh = (c * v) / 1000000
				 * 10th of a Wh = Wh * 10
				 */
				msg[BCDB_DESIGN_CAP] = DIV_ROUND_NEAREST(
						(design_cap * design_volt),
						 100000);
				/*
				 * Wh = (c * v) / 1000000
				 * 10th of a Wh = Wh * 10
				 */
				msg[BCDB_FULL_CAP] = DIV_ROUND_NEAREST(
						(design_cap * full_cap),
						 100000);
			} else {
				uint32_t v;
				uint32_t c;

				if (battery_design_voltage(&v) == 0) {
					if (battery_design_capacity(&c) == 0) {
						/*
						 * Wh = (c * v) / 1000000
						 * 10th of a Wh = Wh * 10
						 */
						msg[BCDB_DESIGN_CAP] =
							DIV_ROUND_NEAREST(
							(c * v),
							 100000);
					}

					if (battery_full_charge_capacity(&c)
									== 0) {
						/*
						 * Wh = (c * v) / 1000000
						 * 10th of a Wh = Wh * 10
						 */
						msg[BCDB_FULL_CAP] =
							DIV_ROUND_NEAREST(
							(c * v),
							 100000);
					}
				}

			}
			/* Valid battery selected */
			msg[BCDB_BATT_TYPE] = 0;
		}
	} else {
		/* Battery not present indicated by 0's in the capacity */
		msg[BCDB_DESIGN_CAP] = 0;
		msg[BCDB_FULL_CAP] = 0;
		if (payload[0] != 0)
			msg[BCDB_BATT_TYPE] = 1;
		else
			msg[BCDB_BATT_TYPE] = 0;
	}

	/* Extended Battery Cap data is 9 bytes */
	tx_emsg[port].len = 9;

	send_ext_data_msg(port, TCPC_TX_SOP, PD_EXT_BATTERY_CAP);
}

static void pe_give_battery_cap_run(int port)
{
	if (PE_CHK_FLAG(port, PE_FLAGS_TX_COMPLETE)) {
		PE_CLR_FLAG(port, PE_FLAGS_TX_COMPLETE);
		pe_set_ready_state(port);
	}
}

/**
 * PE_Give_Battery_Status
 */
static void pe_give_battery_status_entry(int port)
{
	uint8_t *payload = rx_emsg[port].buf;
	uint32_t *msg = (uint32_t *)tx_emsg[port].buf;

	if (!IS_ENABLED(CONFIG_BATTERY))
		return;
	print_current_state(port);

	if (battery_is_present()) {
		/*
		 * We only have one fixed battery,
		 * so make sure batt cap ref is 0.
		 * This value is the first byte after the headers.
		 */
		if (payload[0] != 0) {
			/* Invalid battery reference */
			*msg = BSDO_CAP(BSDO_CAP_UNKNOWN);
			*msg |= BSDO_INVALID;
		} else {
			uint32_t v;
			uint32_t c;

			*msg = BSDO_CAP(BSDO_CAP_UNKNOWN);

			if (IS_ENABLED(HAS_TASK_HOSTCMD) &&
			    *host_get_memmap(EC_MEMMAP_BATTERY_VERSION) != 0) {
				v = *(int *)host_get_memmap(
							EC_MEMMAP_BATT_DVLT);
				c = *(int *)host_get_memmap(
							EC_MEMMAP_BATT_CAP);

<<<<<<< HEAD
=======
				/*
				 * Wh = (c * v) / 1000000
				 * 10th of a Wh = Wh * 10
				 */
				*msg = BSDO_CAP(DIV_ROUND_NEAREST((c * v),
						 100000));
			} else if (battery_design_voltage(&v) == 0 &&
				   battery_remaining_capacity(&c) == 0) {
>>>>>>> c9d96b69
				/*
				 * Wh = (c * v) / 1000000
				 * 10th of a Wh = Wh * 10
				 */
				*msg = BSDO_CAP(DIV_ROUND_NEAREST((c * v),
<<<<<<< HEAD
						 100000));
			} else if (battery_design_voltage(&v) == 0 &&
				   battery_remaining_capacity(&c) == 0) {
				/*
				 * Wh = (c * v) / 1000000
				 * 10th of a Wh = Wh * 10
				 */
				*msg = BSDO_CAP(DIV_ROUND_NEAREST((c * v),
=======
>>>>>>> c9d96b69
								  100000));
			}

			/* Battery is present */
			*msg |= BSDO_PRESENT;

			/*
			 * For drivers that are not smart battery compliant,
			 * battery_status() returns EC_ERROR_UNIMPLEMENTED and
			 * the battery is assumed to be idle.
			 */
			if (battery_status(&c) != 0) {
				*msg |= BSDO_IDLE; /* assume idle */
			} else {
				if (c & STATUS_FULLY_CHARGED)
					/* Fully charged */
					*msg |= BSDO_IDLE;
				else if (c & STATUS_DISCHARGING)
					/* Discharging */
					*msg |= BSDO_DISCHARGING;
				/* else battery is charging.*/
			}
		}
	} else {
		*msg = BSDO_CAP(BSDO_CAP_UNKNOWN);
		if (payload[0] != 0)
			*msg |= BSDO_INVALID;
	}

	/* Battery Status data is 4 bytes */
	tx_emsg[port].len = 4;

	send_data_msg(port, TCPC_TX_SOP, PD_DATA_BATTERY_STATUS);
}

static void pe_give_battery_status_run(int port)
{
	if (PE_CHK_FLAG(port, PE_FLAGS_TX_COMPLETE)) {
		PE_CLR_FLAG(port, PE_FLAGS_TX_COMPLETE);
		set_state_pe(port, PE_SRC_READY);
	}
}

/**
 * PE_SRC_Send_Source_Alert and
 * PE_SNK_Send_Sink_Alert
 */
static void pe_send_alert_entry(int port)
{
	uint32_t *msg = (uint32_t *)tx_emsg[port].buf;
	uint32_t *len = &tx_emsg[port].len;

	print_current_state(port);

	if (pd_build_alert_msg(msg, len, pe[port].power_role) != EC_SUCCESS)
		pe_set_ready_state(port);

	/* Request the Protocol Layer to send Alert Message. */
	send_data_msg(port, TCPC_TX_SOP, PD_DATA_ALERT);
}

static void pe_send_alert_run(int port)
{
	if (PE_CHK_FLAG(port, PE_FLAGS_TX_COMPLETE)) {
		PE_CLR_FLAG(port, PE_FLAGS_TX_COMPLETE);
		pe_set_ready_state(port);
	}
}
#endif /* CONFIG_USB_PD_EXTENDED_MESSAGES */

/**
 * PE_DRS_Evaluate_Swap
 */
static void pe_drs_evaluate_swap_entry(int port)
{
	print_current_state(port);

	/* Get evaluation of Data Role Swap request from DPM */
	if (pd_check_data_swap(port, pe[port].data_role)) {
		PE_SET_FLAG(port, PE_FLAGS_ACCEPT);
		/*
		 * PE_DRS_UFP_DFP_Evaluate_Swap and
		 * PE_DRS_DFP_UFP_Evaluate_Swap states embedded here.
		 */
		send_ctrl_msg(port, TCPC_TX_SOP, PD_CTRL_ACCEPT);
	} else {
		/*
		 * PE_DRS_UFP_DFP_Reject_Swap and PE_DRS_DFP_UFP_Reject_Swap
		 * states embedded here.
		 */
		send_ctrl_msg(port, TCPC_TX_SOP, PD_CTRL_REJECT);
	}
}

static void pe_drs_evaluate_swap_run(int port)
{
	if (PE_CHK_FLAG(port, PE_FLAGS_TX_COMPLETE)) {
		PE_CLR_FLAG(port, PE_FLAGS_TX_COMPLETE);

		/* Accept Message sent. Transtion to PE_DRS_Change */
		if (PE_CHK_FLAG(port, PE_FLAGS_ACCEPT)) {
			PE_CLR_FLAG(port, PE_FLAGS_ACCEPT);
			set_state_pe(port, PE_DRS_CHANGE);
		} else {
			/*
			 * Message sent. Transition back to PE_SRC_Ready or
			 * PE_SNK_Ready.
			 */
			pe_set_ready_state(port);
		}
	}
}

/**
 * PE_DRS_Change
 */
static void pe_drs_change_entry(int port)
{
	print_current_state(port);

	/*
	 * PE_DRS_UFP_DFP_Change_to_DFP and PE_DRS_DFP_UFP_Change_to_UFP
	 * states embedded here.
	 */
	/* Request DPM to change port data role */
	pd_request_data_swap(port);
}

static void pe_drs_change_run(int port)
{
	/* Wait until the data role is changed */
	if (pe[port].data_role == pd_get_data_role(port))
		return;

	/* Update the data role */
	pe[port].data_role = pd_get_data_role(port);

	if (pe[port].data_role == PD_ROLE_DFP)
		PE_CLR_FLAG(port, PE_FLAGS_DR_SWAP_TO_DFP);

	/*
	 * Port changed. Transition back to PE_SRC_Ready or
	 * PE_SNK_Ready.
	 */
	pe_set_ready_state(port);
}

/**
 * PE_DRS_Send_Swap
 */
static void pe_drs_send_swap_entry(int port)
{
	print_current_state(port);

	/*
	 * PE_DRS_UFP_DFP_Send_Swap and PE_DRS_DFP_UFP_Send_Swap
	 * states embedded here.
	 */
	/* Request the Protocol Layer to send a DR_Swap Message */
	send_ctrl_msg(port, TCPC_TX_SOP, PD_CTRL_DR_SWAP);
	pe_sender_response_msg_entry(port);
}

static void pe_drs_send_swap_run(int port)
{
	int type;
	int cnt;
	int ext;
	enum pe_msg_check msg_check;

	/*
	 * Check the state of the message sent
	 */
	msg_check = pe_sender_response_msg_run(port);

	/*
	 * Transition to PE_DRS_Change when:
	 *   1) An Accept Message is received.
	 *
	 * Transition to PE_SRC_Ready or PE_SNK_Ready state when:
	 *   1) A Reject Message is received.
	 *   2) Or a Wait Message is received.
	 */
	if ((msg_check & PE_MSG_SENT) &&
	    PE_CHK_FLAG(port, PE_FLAGS_MSG_RECEIVED)) {
		PE_CLR_FLAG(port, PE_FLAGS_MSG_RECEIVED);

		type = PD_HEADER_TYPE(rx_emsg[port].header);
		cnt = PD_HEADER_CNT(rx_emsg[port].header);
		ext = PD_HEADER_EXT(rx_emsg[port].header);

		if ((ext == 0) && (cnt == 0)) {
			if (type == PD_CTRL_ACCEPT) {
				set_state_pe(port, PE_DRS_CHANGE);
				return;
			} else if ((type == PD_CTRL_REJECT) ||
					(type == PD_CTRL_WAIT) ||
					(type == PD_CTRL_NOT_SUPPORTED)) {
				pe_set_ready_state(port);
				return;
			}
		}
	}

	/*
	 * Transition to PE_SRC_Ready or PE_SNK_Ready state when:
	 *   1) the SenderResponseTimer times out.
	 *   2) Message was discarded.
	 */
	if ((msg_check & PE_MSG_DISCARDED) ||
	    get_time().val > pe[port].sender_response_timer)
		pe_set_ready_state(port);
}

/**
 * PE_PRS_SRC_SNK_Evaluate_Swap
 */
static void pe_prs_src_snk_evaluate_swap_entry(int port)
{
	print_current_state(port);

	if (!pd_check_power_swap(port)) {
		/* PE_PRS_SRC_SNK_Reject_PR_Swap state embedded here */
		send_ctrl_msg(port, TCPC_TX_SOP, PD_CTRL_REJECT);
	} else {
		tc_request_power_swap(port);
		/* PE_PRS_SRC_SNK_Accept_Swap state embedded here */
		PE_SET_FLAG(port, PE_FLAGS_ACCEPT);
		send_ctrl_msg(port, TCPC_TX_SOP, PD_CTRL_ACCEPT);
	}
}

static void pe_prs_src_snk_evaluate_swap_run(int port)
{
	if (PE_CHK_FLAG(port, PE_FLAGS_TX_COMPLETE)) {
		PE_CLR_FLAG(port, PE_FLAGS_TX_COMPLETE);

		if (PE_CHK_FLAG(port, PE_FLAGS_ACCEPT)) {
			PE_CLR_FLAG(port, PE_FLAGS_ACCEPT);

			/*
			 * Power Role Swap OK, transition to
			 * PE_PRS_SRC_SNK_Transition_to_off
			 */
			set_state_pe(port, PE_PRS_SRC_SNK_TRANSITION_TO_OFF);
		} else {
			/* Message sent, return to PE_SRC_Ready */
			set_state_pe(port, PE_SRC_READY);
		}
	}
}

/**
 * PE_PRS_SRC_SNK_Transition_To_Off
 */
static void pe_prs_src_snk_transition_to_off_entry(int port)
{
	print_current_state(port);

	/* Contract is invalid */
	pe_invalidate_explicit_contract(port);

	/* Tell TypeC to power off the source */
	tc_src_power_off(port);

	pe[port].ps_source_timer =
			get_time().val + PD_POWER_SUPPLY_TURN_OFF_DELAY;
}

static void pe_prs_src_snk_transition_to_off_run(int port)
{
	/* Give time for supply to power off */
	if (get_time().val > pe[port].ps_source_timer &&
	    pd_check_vbus_level(port, VBUS_SAFE0V))
		set_state_pe(port, PE_PRS_SRC_SNK_ASSERT_RD);
}

/**
 * PE_PRS_SRC_SNK_Assert_Rd
 */
static void pe_prs_src_snk_assert_rd_entry(int port)
{
	print_current_state(port);

	/* Tell TypeC to swap from Attached.SRC to Attached.SNK */
	tc_prs_src_snk_assert_rd(port);
}

static void pe_prs_src_snk_assert_rd_run(int port)
{
	/* Wait until Rd is asserted */
	if (tc_is_attached_snk(port))
		set_state_pe(port, PE_PRS_SRC_SNK_WAIT_SOURCE_ON);
}

/**
 * PE_PRS_SRC_SNK_Wait_Source_On
 */
static void pe_prs_src_snk_wait_source_on_entry(int port)
{
	print_current_state(port);
	send_ctrl_msg(port, TCPC_TX_SOP, PD_CTRL_PS_RDY);
	pe[port].ps_source_timer = TIMER_DISABLED;
}

static void pe_prs_src_snk_wait_source_on_run(int port)
{
	if (pe[port].ps_source_timer == TIMER_DISABLED &&
			PE_CHK_FLAG(port, PE_FLAGS_TX_COMPLETE)) {
		PE_CLR_FLAG(port, PE_FLAGS_TX_COMPLETE);

		/* Update pe power role */
		pe[port].power_role = pd_get_power_role(port);
		pe[port].ps_source_timer = get_time().val + PD_T_PS_SOURCE_ON;
	}

	/*
	 * Transition to PE_SNK_Startup when:
	 *   1) A PS_RDY Message is received.
	 */
	if (pe[port].ps_source_timer != TIMER_DISABLED &&
	    PE_CHK_FLAG(port, PE_FLAGS_MSG_RECEIVED)) {
		int type = PD_HEADER_TYPE(rx_emsg[port].header);
		int cnt = PD_HEADER_CNT(rx_emsg[port].header);
		int ext = PD_HEADER_EXT(rx_emsg[port].header);

		PE_CLR_FLAG(port, PE_FLAGS_MSG_RECEIVED);

		if ((ext == 0) && (cnt == 0) && (type == PD_CTRL_PS_RDY)) {
			pe[port].ps_source_timer = TIMER_DISABLED;

			PE_SET_FLAG(port, PE_FLAGS_PR_SWAP_COMPLETE);
			set_state_pe(port, PE_SNK_STARTUP);
		} else {
			int sop = PD_HEADER_GET_SOP(rx_emsg[port].header);
			/*
			 * USB PD 3.0 6.8.1:
			 * Receiving an unexpected message shall be responded
			 * to with a soft reset message.
			 */
			pe_send_soft_reset(port, sop);
		}
		return;
	}

	/*
	 * Transition to ErrorRecovery state when:
	 *   1) The PSSourceOnTimer times out.
	 *   2) PS_RDY not sent after retries.
	 */
	if (get_time().val > pe[port].ps_source_timer ||
	    PE_CHK_FLAG(port, PE_FLAGS_PROTOCOL_ERROR)) {
		PE_CLR_FLAG(port, PE_FLAGS_PROTOCOL_ERROR);

		set_state_pe(port, PE_WAIT_FOR_ERROR_RECOVERY);
		return;
	}
}

static void pe_prs_src_snk_wait_source_on_exit(int port)
{
	tc_pr_swap_complete(port,
			    PE_CHK_FLAG(port, PE_FLAGS_PR_SWAP_COMPLETE));
}

/**
 * PE_PRS_SRC_SNK_Send_Swap
 */
static void pe_prs_src_snk_send_swap_entry(int port)
{
	print_current_state(port);

	/* Request the Protocol Layer to send a PR_Swap Message. */
	send_ctrl_msg(port, TCPC_TX_SOP, PD_CTRL_PR_SWAP);
	pe_sender_response_msg_entry(port);
}

static void pe_prs_src_snk_send_swap_run(int port)
{
	int type;
	int cnt;
	int ext;
	enum pe_msg_check msg_check;

	/*
	 * Check the state of the message sent
	 */
	msg_check = pe_sender_response_msg_run(port);

	/*
	 * Transition to PE_PRS_SRC_SNK_Transition_To_Off when:
	 *   1) An Accept Message is received.
	 *
	 * Transition to PE_SRC_Ready state when:
	 *   1) A Reject Message is received.
	 *   2) Or a Wait Message is received.
	 */
	if ((msg_check & PE_MSG_SENT) &&
	    PE_CHK_FLAG(port, PE_FLAGS_MSG_RECEIVED)) {
		PE_CLR_FLAG(port, PE_FLAGS_MSG_RECEIVED);

		type = PD_HEADER_TYPE(rx_emsg[port].header);
		cnt = PD_HEADER_CNT(rx_emsg[port].header);
		ext = PD_HEADER_EXT(rx_emsg[port].header);

		if ((ext == 0) && (cnt == 0)) {
			if (type == PD_CTRL_ACCEPT) {
				pe[port].src_snk_pr_swap_counter = 0;
				tc_request_power_swap(port);
				set_state_pe(port,
					PE_PRS_SRC_SNK_TRANSITION_TO_OFF);
			} else if (type == PD_CTRL_REJECT) {
				pe[port].src_snk_pr_swap_counter = 0;
				set_state_pe(port, PE_SRC_READY);
			} else if (type == PD_CTRL_WAIT) {
				if (pe[port].src_snk_pr_swap_counter <
				    N_SNK_SRC_PR_SWAP_COUNT) {
					PE_SET_FLAG(port,
						PE_FLAGS_WAITING_PR_SWAP);
					pe[port].pr_swap_wait_timer =
						get_time().val +
						PD_T_PR_SWAP_WAIT;
				}
				pe[port].src_snk_pr_swap_counter++;
				set_state_pe(port, PE_SRC_READY);
			}
			return;
		}
	}

	/*
	 * Transition to PE_SRC_Ready state when:
	 *   1) Or the SenderResponseTimer times out.
	 *   2) Message was discarded.
	 */
	if ((msg_check & PE_MSG_DISCARDED) ||
	    get_time().val > pe[port].sender_response_timer)
		set_state_pe(port, PE_SRC_READY);
}

/**
 * PE_PRS_SNK_SRC_Evaluate_Swap
 */
static void pe_prs_snk_src_evaluate_swap_entry(int port)
{
	print_current_state(port);

	/*
	 * Cancel any pending PR swap request due to a received Wait since the
	 * partner just sent us a PR swap message.
	 */
	PE_CLR_FLAG(port, PE_FLAGS_WAITING_PR_SWAP);
	pe[port].src_snk_pr_swap_counter = 0;

	if (!pd_check_power_swap(port)) {
		/* PE_PRS_SNK_SRC_Reject_Swap state embedded here */
		send_ctrl_msg(port, TCPC_TX_SOP, PD_CTRL_REJECT);
	} else {
		tc_request_power_swap(port);
		/* PE_PRS_SNK_SRC_Accept_Swap state embedded here */
		PE_SET_FLAG(port, PE_FLAGS_ACCEPT);
		send_ctrl_msg(port, TCPC_TX_SOP, PD_CTRL_ACCEPT);
	}
}

static void pe_prs_snk_src_evaluate_swap_run(int port)
{
	if (PE_CHK_FLAG(port, PE_FLAGS_TX_COMPLETE)) {
		PE_CLR_FLAG(port, PE_FLAGS_TX_COMPLETE);
		if (PE_CHK_FLAG(port, PE_FLAGS_ACCEPT)) {
			PE_CLR_FLAG(port, PE_FLAGS_ACCEPT);

			/*
			 * Accept message sent, transition to
			 * PE_PRS_SNK_SRC_Transition_to_off
			 */
			set_state_pe(port, PE_PRS_SNK_SRC_TRANSITION_TO_OFF);
		} else {
			/* Message sent, return to PE_SNK_Ready */
			set_state_pe(port, PE_SNK_READY);
		}
	}

	if (PE_CHK_FLAG(port, PE_FLAGS_PROTOCOL_ERROR)) {
		PE_CLR_FLAG(port, PE_FLAGS_PROTOCOL_ERROR);
		/*
		 * Protocol Error occurs while PR swap, this may
		 * brown out if the port-parnter can't hold VBUS
		 * for tSrcTransition. Notify TC that we end the PR
		 * swap and start to watch VBUS.
		 *
		 * TODO(b:155181980): issue soft reset on protocol error.
		 */
		tc_pr_swap_complete(port, 0);
	}
}

/**
 * PE_PRS_SNK_SRC_Transition_To_Off
 * PE_FRS_SNK_SRC_Transition_To_Off
 *
 * NOTE: Shared action code used for Power Role Swap and Fast Role Swap
 */
static void pe_prs_snk_src_transition_to_off_entry(int port)
{
	print_current_state(port);

	if (!IS_ENABLED(CONFIG_USB_PD_REV30) ||
			!PE_CHK_FLAG(port, PE_FLAGS_FAST_ROLE_SWAP_PATH))
		tc_snk_power_off(port);

	pe[port].ps_source_timer = get_time().val + PD_T_PS_SOURCE_OFF;
}

static void pe_prs_snk_src_transition_to_off_run(int port)
{
	int type;
	int cnt;
	int ext;

	/*
	 * Transition to ErrorRecovery state when:
	 *   1) The PSSourceOffTimer times out.
	 */
	if (get_time().val > pe[port].ps_source_timer)
		set_state_pe(port, PE_WAIT_FOR_ERROR_RECOVERY);

	/*
	 * Transition to PE_PRS_SNK_SRC_Assert_Rp when:
	 *   1) An PS_RDY Message is received.
	 */
	else if (PE_CHK_FLAG(port, PE_FLAGS_MSG_RECEIVED)) {
		PE_CLR_FLAG(port, PE_FLAGS_MSG_RECEIVED);

		type = PD_HEADER_TYPE(rx_emsg[port].header);
		cnt = PD_HEADER_CNT(rx_emsg[port].header);
		ext = PD_HEADER_EXT(rx_emsg[port].header);

		if ((ext == 0) && (cnt == 0) && (type == PD_CTRL_PS_RDY)) {
			/*
			 * FRS: We are always ready to drive vSafe5v, so just
			 * skip PE_FRS_SNK_SRC_Vbus_Applied and go direct to
			 * PE_FRS_SNK_SRC_Assert_Rp
			 */
			set_state_pe(port, PE_PRS_SNK_SRC_ASSERT_RP);
		}
	}
}

/**
 * PE_PRS_SNK_SRC_Assert_Rp
 * PE_FRS_SNK_SRC_Assert_Rp
 *
 * NOTE: Shared action code used for Power Role Swap and Fast Role Swap
 */
static void pe_prs_snk_src_assert_rp_entry(int port)
{
	print_current_state(port);

	/*
	 * Tell TypeC to Power/Fast Role Swap (PRS/FRS) from
	 * Attached.SNK to Attached.SRC
	 */
	tc_prs_snk_src_assert_rp(port);
}

static void pe_prs_snk_src_assert_rp_run(int port)
{
	/* Wait until TypeC is in the Attached.SRC state */
	if (tc_is_attached_src(port)) {
		if (!IS_ENABLED(CONFIG_USB_PD_REV30) ||
			!PE_CHK_FLAG(port, PE_FLAGS_FAST_ROLE_SWAP_PATH)) {
			/* Contract is invalid now */
			pe_invalidate_explicit_contract(port);
		}
		set_state_pe(port, PE_PRS_SNK_SRC_SOURCE_ON);
	}
}

/**
 * PE_PRS_SNK_SRC_Source_On
 * PE_FRS_SNK_SRC_Source_On
 *
 * NOTE: Shared action code used for Power Role Swap and Fast Role Swap
 */
static void pe_prs_snk_src_source_on_entry(int port)
{
	print_current_state(port);

	/*
	 * VBUS was enabled when the TypeC state machine entered
	 * Attached.SRC state
	 */
	pe[port].ps_source_timer = get_time().val +
					PD_POWER_SUPPLY_TURN_ON_DELAY;
}

static void pe_prs_snk_src_source_on_run(int port)
{
	/* Wait until power supply turns on */
	if (pe[port].ps_source_timer != TIMER_DISABLED) {
		if (get_time().val < pe[port].ps_source_timer)
			return;

		/* update pe power role */
		pe[port].power_role = pd_get_power_role(port);
		send_ctrl_msg(port, TCPC_TX_SOP, PD_CTRL_PS_RDY);
		/* reset timer so PD_CTRL_PS_RDY isn't sent again */
		pe[port].ps_source_timer = TIMER_DISABLED;
	}

	/*
	 * Transition to ErrorRecovery state when:
	 *   1) On protocol error
	 */
	else if (PE_CHK_FLAG(port, PE_FLAGS_PROTOCOL_ERROR)) {
		PE_CLR_FLAG(port, PE_FLAGS_PROTOCOL_ERROR);
		set_state_pe(port, PE_WAIT_FOR_ERROR_RECOVERY);
	}

	else if (PE_CHK_FLAG(port, PE_FLAGS_TX_COMPLETE)) {
		PE_CLR_FLAG(port, PE_FLAGS_TX_COMPLETE);

		/* Run swap source timer on entry to pe_src_startup */
		PE_SET_FLAG(port, PE_FLAGS_PR_SWAP_COMPLETE);
		set_state_pe(port, PE_SRC_STARTUP);
	}
}

static void pe_prs_snk_src_source_on_exit(int port)
{
	tc_pr_swap_complete(port,
			    PE_CHK_FLAG(port, PE_FLAGS_PR_SWAP_COMPLETE));
}

/**
 * PE_PRS_SNK_SRC_Send_Swap
 * PE_FRS_SNK_SRC_Send_Swap
 *
 * NOTE: Shared action code used for Power Role Swap and Fast Role Swap
 */
static void pe_prs_snk_src_send_swap_entry(int port)
{
	print_current_state(port);

	/*
	 * PRS_SNK_SRC_SEND_SWAP
	 *     Request the Protocol Layer to send a PR_Swap Message.
	 *
	 * FRS_SNK_SRC_SEND_SWAP
	 *     Hardware should have turned off sink power and started
	 *     bringing Vbus to vSafe5.
	 *     Request the Protocol Layer to send a FR_Swap Message.
	 */
	if (IS_ENABLED(CONFIG_USB_PD_REV30)) {
		send_ctrl_msg(port,
			TCPC_TX_SOP,
			PE_CHK_FLAG(port, PE_FLAGS_FAST_ROLE_SWAP_PATH)
				? PD_CTRL_FR_SWAP
				: PD_CTRL_PR_SWAP);
	} else {
		send_ctrl_msg(port, TCPC_TX_SOP, PD_CTRL_PR_SWAP);
	}
	pe_sender_response_msg_entry(port);
}

static void pe_prs_snk_src_send_swap_run(int port)
{
	int type;
	int cnt;
	int ext;
	enum pe_msg_check msg_check;

	/*
	 * Check the state of the message sent
	 */
	msg_check = pe_sender_response_msg_run(port);

	/*
	 * Handle discarded message
	 */
	if (msg_check & PE_MSG_DISCARDED) {
		if (PE_CHK_FLAG(port, PE_FLAGS_FAST_ROLE_SWAP_PATH))
			set_state_pe(port, PE_SNK_HARD_RESET);
		else
			set_state_pe(port, PE_SNK_READY);
		return;
	}

	/*
	 * Transition to PE_PRS_SNK_SRC_Transition_to_off when:
	 *   1) An Accept Message is received.
	 *
	 * PRS: Transition to PE_SNK_Ready state when:
	 * FRS: Transition to ErrorRecovery state when:
	 *   1) A Reject Message is received.
	 *   2) Or a Wait Message is received.
	 */
	if ((msg_check & PE_MSG_SENT) &&
	    PE_CHK_FLAG(port, PE_FLAGS_MSG_RECEIVED)) {
		PE_CLR_FLAG(port, PE_FLAGS_MSG_RECEIVED);

		type = PD_HEADER_TYPE(rx_emsg[port].header);
		cnt = PD_HEADER_CNT(rx_emsg[port].header);
		ext = PD_HEADER_EXT(rx_emsg[port].header);

		if ((ext == 0) && (cnt == 0)) {
			if (type == PD_CTRL_ACCEPT) {
				tc_request_power_swap(port);
				set_state_pe(port,
					     PE_PRS_SNK_SRC_TRANSITION_TO_OFF);
			} else if ((type == PD_CTRL_REJECT) ||
						(type == PD_CTRL_WAIT)) {
				if (IS_ENABLED(CONFIG_USB_PD_REV30))
					set_state_pe(port,
						PE_CHK_FLAG(port,
						PE_FLAGS_FAST_ROLE_SWAP_PATH)
					   ? PE_WAIT_FOR_ERROR_RECOVERY
					   : PE_SNK_READY);
				else
					set_state_pe(port, PE_SNK_READY);
			}
			return;
		}
	}

	/*
	 * PRS: Transition to PE_SNK_Ready state when:
	 * FRS: Transition to ErrorRecovery state when:
	 *   1) The SenderResponseTimer times out.
	 */
	if (get_time().val > pe[port].sender_response_timer) {
		if (IS_ENABLED(CONFIG_USB_PD_REV30))
			set_state_pe(port,
				PE_CHK_FLAG(port, PE_FLAGS_FAST_ROLE_SWAP_PATH)
				? PE_WAIT_FOR_ERROR_RECOVERY
				: PE_SNK_READY);
		else
			set_state_pe(port, PE_SNK_READY);
	}
}

/**
 * PE_FRS_SNK_SRC_Start_AMS
 */
__maybe_unused static void pe_frs_snk_src_start_ams_entry(int port)
{
	if (!IS_ENABLED(CONFIG_USB_PD_REV30))
		assert(0);

	print_current_state(port);

	/* Contract is invalid now */
	pe_invalidate_explicit_contract(port);

	/* Inform Protocol Layer this is start of AMS */
	PE_SET_FLAG(port, PE_FLAGS_LOCALLY_INITIATED_AMS);

	/* Shared PRS/FRS code, indicate FRS path */
	PE_SET_FLAG(port, PE_FLAGS_FAST_ROLE_SWAP_PATH);
	set_state_pe(port, PE_PRS_SNK_SRC_SEND_SWAP);
}

/**
 * PE_PRS_FRS_SHARED
 */
__maybe_unused static void pe_prs_frs_shared_entry(int port)
{
	if (!IS_ENABLED(CONFIG_USB_PD_REV30))
		assert(0);

	/*
	 * Shared PRS/FRS code, assume PRS path
	 *
	 * This is the super state entry. It will be called before
	 * the first entry state to get into the PRS/FRS path.
	 * For FRS, PE_FRS_SNK_SRC_START_AMS entry will be called
	 * after this and that will set for the FRS path.
	 */
	PE_CLR_FLAG(port, PE_FLAGS_FAST_ROLE_SWAP_PATH);
}

__maybe_unused static void pe_prs_frs_shared_exit(int port)
{
	if (!IS_ENABLED(CONFIG_USB_PD_REV30))
		assert(0);

	/*
	 * Shared PRS/FRS code, when not in shared path
	 * indicate PRS path
	 */
	PE_CLR_FLAG(port, PE_FLAGS_FAST_ROLE_SWAP_PATH);
}

/**
 * BIST TX
 */
static void pe_bist_tx_entry(int port)
{
	uint32_t *payload = (uint32_t *)rx_emsg[port].buf;
	uint8_t mode = BIST_MODE(payload[0]);

	print_current_state(port);

	/*
	 * See section 6.4.3.6 BIST Carrier Mode 2:
	 * With a BIST Carrier Mode 2 BIST Data Object, the UUT Shall send out
	 * a continuous string of alternating "1"s and “0”s.
	 * The UUT Shall exit the Continuous BIST Mode within tBISTContMode of
	 * this Continuous BIST Mode being enabled.
	 */
	if (mode == BIST_CARRIER_MODE_2) {
		send_ctrl_msg(port, TCPC_TX_BIST_MODE_2, 0);
		pe[port].bist_cont_mode_timer =
					get_time().val + PD_T_BIST_CONT_MODE;
	}
	/*
	 * See section 6.4.3.9 BIST Test Data:
	 * With a BIST Test Data BIST Data Object, the UUT Shall return a
	 * GoodCRC Message and Shall enter a test mode in which it sends no
	 * further Messages except for GoodCRC Messages in response to received
	 * Messages.
	 */
	else if (mode == BIST_TEST_DATA)
		pe[port].bist_cont_mode_timer = TIMER_DISABLED;
}

static void pe_bist_tx_run(int port)
{
	if (get_time().val > pe[port].bist_cont_mode_timer) {

		if (pe[port].power_role == PD_ROLE_SOURCE)
			set_state_pe(port, PE_SRC_TRANSITION_TO_DEFAULT);
		else
			set_state_pe(port, PE_SNK_TRANSITION_TO_DEFAULT);
	} else {
		/*
		 * We are in test data mode and no further Messages except for
		 * GoodCRC Messages in response to received Messages will
		 * be sent.
		 */
		if (PE_CHK_FLAG(port, PE_FLAGS_MSG_RECEIVED))
			PE_CLR_FLAG(port, PE_FLAGS_MSG_RECEIVED);
	}
}

/**
 * BIST RX
 */
static void pe_bist_rx_entry(int port)
{
	/* currently only support bist carrier 2 */
	uint32_t bdo = BDO(BDO_MODE_CARRIER2, 0);

	print_current_state(port);

	tx_emsg[port].len = sizeof(bdo);
	memcpy(tx_emsg[port].buf, (uint8_t *)&bdo, tx_emsg[port].len);
	send_data_msg(port, TCPC_TX_SOP, PD_DATA_BIST);

	/* Delay at least enough for partner to finish BIST */
	pe[port].bist_cont_mode_timer =
				get_time().val + PD_T_BIST_RECEIVE;
}

static void pe_bist_rx_run(int port)
{
	if (get_time().val < pe[port].bist_cont_mode_timer)
		return;

	if (pe[port].power_role == PD_ROLE_SOURCE)
		set_state_pe(port, PE_SRC_TRANSITION_TO_DEFAULT);
	else
		set_state_pe(port, PE_SNK_TRANSITION_TO_DEFAULT);
}

/**
 * Give_Sink_Cap Message
 */
static void pe_snk_give_sink_cap_entry(int port)
{
	print_current_state(port);

	/* Send a Sink_Capabilities Message */
	tx_emsg[port].len = pd_snk_pdo_cnt * 4;
	memcpy(tx_emsg[port].buf, (uint8_t *)pd_snk_pdo, tx_emsg[port].len);
	send_data_msg(port, TCPC_TX_SOP, PD_DATA_SINK_CAP);
}

static void pe_snk_give_sink_cap_run(int port)
{
	if (PE_CHK_FLAG(port, PE_FLAGS_TX_COMPLETE)) {
		PE_CLR_FLAG(port, PE_FLAGS_TX_COMPLETE);
		pe_set_ready_state(port);
	}
}

/**
 * Wait For Error Recovery
 */
static void pe_wait_for_error_recovery_entry(int port)
{
	print_current_state(port);
	tc_start_error_recovery(port);
}

static void pe_wait_for_error_recovery_run(int port)
{
	/* Stay here until error recovery is complete */
}

/**
 * PE_Handle_Custom_Vdm_Request
 */
static void pe_handle_custom_vdm_request_entry(int port)
{
	/* Get the message */
	uint32_t *payload = (uint32_t *)rx_emsg[port].buf;
	int cnt = PD_HEADER_CNT(rx_emsg[port].header);
	int sop = PD_HEADER_GET_SOP(rx_emsg[port].header);
	int rlen = 0;
	uint32_t *rdata;

	print_current_state(port);

	/* This is an Interruptible AMS */
	PE_SET_FLAG(port, PE_FLAGS_INTERRUPTIBLE_AMS);

	rlen = pd_custom_vdm(port, cnt, payload, &rdata);
	if (rlen > 0) {
		tx_emsg[port].len = rlen * 4;
		memcpy(tx_emsg[port].buf, (uint8_t *)rdata, tx_emsg[port].len);
		send_data_msg(port, sop, PD_DATA_VENDOR_DEF);
	} else {
		if (prl_get_rev(port, TCPC_TX_SOP) > PD_REV20)
			set_state_pe(port, PE_SEND_NOT_SUPPORTED);
		else
			pe_set_ready_state(port);
		return;
	}
}

static void pe_handle_custom_vdm_request_run(int port)
{
	/* Wait for ACCEPT, WAIT or Reject message to send. */
	if (PE_CHK_FLAG(port, PE_FLAGS_TX_COMPLETE)) {
		PE_CLR_FLAG(port, PE_FLAGS_TX_COMPLETE);

		/*
		 * Message sent. Transition back to
		 * PE_SRC_Ready or PE_SINK_Ready
		 */
		pe_set_ready_state(port);
	}
}

static void pe_handle_custom_vdm_request_exit(int port)
{
	PE_CLR_FLAG(port, PE_FLAGS_INTERRUPTIBLE_AMS);
}

static enum vdm_response_result parse_vdm_response_common(int port)
{
	/* Retrieve the message information */
	uint32_t *payload;
	int sop;
	uint8_t type;
	uint8_t cnt;
	uint8_t ext;

	if (!PE_CHK_REPLY(port))
		return VDM_RESULT_WAITING;
	PE_CLR_FLAG(port, PE_FLAGS_MSG_RECEIVED);

	payload = (uint32_t *)rx_emsg[port].buf;
	sop = PD_HEADER_GET_SOP(rx_emsg[port].header);
	type = PD_HEADER_TYPE(rx_emsg[port].header);
	cnt = PD_HEADER_CNT(rx_emsg[port].header);
	ext = PD_HEADER_EXT(rx_emsg[port].header);

	if (sop == pe[port].tx_type && type == PD_DATA_VENDOR_DEF && cnt >= 1
			&& ext == 0) {
		if (PD_VDO_CMDT(payload[0]) == CMDT_RSP_ACK &&
				cnt >= pe[port].vdm_ack_min_data_objects) {
			/* Handle ACKs in state-specific code. */
			return VDM_RESULT_ACK;
		} else if (PD_VDO_CMDT(payload[0]) == CMDT_RSP_NAK) {
			/* Handle NAKs in state-specific code. */
			return VDM_RESULT_NAK;
		} else if (PD_VDO_CMDT(payload[0]) == CMDT_RSP_BUSY) {
			/*
			 * Don't fill in the discovery field so we re-probe in
			 * tVDMBusy
			 */
			CPRINTS("C%d: Partner BUSY, request will be retried",
					port);
			pe[port].discover_identity_timer =
					get_time().val + PD_T_VDM_BUSY;

			return VDM_RESULT_NO_ACTION;
		} else if (PD_VDO_CMDT(payload[0]) == CMDT_INIT) {
			/*
			 * Unexpected VDM REQ received. Let Src.Ready or
			 * Snk.Ready handle it.
			 */
			PE_SET_FLAG(port, PE_FLAGS_MSG_RECEIVED);
			return VDM_RESULT_NO_ACTION;
		}

		/*
		 * Partner gave us an incorrect size or command; mark discovery
		 * as failed.
		 */
		CPRINTS("C%d: Unexpected VDM response: 0x%04x 0x%04x",
				port, rx_emsg[port].header, payload[0]);
		return VDM_RESULT_NAK;
	} else if (sop == pe[port].tx_type && ext == 0 && cnt == 0 &&
			type == PD_CTRL_NOT_SUPPORTED) {
		/*
		 * A NAK would be more expected here, but Not Supported is still
		 * allowed with the same meaning.
		 */
		return VDM_RESULT_NAK;
	}

	/* Unexpected Message Received. Src.Ready or Snk.Ready can handle it. */
	PE_SET_FLAG(port, PE_FLAGS_MSG_RECEIVED);
	return VDM_RESULT_NO_ACTION;
}

/**
 * PE_VDM_SEND_REQUEST
 * Shared parent to manage VDM timer and other shared parts of the VDM request
 * process
 */
static void pe_vdm_send_request_entry(int port)
{
	if (pe[port].tx_type == TCPC_TX_INVALID) {
		if (IS_ENABLED(USB_PD_DEBUG_LABELS))
			CPRINTS("C%d: %s: Tx type expected to be set, "
				"returning",
				port, pe_state_names[get_state_pe(port)]);
		set_state_pe(port, get_last_state_pe(port));
		return;
	}

	if ((pe[port].tx_type == TCPC_TX_SOP_PRIME ||
	     pe[port].tx_type == TCPC_TX_SOP_PRIME_PRIME) &&
	     !tc_is_vconn_src(port)) {
		if (port_try_vconn_swap(port))
			return;
	}

	/* All VDM sequences are Interruptible */
	PE_SET_FLAG(port, PE_FLAGS_LOCALLY_INITIATED_AMS |
			PE_FLAGS_INTERRUPTIBLE_AMS);

	pe[port].vdm_response_timer = TIMER_DISABLED;
}

static void pe_vdm_send_request_run(int port)
{
	if (pe[port].vdm_response_timer == TIMER_DISABLED &&
			PE_CHK_FLAG(port, PE_FLAGS_TX_COMPLETE)) {
		/* Message was sent */
		PE_CLR_FLAG(port, PE_FLAGS_TX_COMPLETE);

		/* Start no response timer */
		/* TODO(b/155890173): Support DPM-supplied timeout */
		pe[port].vdm_response_timer =
			get_time().val + PD_T_VDM_SNDR_RSP;
	}

	if (PE_CHK_FLAG(port, PE_FLAGS_MSG_DISCARDED)) {
		/*
		 * Go back to ready on first AMS message discard
		 * (ready states will clear the discard flag)
		 */
		pe_set_ready_state(port);
		return;
	}

	/*
	 * Check the VDM timer, child will be responsible for processing
	 * messages and reacting appropriately to unexpected messages.
	 */
	if (get_time().val > pe[port].vdm_response_timer) {
		CPRINTF("VDM %s Response Timeout\n",
				pe[port].tx_type == TCPC_TX_SOP ?
				"Port" : "Cable");
		/*
		 * Flag timeout so child state can mark appropriate discovery
		 * item as failed.
		 */
		PE_SET_FLAG(port, PE_FLAGS_VDM_REQUEST_TIMEOUT);

		set_state_pe(port, get_last_state_pe(port));
	}
}

static void pe_vdm_send_request_exit(int port)
{
	/*
	 * Clear TX complete in case child called set_state_pe() before parent
	 * could process transmission
	 */
	PE_CLR_FLAG(port, PE_FLAGS_INTERRUPTIBLE_AMS);

	/* Invalidate TX type so it must be set before next call */
	pe[port].tx_type = TCPC_TX_INVALID;
}

/**
 * PE_VDM_IDENTITY_REQUEST_CBL
 * Combination of PE_INIT_PORT_VDM_Identity_Request State specific to the
 * cable and PE_SRC_VDM_Identity_Request State.
 * pe[port].tx_type must be set (to SOP') prior to entry.
 */
static void pe_vdm_identity_request_cbl_entry(int port)
{
	uint32_t *msg = (uint32_t *)tx_emsg[port].buf;

	print_current_state(port);

	if (!pe_can_send_sop_prime(port)) {
		/*
		 * The parent state already tried to enable SOP' traffic. If it
		 * is still disabled, there's nothing left to try.
		 */
		pd_set_identity_discovery(port, pe[port].tx_type, PD_DISC_FAIL);
		set_state_pe(port, get_last_state_pe(port));
		return;
	}

	msg[0] = VDO(USB_SID_PD, 1,
			VDO_SVDM_VERS(pd_get_vdo_ver(port, pe[port].tx_type)) |
			CMD_DISCOVER_IDENT);
	tx_emsg[port].len = sizeof(uint32_t);

	send_data_msg(port, pe[port].tx_type, PD_DATA_VENDOR_DEF);

	pe[port].discover_identity_counter++;

	/*
	 * Valid DiscoverIdentity responses should have at least 4 objects
	 * (header, ID header, Cert Stat, Product VDO).
	 */
	pe[port].vdm_ack_min_data_objects = 4;
}

static void pe_vdm_identity_request_cbl_run(int port)
{
	/* Retrieve the message information */
	uint32_t *payload = (uint32_t *) rx_emsg[port].buf;
	int sop = PD_HEADER_GET_SOP(rx_emsg[port].header);
	uint8_t type = PD_HEADER_TYPE(rx_emsg[port].header);
	uint8_t cnt = PD_HEADER_CNT(rx_emsg[port].header);
	uint8_t ext = PD_HEADER_EXT(rx_emsg[port].header);

	switch (parse_vdm_response_common(port)) {
	case VDM_RESULT_WAITING:
		/*
		 * The common code didn't parse a message. Handle protocol
		 * errors; otherwise, continue waiting.
		 */
		if (PE_CHK_FLAG(port, PE_FLAGS_PROTOCOL_ERROR)) {
			/*
			 * No Good CRC: See section 6.4.4.3.1 - Discover
			 * Identity.
			 *
			 * Discover Identity Command request sent to SOP' Shall
			 * Not cause a Soft Reset if a GoodCRC Message response
			 * is not returned since this can indicate a non-PD
			 * Capable cable.
			 */
			PE_CLR_FLAG(port, PE_FLAGS_PROTOCOL_ERROR);
			set_state_pe(port, get_last_state_pe(port));
		}
		return;
	case VDM_RESULT_NO_ACTION:
		/*
		 * If the received message doesn't change the discovery state,
		 * there is nothing to do but return to the previous ready
		 * state.
		 */
		if (get_last_state_pe(port) == PE_SRC_DISCOVERY &&
					(sop != pe[port].tx_type ||
					 type != PD_DATA_VENDOR_DEF ||
					 cnt == 0 || ext != 0)) {
			/*
			 * Unexpected non-VDM received: Before an explicit
			 * contract, an unexpected message shall generate a soft
			 * reset using the SOP* of the incoming message.
			 */
			pe_send_soft_reset(port, sop);
			return;
		}
		break;
	case VDM_RESULT_ACK:
		/* PE_INIT_PORT_VDM_Identity_ACKed embedded here */
		dfp_consume_identity(port, sop, cnt, payload);

		/*
		 * Note: If port partner runs PD 2.0, we must use PD 2.0 to
		 * communicate with the cable plug when in an explicit contract.
		 *
		 * PD Spec Table 6-2: Revision Interoperability during an
		 * Explicit Contract
		 */
		if (prl_get_rev(port, TCPC_TX_SOP) != PD_REV20)
			prl_set_rev(port, sop,
					PD_HEADER_REV(rx_emsg[port].header));
		break;
	case VDM_RESULT_NAK:
		/* PE_INIT_PORT_VDM_IDENTITY_NAKed embedded here */
		pd_set_identity_discovery(port, pe[port].tx_type, PD_DISC_FAIL);
		break;
	}

	/* Return to calling state (PE_{SRC,SNK}_Ready or PE_SRC_Discovery) */
	set_state_pe(port, get_last_state_pe(port));
}

static void pe_vdm_identity_request_cbl_exit(int port)
{
	/*
	 * When cable GoodCRCs but does not reply, down-rev to PD 2.0 and try
	 * again.
	 *
	 * PD 3.0 Rev 2.0 6.2.1.1.5 Specification Revision
	 *
	 * "When a Cable Plug does not respond to a Revision 3.0 Discover
	 * Identity REQ with a Discover Identity ACK or BUSY the Vconn Source
	 * May repeat steps 1-4 using a Revision 2.0 Discover Identity REQ in
	 * step 1 before establishing that there is no Cable Plug to
	 * communicate with"
	 */
	if (PE_CHK_FLAG(port, PE_FLAGS_VDM_REQUEST_TIMEOUT)) {
		PE_CLR_FLAG(port, PE_FLAGS_VDM_REQUEST_TIMEOUT);
		prl_set_rev(port, TCPC_TX_SOP_PRIME, PD_REV20);
	}

	/*
	 * 6.6.15 DiscoverIdentityTimer
	 *
	 * No more than nDiscoverIdentityCount Discover Identity Messages
	 * without a GoodCRC Message response Shall be sent. If no GoodCRC
	 * Message response is received after nDiscoverIdentityCount Discover
	 * Identity Command requests have been sent by a Port, the Port Shall
	 * Not send any further SOP’/SOP’’ Messages.
	 */
	if (pe[port].discover_identity_counter >= N_DISCOVER_IDENTITY_COUNT)
		pd_set_identity_discovery(port, pe[port].tx_type,
				PD_DISC_FAIL);
	else if (pe[port].discover_identity_counter ==
			N_DISCOVER_IDENTITY_PD3_0_LIMIT)
		/*
		 * Downgrade to PD 2.0 if the partner hasn't replied before
		 * all retries are exhausted in case the cable is
		 * non-compliant about GoodCRC-ing higher revisions
		 */
		prl_set_rev(port, TCPC_TX_SOP_PRIME, PD_REV20);

	/*
	 * Set discover identity timer unless BUSY case already did so.
	 */
	if (pd_get_identity_discovery(port, pe[port].tx_type) == PD_DISC_NEEDED
	    && pe[port].discover_identity_timer < get_time().val) {
		uint64_t timer;

		/*
		 * The tDiscoverIdentity timer is used during an explicit
		 * contract when discovering whether a cable is PD capable.
		 *
		 * Pre-contract, slow the rate Discover Identity commands are
		 * sent. This permits operation with captive cable devices that
		 * power the SOP' responder from VBUS instead of VCONN.
		 */
		if (pe_is_explicit_contract(port))
			timer = PD_T_DISCOVER_IDENTITY;
		else
			timer = PE_T_DISCOVER_IDENTITY_NO_CONTRACT;

		pe[port].discover_identity_timer = get_time().val + timer;
	}

	/* Do not attempt further discovery if identity discovery failed. */
	if (pd_get_identity_discovery(port, pe[port].tx_type) == PD_DISC_FAIL) {
		pd_set_svids_discovery(port, pe[port].tx_type, PD_DISC_FAIL);
		pe_notify_event(port, pe[port].tx_type == TCPC_TX_SOP ?
				PD_STATUS_EVENT_SOP_DISC_DONE :
				PD_STATUS_EVENT_SOP_PRIME_DISC_DONE);
	}
}

/**
 * PE_INIT_PORT_VDM_Identity_Request
 *
 * Specific to SOP requests, as cables require additions for the discover
 * identity counter, must tolerate not receiving a GoodCRC, and need to set the
 * cable revision based on response.
 * pe[port].tx_type must be set (to SOP) prior to entry.
 */
static void pe_init_port_vdm_identity_request_entry(int port)
{
	uint32_t *msg = (uint32_t *)tx_emsg[port].buf;

	print_current_state(port);

	msg[0] = VDO(USB_SID_PD, 1,
			VDO_SVDM_VERS(pd_get_vdo_ver(port, pe[port].tx_type)) |
			CMD_DISCOVER_IDENT);
	tx_emsg[port].len = sizeof(uint32_t);

	send_data_msg(port, pe[port].tx_type, PD_DATA_VENDOR_DEF);

	/*
	 * Valid DiscoverIdentity responses should have at least 4 objects
	 * (header, ID header, Cert Stat, Product VDO).
	 */
	pe[port].vdm_ack_min_data_objects = 4;
}

static void pe_init_port_vdm_identity_request_run(int port)
{
	switch (parse_vdm_response_common(port)) {
	case VDM_RESULT_WAITING:
		/* If common code didn't parse a message, continue waiting. */
		return;
	case VDM_RESULT_NO_ACTION:
		/*
		 * If the received message doesn't change the discovery state,
		 * there is nothing to do but return to the previous ready
		 * state.
		 */
		break;
	case VDM_RESULT_ACK: {
		/* Retrieve the message information. */
		uint32_t *payload = (uint32_t *) rx_emsg[port].buf;
		int sop = PD_HEADER_GET_SOP(rx_emsg[port].header);
		uint8_t cnt = PD_HEADER_CNT(rx_emsg[port].header);

		/* PE_INIT_PORT_VDM_Identity_ACKed embedded here */
		dfp_consume_identity(port, sop, cnt, payload);

		break;
		}
	case VDM_RESULT_NAK:
		/* PE_INIT_PORT_VDM_IDENTITY_NAKed embedded here */
		pd_set_identity_discovery(port, pe[port].tx_type, PD_DISC_FAIL);
		break;
	}

	/* Return to calling state (PE_{SRC,SNK}_Ready) */
	set_state_pe(port, get_last_state_pe(port));
}

static void pe_init_port_vdm_identity_request_exit(int port)
{
	if (PE_CHK_FLAG(port, PE_FLAGS_VDM_REQUEST_TIMEOUT)) {
		PE_CLR_FLAG(port, PE_FLAGS_VDM_REQUEST_TIMEOUT);
		/*
		 * Mark failure to respond as discovery failure.
		 *
		 * For PD 2.0 partners (6.10.3 Applicability of Structured VDM
		 * Commands Note 3):
		 *
		 * If Structured VDMs are not supported, a Structured VDM
		 * Command received by a DFP or UFP Shall be Ignored.
		 */
		pd_set_identity_discovery(port, pe[port].tx_type, PD_DISC_FAIL);
	}

	/* Do not attempt further discovery if identity discovery failed. */
	if (pd_get_identity_discovery(port, pe[port].tx_type) == PD_DISC_FAIL) {
		pd_set_svids_discovery(port, pe[port].tx_type, PD_DISC_FAIL);
		pe_notify_event(port, pe[port].tx_type == TCPC_TX_SOP ?
				PD_STATUS_EVENT_SOP_DISC_DONE :
				PD_STATUS_EVENT_SOP_PRIME_DISC_DONE);
	}
}

/**
 * PE_INIT_VDM_SVIDs_Request
 *
 * Used for SOP and SOP' requests, selected by pe[port].tx_type prior to entry.
 */
static void pe_init_vdm_svids_request_entry(int port)
{
	uint32_t *msg = (uint32_t *)tx_emsg[port].buf;

	print_current_state(port);

	if (pe[port].tx_type == TCPC_TX_SOP_PRIME &&
	    !pe_can_send_sop_prime(port)) {
		/*
		 * The parent state already tried to enable SOP' traffic. If it
		 * is still disabled, there's nothing left to try.
		 */
		pd_set_svids_discovery(port, pe[port].tx_type, PD_DISC_FAIL);
		set_state_pe(port, get_last_state_pe(port));
		return;
	}

	msg[0] = VDO(USB_SID_PD, 1,
			VDO_SVDM_VERS(pd_get_vdo_ver(port, pe[port].tx_type)) |
			CMD_DISCOVER_SVID);
	tx_emsg[port].len = sizeof(uint32_t);

	send_data_msg(port, pe[port].tx_type, PD_DATA_VENDOR_DEF);

	/*
	 * Valid Discover SVIDs ACKs should have at least 2 objects (VDM header
	 * and at least 1 SVID VDO).
	 */
	pe[port].vdm_ack_min_data_objects = 2;
}

static void pe_init_vdm_svids_request_run(int port)
{
	switch (parse_vdm_response_common(port)) {
	case VDM_RESULT_WAITING:
		/* If common code didn't parse a message, continue waiting. */
		return;
	case VDM_RESULT_NO_ACTION:
		/*
		 * If the received message doesn't change the discovery state,
		 * there is nothing to do but return to the previous ready
		 * state.
		 */
		break;
	case VDM_RESULT_ACK: {
		/* Retrieve the message information. */
		uint32_t *payload = (uint32_t *) rx_emsg[port].buf;
		int sop = PD_HEADER_GET_SOP(rx_emsg[port].header);
		uint8_t cnt = PD_HEADER_CNT(rx_emsg[port].header);

		/* PE_INIT_VDM_SVIDs_ACKed embedded here */
		dfp_consume_svids(port, sop, cnt, payload);
		break;
		}
	case VDM_RESULT_NAK:
		/* PE_INIT_VDM_SVIDs_NAKed embedded here */
		pd_set_svids_discovery(port, pe[port].tx_type, PD_DISC_FAIL);
		break;
	}

	/* Return to calling state (PE_{SRC,SNK}_Ready) */
	set_state_pe(port, get_last_state_pe(port));
}

static void pe_init_vdm_svids_request_exit(int port)
{
	if (PE_CHK_FLAG(port, PE_FLAGS_VDM_REQUEST_TIMEOUT)) {
		PE_CLR_FLAG(port, PE_FLAGS_VDM_REQUEST_TIMEOUT);
		/*
		 * Mark failure to respond as discovery failure.
		 *
		 * For PD 2.0 partners (6.10.3 Applicability of Structured VDM
		 * Commands Note 3):
		 *
		 * If Structured VDMs are not supported, a Structured VDM
		 * Command received by a DFP or UFP Shall be Ignored.
		 */
		pd_set_svids_discovery(port, pe[port].tx_type, PD_DISC_FAIL);
	}

	/* If SVID discovery failed, discovery is done at this point */
	if (pd_get_svids_discovery(port, pe[port].tx_type) == PD_DISC_FAIL)
		pe_notify_event(port, pe[port].tx_type == TCPC_TX_SOP ?
				PD_STATUS_EVENT_SOP_DISC_DONE :
				PD_STATUS_EVENT_SOP_PRIME_DISC_DONE);
}

/**
 * PE_INIT_VDM_Modes_Request
 *
 * Used for SOP and SOP' requests, selected by pe[port].tx_type prior to entry.
 */
static void pe_init_vdm_modes_request_entry(int port)
{
	uint32_t *msg = (uint32_t *)tx_emsg[port].buf;
	const struct svid_mode_data *mode_data =
		pd_get_next_mode(port, pe[port].tx_type);
	uint16_t svid;
	/*
	 * The caller should have checked that there was something to discover
	 * before entering this state.
	 */
	assert(mode_data);
	assert(mode_data->discovery == PD_DISC_NEEDED);
	svid = mode_data->svid;

	print_current_state(port);

	if (pe[port].tx_type == TCPC_TX_SOP_PRIME &&
	    !pe_can_send_sop_prime(port)) {
		/*
		 * The parent state already tried to enable SOP' traffic. If it
		 * is still disabled, there's nothing left to try.
		 */
		pd_set_modes_discovery(port, pe[port].tx_type, svid,
				PD_DISC_FAIL);
		set_state_pe(port, get_last_state_pe(port));
		return;
	}

	msg[0] = VDO((uint16_t) svid, 1,
			VDO_SVDM_VERS(pd_get_vdo_ver(port, pe[port].tx_type)) |
			CMD_DISCOVER_MODES);
	tx_emsg[port].len = sizeof(uint32_t);

	send_data_msg(port, pe[port].tx_type, PD_DATA_VENDOR_DEF);

	/*
	 * Valid Discover Modes responses should have at least 2 objects (VDM
	 * header and at least 1 mode VDO).
	 */
	pe[port].vdm_ack_min_data_objects = 2;
}

static void pe_init_vdm_modes_request_run(int port)
{
	struct svid_mode_data *mode_data;
	uint16_t requested_svid;

	mode_data = pd_get_next_mode(port, pe[port].tx_type);

	assert(mode_data);
	assert(mode_data->discovery == PD_DISC_NEEDED);
	requested_svid = mode_data->svid;

	switch (parse_vdm_response_common(port)) {
	case VDM_RESULT_WAITING:
		/* If common code didn't parse a message, continue waiting. */
		return;
	case VDM_RESULT_NO_ACTION:
		/*
		 * If the received message doesn't change the discovery state,
		 * there is nothing to do but return to the previous ready
		 * state.
		 */
		break;
	case VDM_RESULT_ACK: {
		/* Retrieve the message information. */
		uint32_t *payload = (uint32_t *) rx_emsg[port].buf;
		int sop = PD_HEADER_GET_SOP(rx_emsg[port].header);
		uint8_t cnt = PD_HEADER_CNT(rx_emsg[port].header);
		uint16_t response_svid = (uint16_t) PD_VDO_VID(payload[0]);

		/*
		 * Accept ACK if the request and response SVIDs are equal;
		 * otherwise, treat this as a NAK of the request SVID.
		 *
		 * TODO(b:169242812): support valid mode checking in
		 * dfp_consume_modes.
		 */
		if (requested_svid == response_svid) {
			/* PE_INIT_VDM_Modes_ACKed embedded here */
			dfp_consume_modes(port, sop, cnt, payload);
			break;
		}
		}
		/* Fall Through */
	case VDM_RESULT_NAK:
		/* PE_INIT_VDM_Modes_NAKed embedded here */
		pd_set_modes_discovery(port, pe[port].tx_type, requested_svid,
				PD_DISC_FAIL);
		break;
	}

	/* Return to calling state (PE_{SRC,SNK}_Ready) */
	set_state_pe(port, get_last_state_pe(port));
}

static void pe_init_vdm_modes_request_exit(int port)
{
	if (pd_get_modes_discovery(port, pe[port].tx_type) != PD_DISC_NEEDED)
		/* Mode discovery done, notify the AP */
		pe_notify_event(port, pe[port].tx_type == TCPC_TX_SOP ?
				PD_STATUS_EVENT_SOP_DISC_DONE :
				PD_STATUS_EVENT_SOP_PRIME_DISC_DONE);

}

/**
 * PE_VDM_REQUEST_DPM
 *
 * Makes a VDM request with contents and SOP* type previously set up by the DPM.
 */

static void pe_vdm_request_dpm_entry(int port)
{
	print_current_state(port);

	if ((pe[port].tx_type == TCPC_TX_SOP_PRIME ||
	     pe[port].tx_type == TCPC_TX_SOP_PRIME_PRIME) &&
	     !pe_can_send_sop_prime(port)) {
		/*
		 * The parent state already tried to enable SOP' traffic. If it
		 * is still disabled, there's nothing left to try.
		 */
		dpm_vdm_naked(port, pe[port].tx_type,
			      PD_VDO_VID(pe[port].vdm_data[0]),
			      PD_VDO_CMD(pe[port].vdm_data[0]));
		set_state_pe(port, get_last_state_pe(port));
		return;
	}

	/* Copy Vendor Data Objects (VDOs) into message buffer */
	if (pe[port].vdm_cnt > 0) {
		/* Copy data after header */
		memcpy(&tx_emsg[port].buf,
			(uint8_t *)pe[port].vdm_data,
			pe[port].vdm_cnt * 4);
		/* Update len with the number of VDO bytes */
		tx_emsg[port].len = pe[port].vdm_cnt * 4;
	}

	/*
	 * Clear the VDM nak'ed flag so that each request is
	 * treated separately (NAKs are handled by the
	 * DPM layer). Otherwise previous NAKs received will
	 * cause the state to exit early.
	 */
	PE_CLR_FLAG(port, PE_FLAGS_VDM_REQUEST_NAKED);
	send_data_msg(port, pe[port].tx_type, PD_DATA_VENDOR_DEF);

	/*
	 * In general, valid VDM ACKs must have a VDM header. Other than that,
	 * ACKs must be validated based on the command and SVID.
	 */
	pe[port].vdm_ack_min_data_objects = 1;
}

static void pe_vdm_request_dpm_run(int port)
{
	switch (parse_vdm_response_common(port)) {
	case VDM_RESULT_WAITING:
		/* If common code didn't parse a message, continue waiting. */
		return;
	case VDM_RESULT_NO_ACTION:
		/*
		 * If the received message doesn't change the discovery state,
		 * there is nothing to do but return to the previous ready
		 * state.
		 */
		break;
	case VDM_RESULT_ACK: {
		/* Retrieve the message information. */
		uint32_t *payload = (uint32_t *) rx_emsg[port].buf;
		int sop = PD_HEADER_GET_SOP(rx_emsg[port].header);
		uint8_t cnt = PD_HEADER_CNT(rx_emsg[port].header);
		uint16_t svid = PD_VDO_VID(payload[0]);
		uint8_t vdm_cmd = PD_VDO_CMD(payload[0]);

		/*
		 * PE initiator VDM-ACKed state for requested VDM, like
		 * PE_INIT_VDM_FOO_ACKed, embedded here.
		 */
		dpm_vdm_acked(port, sop, cnt, payload);

		if (sop == TCPC_TX_SOP && svid == USB_SID_DISPLAYPORT &&
				vdm_cmd == CMD_DP_CONFIG) {
			PE_SET_FLAG(port, PE_FLAGS_VDM_SETUP_DONE);
		}
		break;
		}
	case VDM_RESULT_NAK:
		/*
		 * PE initiator VDM-NAKed state for requested VDM, like
		 * PE_INIT_VDM_FOO_NAKed, embedded here.
		 */
		PE_SET_FLAG(port, PE_FLAGS_VDM_SETUP_DONE);

		/*
		 * Because Not Supported messages or response timeouts are
		 * treated as NAKs, there may not be a NAK message to parse.
		 * Extract the needed information from the sent VDM.
		 */
		dpm_vdm_naked(port, pe[port].tx_type,
				PD_VDO_VID(pe[port].vdm_data[0]),
				PD_VDO_CMD(pe[port].vdm_data[0]));
		break;
	}

	/* Return to calling state (PE_{SRC,SNK}_Ready) */
	set_state_pe(port, get_last_state_pe(port));
}

static void pe_vdm_request_dpm_exit(int port)
{
	/*
	 * Force Tx type to be reset before reentering a VDM state, unless the
	 * current VDM request will be resumed.
	 */
	if (!PE_CHK_FLAG(port, PE_FLAGS_VDM_REQUEST_CONTINUE))
		pe[port].tx_type = TCPC_TX_INVALID;
}

/**
 * PE_VDM_Response
 */
static void pe_vdm_response_entry(int port)
{
	int response_size_bytes = 0;
	uint32_t *rx_payload;
	uint32_t *tx_payload;
	uint16_t vdo_vdm_svid;
	uint8_t vdo_cmd;
	uint8_t vdo_opos = 0;
	int cmd_type;
	svdm_rsp_func func = NULL;

	print_current_state(port);

	/* This is an Interruptible AMS */
	PE_SET_FLAG(port, PE_FLAGS_INTERRUPTIBLE_AMS);

	/* Get the message */
	rx_payload = (uint32_t *)rx_emsg[port].buf;

	vdo_vdm_svid = PD_VDO_VID(rx_payload[0]);
	vdo_cmd = PD_VDO_CMD(rx_payload[0]);
	cmd_type = PD_VDO_CMDT(rx_payload[0]);
	rx_payload[0] &= ~VDO_CMDT_MASK;

	if (cmd_type != CMDT_INIT) {
		CPRINTF("ERR:CMDT:%d:%d\n", cmd_type, vdo_cmd);

		pe_set_ready_state(port);
		return;
	}

	switch (vdo_cmd) {
	case CMD_DISCOVER_IDENT:
		func = svdm_rsp.identity;
		break;
	case CMD_DISCOVER_SVID:
		func = svdm_rsp.svids;
		break;
	case CMD_DISCOVER_MODES:
		func = svdm_rsp.modes;
		break;
	case CMD_ENTER_MODE:
		vdo_opos = PD_VDO_OPOS(rx_payload[0]);
		func = svdm_rsp.enter_mode;
		break;
	case CMD_DP_STATUS:
		if (svdm_rsp.amode)
			func = svdm_rsp.amode->status;
		break;
	case CMD_DP_CONFIG:
		if (svdm_rsp.amode)
			func = svdm_rsp.amode->config;
		break;
	case CMD_EXIT_MODE:
		vdo_opos = PD_VDO_OPOS(rx_payload[0]);
		func = svdm_rsp.exit_mode;
		break;
#ifdef CONFIG_USB_PD_ALT_MODE_DFP
	case CMD_ATTENTION:
		/*
		 * attention is only SVDM with no response
		 * (just goodCRC) return zero here.
		 */
		dfp_consume_attention(port, rx_payload);
		pe_set_ready_state(port);
		return;
#endif
	default:
		CPRINTF("VDO ERR:CMD:%d\n", vdo_cmd);
	}

	tx_payload = (uint32_t *)tx_emsg[port].buf;

	if (func) {
		/*
		 * Designed in TCPMv1, svdm_response functions use same
		 * buffer to take received data and overwrite with response
		 * data. To work with this interface, here copy rx data to
		 * tx buffer and pass tx_payload to func.
		 * TODO(b/166455363): change the interface to pass both rx
		 * and tx buffer
		 */
		memcpy(tx_payload, rx_payload, rx_emsg[port].len);
		/*
		 * Return value of func is the data objects count in payload.
		 * return 1 means only VDM header, no VDO.
		 */
		response_size_bytes =
				func(port, tx_payload) * sizeof(*tx_payload);
		if (response_size_bytes > 0)
			/* ACK */
			tx_payload[0] = VDO(
				vdo_vdm_svid,
				1, /* Structured VDM */
				VDO_SVDM_VERS(pd_get_vdo_ver(port, TCPC_TX_SOP))
				| VDO_CMDT(CMDT_RSP_ACK) |
				VDO_OPOS(vdo_opos) |
				vdo_cmd);
		else if (response_size_bytes == 0)
			/* NAK */
			tx_payload[0] = VDO(
				vdo_vdm_svid,
				1, /* Structured VDM */
				VDO_SVDM_VERS(pd_get_vdo_ver(port, TCPC_TX_SOP))
				| VDO_CMDT(CMDT_RSP_NAK) |
				VDO_OPOS(vdo_opos) |
				vdo_cmd);
		else
			/* BUSY */
			tx_payload[0] = VDO(
				vdo_vdm_svid,
				1, /* Structured VDM */
				VDO_SVDM_VERS(pd_get_vdo_ver(port, TCPC_TX_SOP))
				| VDO_CMDT(CMDT_RSP_BUSY) |
				VDO_OPOS(vdo_opos) |
				vdo_cmd);

		if (response_size_bytes <= 0)
			response_size_bytes = 4;
	} else {
		/* not supported : NAK it */
		tx_payload[0] = VDO(
			vdo_vdm_svid,
			1, /* Structured VDM */
			VDO_SVDM_VERS(pd_get_vdo_ver(port, TCPC_TX_SOP)) |
			VDO_CMDT(CMDT_RSP_NAK) |
			VDO_OPOS(vdo_opos) |
			vdo_cmd);
		response_size_bytes = 4;
	}

	/* Send ACK, NAK, or BUSY */
	tx_emsg[port].len = response_size_bytes;
	send_data_msg(port, TCPC_TX_SOP, PD_DATA_VENDOR_DEF);
}

static void pe_vdm_response_run(int port)
{
	if (PE_CHK_FLAG(port, PE_FLAGS_TX_COMPLETE) ||
			PE_CHK_FLAG(port, PE_FLAGS_PROTOCOL_ERROR)) {
		PE_CLR_FLAG(port, PE_FLAGS_TX_COMPLETE |
						PE_FLAGS_PROTOCOL_ERROR);

		pe_set_ready_state(port);
	}
}

static void pe_vdm_response_exit(int port)
{
	PE_CLR_FLAG(port, PE_FLAGS_INTERRUPTIBLE_AMS);
}

/**
 * PE_DEU_SEND_ENTER_USB
 */
static void pe_enter_usb_entry(int port)
{
	uint32_t usb4_payload;

	print_current_state(port);

	if (!IS_ENABLED(CONFIG_USB_PD_USB4)) {
		pe_set_ready_state(port);
		return;
	}

	/* Port is already in USB4 mode, do not send enter USB message again */
	if (enter_usb_entry_is_done(port)) {
		pe_set_ready_state(port);
		return;
	}

	if ((pe[port].tx_type == TCPC_TX_SOP_PRIME ||
	     pe[port].tx_type == TCPC_TX_SOP_PRIME_PRIME) &&
	     !tc_is_vconn_src(port)) {
		if (port_try_vconn_swap(port))
			return;
	}

	pe[port].tx_type = TCPC_TX_SOP;
	usb4_payload = enter_usb_setup_next_msg(port, &pe[port].tx_type);

	if (!usb4_payload) {
		enter_usb_failed(port);
		pe_set_ready_state(port);
		return;
	}

	tx_emsg[port].len = sizeof(usb4_payload);

	memcpy(tx_emsg[port].buf, &usb4_payload, tx_emsg[port].len);
	send_data_msg(port, pe[port].tx_type, PD_DATA_ENTER_USB);
	pe_sender_response_msg_entry(port);
}

static void pe_enter_usb_run(int port)
{
	enum pe_msg_check msg_check;

	if (!IS_ENABLED(CONFIG_USB_PD_USB4)) {
		pe_set_ready_state(port);
		return;
	}

	/*
	 * Check the state of the message sent
	 */
	msg_check = pe_sender_response_msg_run(port);

	/*
	 * Handle Discarded message, return to PE_SNK/SRC_READY
	 */
	if (msg_check & PE_MSG_DISCARDED) {
		pe_set_ready_state(port);
		return;
	} else if (msg_check == PE_MSG_SEND_PENDING) {
		/* Wait until message is sent */
		return;
	}

	if (get_time().val > pe[port].sender_response_timer) {
		pe_set_ready_state(port);
		enter_usb_failed(port);
		return;
	}

	if (PE_CHK_FLAG(port, PE_FLAGS_MSG_RECEIVED)) {
		int cnt = PD_HEADER_CNT(rx_emsg[port].header);
		int type = PD_HEADER_TYPE(rx_emsg[port].header);
		int sop = PD_HEADER_GET_SOP(rx_emsg[port].header);

		PE_CLR_FLAG(port, PE_FLAGS_MSG_RECEIVED);

		/* Only look at control messages */
		if (cnt == 0) {
			/* Accept message received */
			if (type == PD_CTRL_ACCEPT) {
				enter_usb_accepted(port, sop);
			} else if (type == PD_CTRL_REJECT) {
				enter_usb_rejected(port, sop);
			} else {
				/*
				 * Unexpected control message received.
				 * Send Soft Reset.
				 */
				pe_send_soft_reset(port, sop);
				return;
			}
		} else {
			/* Unexpected data message received. Send Soft reset */
			pe_send_soft_reset(port, sop);
			return;
		}
		pe_set_ready_state(port);
	}
}

#ifdef CONFIG_USBC_VCONN
/*
 * PE_VCS_Evaluate_Swap
 */
static void pe_vcs_evaluate_swap_entry(int port)
{
	print_current_state(port);

	/*
	 * Request the DPM for an evaluation of the VCONN Swap request.
	 * Note: Ports that are presently the VCONN Source must always
	 * accept a VCONN
	 */

	/*
	 * Transition to the PE_VCS_Accept_Swap state when:
	 *  1) The Device Policy Manager indicates that a VCONN Swap is ok.
	 *
	 * Transition to the PE_VCS_Reject_Swap state when:
	 *  1)  Port is not presently the VCONN Source and
	 *  2) The DPM indicates that a VCONN Swap is not ok or
	 *  3) The DPM indicates that a VCONN Swap cannot be done at this time.
	 */

	/* DPM rejects a VCONN Swap and port is not a VCONN source*/
	if (!tc_check_vconn_swap(port) && tc_is_vconn_src(port) < 1) {
		/* NOTE: PE_VCS_Reject_Swap State embedded here */
		send_ctrl_msg(port, TCPC_TX_SOP, PD_CTRL_REJECT);
	}
	/* Port is not ready to perform a VCONN swap */
	else if (tc_is_vconn_src(port) < 0) {
		/* NOTE: PE_VCS_Reject_Swap State embedded here */
		send_ctrl_msg(port, TCPC_TX_SOP, PD_CTRL_WAIT);
	}
	/* Port is ready to perform a VCONN swap */
	else {
		/* NOTE: PE_VCS_Accept_Swap State embedded here */
		PE_SET_FLAG(port, PE_FLAGS_ACCEPT);
		send_ctrl_msg(port, TCPC_TX_SOP, PD_CTRL_ACCEPT);

		/*
		 * The USB PD 3.0 spec indicates that the initial VCONN source
		 * shall cease sourcing VCONN within tVCONNSourceOff (25ms)
		 * after receiving the PS_RDY message. However, some partners
		 * begin sending SOP' messages only 1 ms after sending PS_RDY
		 * during VCONN swap.
		 *
		 * Preemptively disable receipt of SOP' and SOP'' messages while
		 * we wait for PS_RDY so we don't attempt to process messages
		 * directed at the cable. If the partner fails to send PS_RDY we
		 * perform a hard reset so no need to re-enable SOP' messages.
		 *
		 * We continue to source VCONN while we wait as required by the
		 * spec.
		 */
		tcpm_sop_prime_enable(port, false);
	}
}

static void pe_vcs_evaluate_swap_run(int port)
{
	/* Wait for ACCEPT, WAIT or Reject message to send. */
	if (PE_CHK_FLAG(port, PE_FLAGS_TX_COMPLETE)) {
		PE_CLR_FLAG(port, PE_FLAGS_TX_COMPLETE);

		if (PE_CHK_FLAG(port, PE_FLAGS_ACCEPT)) {
			PE_CLR_FLAG(port, PE_FLAGS_ACCEPT);
			/* Accept Message sent and Presently VCONN Source */
			if (tc_is_vconn_src(port))
				set_state_pe(port, PE_VCS_WAIT_FOR_VCONN_SWAP);
			/* Accept Message sent and Not presently VCONN Source */
			else
				set_state_pe(port, PE_VCS_TURN_ON_VCONN_SWAP);
		} else {
			/*
			 * Message sent. Transition back to PE_SRC_Ready or
			 * PE_SINK_Ready
			 */
			pe_set_ready_state(port);
		}
	}
}

/*
 * PE_VCS_Send_Swap
 */
static void pe_vcs_send_swap_entry(int port)
{
	print_current_state(port);

	/* Send a VCONN_Swap Message */
	send_ctrl_msg(port, TCPC_TX_SOP, PD_CTRL_VCONN_SWAP);
	pe_sender_response_msg_entry(port);
}

static void pe_vcs_send_swap_run(int port)
{
	uint8_t type;
	uint8_t cnt;
	enum tcpm_transmit_type sop;
	enum pe_msg_check msg_check;

	/*
	 * Check the state of the message sent
	 */
	msg_check = pe_sender_response_msg_run(port);

	if ((msg_check & PE_MSG_SENT) &&
	    PE_CHK_FLAG(port, PE_FLAGS_MSG_RECEIVED)) {
		PE_CLR_FLAG(port, PE_FLAGS_MSG_RECEIVED);

		type = PD_HEADER_TYPE(rx_emsg[port].header);
		cnt = PD_HEADER_CNT(rx_emsg[port].header);
		sop = PD_HEADER_GET_SOP(rx_emsg[port].header);

		/* Only look at control messages */
		if (cnt == 0) {
			/*
			 * Transition to the PE_VCS_Wait_For_VCONN state when:
			 *   1) Accept Message Received and
			 *   2) The Port is presently the VCONN Source.
			 *
			 * Transition to the PE_VCS_Turn_On_VCONN state when:
			 *   1) Accept Message Received and
			 *   2) The Port is not presently the VCONN Source.
			 */
			if (type == PD_CTRL_ACCEPT) {
				pe[port].vconn_swap_counter = 0;
				if (tc_is_vconn_src(port)) {
					/*
					 * Prevent receiving any SOP' and SOP''
					 * messages while a swap is in progress.
					 */
					tcpm_sop_prime_enable(port, false);
					set_state_pe(port,
						PE_VCS_WAIT_FOR_VCONN_SWAP);
				} else {
					set_state_pe(port,
						PE_VCS_TURN_ON_VCONN_SWAP);
				}
				return;
			}
			/*
			 * Transition back to either the PE_SRC_Ready or
			 * PE_SNK_Ready state when:
			 *   2) Reject message is received or
			 *   3) Wait message Received.
			 */
			if (type == PD_CTRL_REJECT || type == PD_CTRL_WAIT) {
				pe_set_ready_state(port);
				return;
			}
		}
		/*
		 * Unexpected Data Message Received
		 */
		else {
			/* Send Soft Reset */
			pe_send_soft_reset(port, sop);
			return;
		}
	}

	/*
	 * Transition back to either the PE_SRC_Ready or
	 * PE_SNK_Ready state when:
	 *   1) SenderResponseTimer Timeout
	 *   2) Message was discarded.
	 */
	if ((msg_check & PE_MSG_DISCARDED) ||
	    get_time().val > pe[port].sender_response_timer)
		pe_set_ready_state(port);
}

/*
 * PE_VCS_Wait_for_VCONN_Swap
 */
static void pe_vcs_wait_for_vconn_swap_entry(int port)
{
	print_current_state(port);

	/* Start the VCONNOnTimer */
	pe[port].vconn_on_timer = get_time().val + PD_T_VCONN_SOURCE_ON;
}

static void pe_vcs_wait_for_vconn_swap_run(int port)
{
	/*
	 * Transition to the PE_VCS_Turn_Off_VCONN state when:
	 *  1) A PS_RDY Message is received.
	 */
	if (PE_CHK_FLAG(port, PE_FLAGS_MSG_RECEIVED)) {
		PE_CLR_FLAG(port, PE_FLAGS_MSG_RECEIVED);
		/*
		 * PS_RDY message received
		 */
		if ((PD_HEADER_CNT(rx_emsg[port].header) == 0) &&
				(PD_HEADER_TYPE(rx_emsg[port].header) ==
						PD_CTRL_PS_RDY)) {
			set_state_pe(port, PE_VCS_TURN_OFF_VCONN_SWAP);
			return;
		}
	}

	/*
	 * Transition to either the PE_SRC_Hard_Reset or
	 * PE_SNK_Hard_Reset state when:
	 *   1) The VCONNOnTimer times out.
	 */
	if (get_time().val > pe[port].vconn_on_timer) {
		if (pe[port].power_role == PD_ROLE_SOURCE)
			set_state_pe(port, PE_SRC_HARD_RESET);
		else
			set_state_pe(port, PE_SNK_HARD_RESET);
	}
}

/*
 * PE_VCS_Turn_On_VCONN_Swap
 */
static void pe_vcs_turn_on_vconn_swap_entry(int port)
{
	print_current_state(port);

	/* Request DPM to turn on VCONN */
	pd_request_vconn_swap_on(port);
	pe[port].timeout = 0;
}

static void pe_vcs_turn_on_vconn_swap_run(int port)
{

	/*
	 * Transition to the PE_VCS_Send_Ps_Rdy state when:
	 *  1) The Port’s VCONN is on.
	 */
	if (pe[port].timeout == 0 &&
			PE_CHK_FLAG(port, PE_FLAGS_VCONN_SWAP_COMPLETE)) {
		PE_CLR_FLAG(port, PE_FLAGS_VCONN_SWAP_COMPLETE);
		pe[port].timeout = get_time().val + PD_VCONN_SWAP_DELAY;
	}

	if (pe[port].timeout > 0 && get_time().val > pe[port].timeout)
		set_state_pe(port, PE_VCS_SEND_PS_RDY_SWAP);
}

/*
 * PE_VCS_Turn_Off_VCONN_Swap
 */
static void pe_vcs_turn_off_vconn_swap_entry(int port)
{
	print_current_state(port);

	/* Request DPM to turn off VCONN */
	pd_request_vconn_swap_off(port);
	pe[port].timeout = 0;
}

static void pe_vcs_turn_off_vconn_swap_run(int port)
{
	/* Wait for VCONN to turn off */
	if (pe[port].timeout == 0 &&
			PE_CHK_FLAG(port, PE_FLAGS_VCONN_SWAP_COMPLETE)) {
		PE_CLR_FLAG(port, PE_FLAGS_VCONN_SWAP_COMPLETE);
		pe[port].timeout = get_time().val + PD_VCONN_SWAP_DELAY;
	}

	if (pe[port].timeout > 0 && get_time().val > pe[port].timeout) {
		/*
		 * A VCONN Swap Shall reset the DiscoverIdentityCounter
		 * to zero
		 */
		pe[port].discover_identity_counter = 0;
		pe[port].dr_swap_attempt_counter = 0;

		if (pe[port].power_role == PD_ROLE_SOURCE)
			set_state_pe(port, PE_SRC_READY);
		else
			set_state_pe(port, PE_SNK_READY);
	}
}

/*
 * PE_VCS_Send_PS_Rdy_Swap
 */
static void pe_vcs_send_ps_rdy_swap_entry(int port)
{
	print_current_state(port);

	/* Send a PS_RDY Message */
	send_ctrl_msg(port, TCPC_TX_SOP, PD_CTRL_PS_RDY);
	pe[port].sub = PE_SUB0;
}

static void pe_vcs_send_ps_rdy_swap_run(int port)
{
	/* TODO(b/152058087): TCPMv2: Break up pe_vcs_send_ps_rdy_swap */
	switch (pe[port].sub) {
	case PE_SUB0:
		/*
		 * After a VCONN Swap the VCONN Source needs to reset
		 * the Cable Plug’s Protocol Layer in order to ensure
		 * MessageID synchronization.
		 */
		if (PE_CHK_FLAG(port, PE_FLAGS_TX_COMPLETE)) {
			PE_CLR_FLAG(port, PE_FLAGS_TX_COMPLETE);

			send_ctrl_msg(port, TCPC_TX_SOP_PRIME,
					  PD_CTRL_SOFT_RESET);
			/*
			 * Ensures enough time for transmission completion,
			 * in the case of more delays.
			 */
			pe[port].sender_response_timer = get_time().val +
							PD_T_SENDER_RESPONSE;

			pe[port].sub = PE_SUB1;
		}
		break;
	case PE_SUB1:
		if (PE_CHK_FLAG(port, PE_FLAGS_TX_COMPLETE)) {
			PE_CLR_FLAG(port, PE_FLAGS_TX_COMPLETE);
			pe[port].sender_response_timer = get_time().val +
							PD_T_SENDER_RESPONSE;
		}

		/* Got ACCEPT or REJECT from Cable Plug */
		if (PE_CHK_FLAG(port, PE_FLAGS_MSG_RECEIVED) ||
		    get_time().val > pe[port].sender_response_timer) {
			PE_CLR_FLAG(port, PE_FLAGS_MSG_RECEIVED);
			/*
			 * A VCONN Swap Shall reset the
			 * DiscoverIdentityCounter to zero
			 */
			pe[port].discover_identity_counter = 0;
			pe[port].dr_swap_attempt_counter = 0;

			if (pe[port].power_role == PD_ROLE_SOURCE)
				set_state_pe(port, PE_SRC_READY);
			else
				set_state_pe(port, PE_SNK_READY);
		}
		break;
	case PE_SUB2:
		/* Do nothing */
		break;
	}

	if (PE_CHK_FLAG(port, PE_FLAGS_PROTOCOL_ERROR)) {
		PE_CLR_FLAG(port, PE_FLAGS_PROTOCOL_ERROR);

		if (pe[port].sub == PE_SUB0) {
			/* PS_RDY didn't send, soft reset */
			pe_send_soft_reset(port, TCPC_TX_SOP);
		} else {
			/*
			 * Cable plug wasn't present,
			 * return to ready state
			 */
			pe_set_ready_state(port);
		}
	}
}
#endif /* CONFIG_USBC_VCONN */

/*
 * PE_DR_SNK_Get_Sink_Cap and PE_SRC_Get_Sink_Cap State (shared)
 */
static void pe_dr_get_sink_cap_entry(int port)
{
	print_current_state(port);

	/* Send a Get Sink Cap Message */
	send_ctrl_msg(port, TCPC_TX_SOP, PD_CTRL_GET_SINK_CAP);
	pe_sender_response_msg_entry(port);
}

static void pe_dr_get_sink_cap_run(int port)
{
	int type;
	int cnt;
	int ext;
	enum pe_msg_check msg_check;
	enum tcpm_transmit_type sop;

	/*
	 * Check the state of the message sent
	 */
	msg_check = pe_sender_response_msg_run(port);

	/*
<<<<<<< HEAD
	 * Determine if FRS is possible based on the returned Sink Caps
	 *
=======
>>>>>>> c9d96b69
	 * Transition to PE_[SRC,SNK]_Ready when:
	 *   1) A Sink_Capabilities Message is received
	 *   2) Or SenderResponseTimer times out
	 *   3) Or a Reject Message is received.
	 *
	 * Transition to PE_SEND_SOFT_RESET state when:
	 *   1) An unexpected message is received
	 */
	if ((msg_check & PE_MSG_SENT) &&
	    PE_CHK_FLAG(port, PE_FLAGS_MSG_RECEIVED)) {
		PE_CLR_FLAG(port, PE_FLAGS_MSG_RECEIVED);

		type = PD_HEADER_TYPE(rx_emsg[port].header);
		cnt = PD_HEADER_CNT(rx_emsg[port].header);
		ext = PD_HEADER_EXT(rx_emsg[port].header);
<<<<<<< HEAD
		rev = PD_HEADER_REV(rx_emsg[port].header);
=======
>>>>>>> c9d96b69
		sop = PD_HEADER_GET_SOP(rx_emsg[port].header);

		if (ext == 0 && sop == TCPC_TX_SOP) {
			if ((cnt > 0) && (type == PD_DATA_SINK_CAP)) {
				uint32_t *payload =
					(uint32_t *)rx_emsg[port].buf;
				uint8_t cap_cnt = rx_emsg[port].len /
							sizeof(uint32_t);
<<<<<<< HEAD

				pe_set_snk_caps(port, cap_cnt, payload);

				/*
				 * Check message to see if we can handle
				 * FRS for this connection. Multiple PDOs
				 * may be returned, for FRS only Fixed PDOs
				 * shall be used, and this shall be the 1st
				 * PDO returned.
				 *
				 * TODO(b/14191267): Make sure we can handle
				 * the required current before we enable FRS.
				 */
				if (IS_ENABLED(CONFIG_USB_PD_REV30) &&
					(rev > PD_REV20) &&
					(payload[0] & PDO_FIXED_DUAL_ROLE)) {
					switch (payload[0] &
						PDO_FIXED_FRS_CURR_MASK) {
					case PDO_FIXED_FRS_CURR_NOT_SUPPORTED:
						break;
					case PDO_FIXED_FRS_CURR_DFLT_USB_POWER:
					case PDO_FIXED_FRS_CURR_1A5_AT_5V:
					case PDO_FIXED_FRS_CURR_3A0_AT_5V:
						typec_set_source_current_limit(
							port, TYPEC_RP_3A0);
						pe_set_frs_enable(port, 1);
						break;
					}
				}
=======

				pe_set_snk_caps(port, cap_cnt, payload);
>>>>>>> c9d96b69
				pe_set_ready_state(port);
				return;
			} else if (cnt == 0 && (type == PD_CTRL_REJECT ||
				   type == PD_CTRL_NOT_SUPPORTED)) {
				pe_set_ready_state(port);
				return;
			}
			/* Unexpected messages fall through to soft reset */
		}

		pe_send_soft_reset(port, sop);
		return;
	}

	/*
	 * Transition to PE_[SRC,SNK]_Ready state when:
	 *   1) SenderResponseTimer times out.
	 *   2) Message was discarded.
	 */
	if ((msg_check & PE_MSG_DISCARDED) ||
	    get_time().val > pe[port].sender_response_timer)
		pe_set_ready_state(port);
}

/*
 * PE_DR_SNK_Give_Source_Cap
 */
static void pe_dr_snk_give_source_cap_entry(int port)
{
	print_current_state(port);

	/* Send source capabilities. */
	send_source_cap(port);
}

static void pe_dr_snk_give_source_cap_run(int port)
{
	/*
	 * Transition back to PE_SNK_Ready when the Source_Capabilities message
	 * has been successfully sent.
	 *
	 * Get Source Capabilities AMS is uninterruptible, but in case the
	 * partner violates the spec then send a soft reset rather than get
	 * stuck here.
	 */
	if (PE_CHK_FLAG(port, PE_FLAGS_TX_COMPLETE)) {
		PE_CLR_FLAG(port, PE_FLAGS_TX_COMPLETE);
		set_state_pe(port, PE_SNK_READY);
	} else if (PE_CHK_FLAG(port, PE_FLAGS_MSG_DISCARDED)) {
		pe_send_soft_reset(port, TCPC_TX_SOP);
	}
}

/*
 * PE_DR_SRC_Get_Source_Cap
 */
static void pe_dr_src_get_source_cap_entry(int port)
{
	print_current_state(port);

	/* Send a Get_Source_Cap Message */
	tx_emsg[port].len = 0;
	send_ctrl_msg(port, TCPC_TX_SOP, PD_CTRL_GET_SOURCE_CAP);
	pe_sender_response_msg_entry(port);
}

static void pe_dr_src_get_source_cap_run(int port)
{
	int type;
	int cnt;
	int ext;
	enum pe_msg_check msg_check;

	/*
	 * Check the state of the message sent
	 */
	msg_check = pe_sender_response_msg_run(port);

	/*
	 * Transition to PE_SRC_Ready when:
	 *   1) A Source Capabilities Message is received.
	 *   2) A Reject Message is received.
	 */
	if ((msg_check & PE_MSG_SENT) &&
	    PE_CHK_FLAG(port, PE_FLAGS_MSG_RECEIVED)) {
		PE_CLR_FLAG(port, PE_FLAGS_MSG_RECEIVED);

		type = PD_HEADER_TYPE(rx_emsg[port].header);
		cnt = PD_HEADER_CNT(rx_emsg[port].header);
		ext = PD_HEADER_EXT(rx_emsg[port].header);

		if (ext == 0) {
			if ((cnt > 0) && (type == PD_DATA_SOURCE_CAP)) {
				uint32_t *payload =
					(uint32_t *)rx_emsg[port].buf;

				pd_set_src_caps(port, cnt, payload);
				if (pd_can_source_from_device(cnt, payload))
					pd_request_power_swap(port);

				set_state_pe(port, PE_SRC_READY);
			} else if (type == PD_CTRL_REJECT ||
				   type == PD_CTRL_NOT_SUPPORTED) {
				set_state_pe(port, PE_SRC_READY);
			} else {
				set_state_pe(port, PE_SEND_SOFT_RESET);
			}
			return;
		}
	}

	/*
	 * Transition to PE_SRC_Ready state when:
	 *   1) the SenderResponseTimer times out.
	 *   2) Message was discarded.
	 */
	if ((msg_check & PE_MSG_DISCARDED) ||
	    get_time().val > pe[port].sender_response_timer)
		set_state_pe(port, PE_SRC_READY);
}

const uint32_t * const pd_get_src_caps(int port)
{
	return pe[port].src_caps;
}

void pd_set_src_caps(int port, int cnt, uint32_t *src_caps)
{
	int i;

	pe[port].src_cap_cnt = cnt;

	for (i = 0; i < cnt; i++)
		pe[port].src_caps[i] = *src_caps++;
}

uint8_t pd_get_src_cap_cnt(int port)
{
	return pe[port].src_cap_cnt;
}

/* Track access to the PD discovery structures during HC execution */
uint32_t task_access[CONFIG_USB_PD_PORT_MAX_COUNT][DISCOVERY_TYPE_COUNT];

void pd_dfp_discovery_init(int port)
{
	/*
	 * Clear the VDM Setup Done and Modal Operation flags so we will
	 * have a fresh discovery
	 */
	PE_CLR_FLAG(port, PE_FLAGS_VDM_SETUP_DONE |
			  PE_FLAGS_MODAL_OPERATION);

	atomic_or(&task_access[port][TCPC_TX_SOP], BIT(task_get_current()));
	atomic_or(&task_access[port][TCPC_TX_SOP_PRIME],
		  BIT(task_get_current()));

	memset(pe[port].discovery, 0, sizeof(pe[port].discovery));
	memset(pe[port].partner_amodes, 0, sizeof(pe[port].partner_amodes));

	/* Reset the DPM and DP modules to enable alternate mode entry. */
	dpm_init(port);
	dp_init(port);

	if (IS_ENABLED(CONFIG_USB_PD_TBT_COMPAT_MODE))
		tbt_init(port);

	if (IS_ENABLED(CONFIG_USB_PD_USB4))
		enter_usb_init(port);
}

__maybe_unused void pd_discovery_access_clear(int port,
			enum tcpm_transmit_type type)
{
	if (!IS_ENABLED(CONFIG_USB_PD_ALT_MODE_DFP))
		assert(0);

	atomic_clear_bits(&task_access[port][type], 0xFFFFFFFF);
}

__maybe_unused bool pd_discovery_access_validate(int port,
			enum tcpm_transmit_type type)
{
	if (!IS_ENABLED(CONFIG_USB_PD_ALT_MODE_DFP))
		assert(0);

	return !(task_access[port][type] & ~BIT(task_get_current()));
}

__maybe_unused struct pd_discovery *pd_get_am_discovery(int port,
			enum tcpm_transmit_type type)
{
	if (!IS_ENABLED(CONFIG_USB_PD_ALT_MODE_DFP))
		assert(0);
	ASSERT(type < DISCOVERY_TYPE_COUNT);

	atomic_or(&task_access[port][type], BIT(task_get_current()));
	return &pe[port].discovery[type];
}

__maybe_unused struct partner_active_modes *pd_get_partner_active_modes(
			int port, enum tcpm_transmit_type type)
{
	if (!IS_ENABLED(CONFIG_USB_PD_ALT_MODE_DFP))
		assert(0);
	ASSERT(type < AMODE_TYPE_COUNT);
	return &pe[port].partner_amodes[type];
}

__maybe_unused void pd_set_dfp_enter_mode_flag(int port, bool set)
{
	if (!IS_ENABLED(CONFIG_USB_PD_ALT_MODE_DFP))
		assert(0);

	if (set)
		PE_SET_FLAG(port, PE_FLAGS_MODAL_OPERATION);
	else
		PE_CLR_FLAG(port, PE_FLAGS_MODAL_OPERATION);
}

const char *pe_get_current_state(int port)
{
	if (pe_is_running(port) && IS_ENABLED(USB_PD_DEBUG_LABELS))
		return pe_state_names[get_state_pe(port)];
	else
		return "";
}

uint32_t pe_get_flags(int port)
{
	return pe[port].flags;
}


static const struct usb_state pe_states[] = {
	/* Super States */
#ifdef CONFIG_USB_PD_REV30
	[PE_PRS_FRS_SHARED] = {
		.entry = pe_prs_frs_shared_entry,
		.exit  = pe_prs_frs_shared_exit,
	},
#endif
	[PE_VDM_SEND_REQUEST] = {
		.entry = pe_vdm_send_request_entry,
		.run   = pe_vdm_send_request_run,
		.exit  = pe_vdm_send_request_exit,
	},

	/* Normal States */
	[PE_SRC_STARTUP] = {
		.entry = pe_src_startup_entry,
		.run   = pe_src_startup_run,
	},
	[PE_SRC_DISCOVERY] = {
		.entry = pe_src_discovery_entry,
		.run   = pe_src_discovery_run,
	},
	[PE_SRC_SEND_CAPABILITIES] = {
		.entry = pe_src_send_capabilities_entry,
		.run   = pe_src_send_capabilities_run,
	},
	[PE_SRC_NEGOTIATE_CAPABILITY] = {
		.entry = pe_src_negotiate_capability_entry,
	},
	[PE_SRC_TRANSITION_SUPPLY] = {
		.entry = pe_src_transition_supply_entry,
		.run   = pe_src_transition_supply_run,
	},
	[PE_SRC_READY] = {
		.entry = pe_src_ready_entry,
		.run   = pe_src_ready_run,
	},
	[PE_SRC_DISABLED] = {
		.entry = pe_src_disabled_entry,
	},
	[PE_SRC_CAPABILITY_RESPONSE] = {
		.entry = pe_src_capability_response_entry,
		.run   = pe_src_capability_response_run,
	},
	[PE_SRC_HARD_RESET] = {
		.entry = pe_src_hard_reset_entry,
		.run   = pe_src_hard_reset_run,
	},
	[PE_SRC_HARD_RESET_RECEIVED] = {
		.entry = pe_src_hard_reset_received_entry,
		.run = pe_src_hard_reset_received_run,
	},
	[PE_SRC_TRANSITION_TO_DEFAULT] = {
		.entry = pe_src_transition_to_default_entry,
		.run = pe_src_transition_to_default_run,
	},
	[PE_SNK_STARTUP] = {
		.entry = pe_snk_startup_entry,
		.run = pe_snk_startup_run,
	},
	[PE_SNK_DISCOVERY] = {
		.entry = pe_snk_discovery_entry,
		.run = pe_snk_discovery_run,
	},
	[PE_SNK_WAIT_FOR_CAPABILITIES] = {
		.entry = pe_snk_wait_for_capabilities_entry,
		.run = pe_snk_wait_for_capabilities_run,
	},
	[PE_SNK_EVALUATE_CAPABILITY] = {
		.entry = pe_snk_evaluate_capability_entry,
	},
	[PE_SNK_SELECT_CAPABILITY] = {
		.entry = pe_snk_select_capability_entry,
		.run = pe_snk_select_capability_run,
	},
	[PE_SNK_READY] = {
		.entry = pe_snk_ready_entry,
		.run   = pe_snk_ready_run,
	},
	[PE_SNK_HARD_RESET] = {
		.entry = pe_snk_hard_reset_entry,
		.run   = pe_snk_hard_reset_run,
	},
	[PE_SNK_TRANSITION_TO_DEFAULT] = {
		.entry = pe_snk_transition_to_default_entry,
		.run   = pe_snk_transition_to_default_run,
	},
	[PE_SNK_GIVE_SINK_CAP] = {
		.entry = pe_snk_give_sink_cap_entry,
		.run = pe_snk_give_sink_cap_run,
	},
	[PE_SNK_GET_SOURCE_CAP] = {
		.entry = pe_snk_get_source_cap_entry,
		.run   = pe_snk_get_source_cap_run,
	},
	[PE_SNK_TRANSITION_SINK] = {
		.entry = pe_snk_transition_sink_entry,
		.run   = pe_snk_transition_sink_run,
		.exit   = pe_snk_transition_sink_exit,
	},
	[PE_SEND_SOFT_RESET] = {
		.entry = pe_send_soft_reset_entry,
		.run = pe_send_soft_reset_run,
	},
	[PE_SOFT_RESET] = {
		.entry = pe_soft_reset_entry,
		.run = pe_soft_reset_run,
	},
	[PE_SEND_NOT_SUPPORTED] = {
		.entry = pe_send_not_supported_entry,
		.run = pe_send_not_supported_run,
	},
	[PE_SRC_PING] = {
		.entry = pe_src_ping_entry,
		.run   = pe_src_ping_run,
	},
	[PE_DRS_EVALUATE_SWAP] = {
		.entry = pe_drs_evaluate_swap_entry,
		.run   = pe_drs_evaluate_swap_run,
	},
	[PE_DRS_CHANGE] = {
		.entry = pe_drs_change_entry,
		.run   = pe_drs_change_run,
	},
	[PE_DRS_SEND_SWAP] = {
		.entry = pe_drs_send_swap_entry,
		.run   = pe_drs_send_swap_run,
	},
	[PE_PRS_SRC_SNK_EVALUATE_SWAP] = {
		.entry = pe_prs_src_snk_evaluate_swap_entry,
		.run   = pe_prs_src_snk_evaluate_swap_run,
	},
	[PE_PRS_SRC_SNK_TRANSITION_TO_OFF] = {
		.entry = pe_prs_src_snk_transition_to_off_entry,
		.run   = pe_prs_src_snk_transition_to_off_run,
	},
	[PE_PRS_SRC_SNK_ASSERT_RD] = {
		.entry = pe_prs_src_snk_assert_rd_entry,
		.run   = pe_prs_src_snk_assert_rd_run,
	},
	[PE_PRS_SRC_SNK_WAIT_SOURCE_ON] = {
		.entry = pe_prs_src_snk_wait_source_on_entry,
		.run   = pe_prs_src_snk_wait_source_on_run,
		.exit  = pe_prs_src_snk_wait_source_on_exit,
	},
	[PE_PRS_SRC_SNK_SEND_SWAP] = {
		.entry = pe_prs_src_snk_send_swap_entry,
		.run   = pe_prs_src_snk_send_swap_run,
	},
	[PE_PRS_SNK_SRC_EVALUATE_SWAP] = {
		.entry = pe_prs_snk_src_evaluate_swap_entry,
		.run   = pe_prs_snk_src_evaluate_swap_run,
	},
	/*
	 * Some of the Power Role Swap actions are shared with the very
	 * similar actions of Fast Role Swap.
	 */
	/* State actions are shared with PE_FRS_SNK_SRC_TRANSITION_TO_OFF */
	[PE_PRS_SNK_SRC_TRANSITION_TO_OFF] = {
		.entry = pe_prs_snk_src_transition_to_off_entry,
		.run   = pe_prs_snk_src_transition_to_off_run,
#ifdef CONFIG_USB_PD_REV30
		.parent = &pe_states[PE_PRS_FRS_SHARED],
#endif /* CONFIG_USB_PD_REV30 */
	},
	/* State actions are shared with PE_FRS_SNK_SRC_ASSERT_RP */
	[PE_PRS_SNK_SRC_ASSERT_RP] = {
		.entry = pe_prs_snk_src_assert_rp_entry,
		.run   = pe_prs_snk_src_assert_rp_run,
#ifdef CONFIG_USB_PD_REV30
		.parent = &pe_states[PE_PRS_FRS_SHARED],
#endif /* CONFIG_USB_PD_REV30 */
	},
	/* State actions are shared with PE_FRS_SNK_SRC_SOURCE_ON */
	[PE_PRS_SNK_SRC_SOURCE_ON] = {
		.entry = pe_prs_snk_src_source_on_entry,
		.run   = pe_prs_snk_src_source_on_run,
		.exit  = pe_prs_snk_src_source_on_exit,
#ifdef CONFIG_USB_PD_REV30
		.parent = &pe_states[PE_PRS_FRS_SHARED],
#endif /* CONFIG_USB_PD_REV30 */
	},
	/* State actions are shared with PE_FRS_SNK_SRC_SEND_SWAP */
	[PE_PRS_SNK_SRC_SEND_SWAP] = {
		.entry = pe_prs_snk_src_send_swap_entry,
		.run   = pe_prs_snk_src_send_swap_run,
#ifdef CONFIG_USB_PD_REV30
		.parent = &pe_states[PE_PRS_FRS_SHARED],
#endif /* CONFIG_USB_PD_REV30 */
	},
#ifdef CONFIG_USBC_VCONN
	[PE_VCS_EVALUATE_SWAP] = {
		.entry = pe_vcs_evaluate_swap_entry,
		.run   = pe_vcs_evaluate_swap_run,
	},
	[PE_VCS_SEND_SWAP] = {
		.entry = pe_vcs_send_swap_entry,
		.run   = pe_vcs_send_swap_run,
	},
	[PE_VCS_WAIT_FOR_VCONN_SWAP] = {
		.entry = pe_vcs_wait_for_vconn_swap_entry,
		.run   = pe_vcs_wait_for_vconn_swap_run,
	},
	[PE_VCS_TURN_ON_VCONN_SWAP] = {
		.entry = pe_vcs_turn_on_vconn_swap_entry,
		.run   = pe_vcs_turn_on_vconn_swap_run,
	},
	[PE_VCS_TURN_OFF_VCONN_SWAP] = {
		.entry = pe_vcs_turn_off_vconn_swap_entry,
		.run   = pe_vcs_turn_off_vconn_swap_run,
	},
	[PE_VCS_SEND_PS_RDY_SWAP] = {
		.entry = pe_vcs_send_ps_rdy_swap_entry,
		.run   = pe_vcs_send_ps_rdy_swap_run,
	},
#endif /* CONFIG_USBC_VCONN */
	[PE_VDM_IDENTITY_REQUEST_CBL] = {
		.entry  = pe_vdm_identity_request_cbl_entry,
		.run    = pe_vdm_identity_request_cbl_run,
		.exit   = pe_vdm_identity_request_cbl_exit,
		.parent = &pe_states[PE_VDM_SEND_REQUEST],
	},
	[PE_INIT_PORT_VDM_IDENTITY_REQUEST] = {
		.entry  = pe_init_port_vdm_identity_request_entry,
		.run    = pe_init_port_vdm_identity_request_run,
		.exit	= pe_init_port_vdm_identity_request_exit,
		.parent = &pe_states[PE_VDM_SEND_REQUEST],
	},
	[PE_INIT_VDM_SVIDS_REQUEST] = {
		.entry	= pe_init_vdm_svids_request_entry,
		.run	= pe_init_vdm_svids_request_run,
		.exit	= pe_init_vdm_svids_request_exit,
		.parent = &pe_states[PE_VDM_SEND_REQUEST],
	},
	[PE_INIT_VDM_MODES_REQUEST] = {
		.entry	= pe_init_vdm_modes_request_entry,
		.run	= pe_init_vdm_modes_request_run,
		.exit   = pe_init_vdm_modes_request_exit,
		.parent = &pe_states[PE_VDM_SEND_REQUEST],
	},
	[PE_VDM_REQUEST_DPM] = {
		.entry = pe_vdm_request_dpm_entry,
		.run   = pe_vdm_request_dpm_run,
		.exit  = pe_vdm_request_dpm_exit,
		.parent = &pe_states[PE_VDM_SEND_REQUEST],
	},
	[PE_VDM_RESPONSE] = {
		.entry = pe_vdm_response_entry,
		.run   = pe_vdm_response_run,
		.exit  = pe_vdm_response_exit,
	},
	[PE_HANDLE_CUSTOM_VDM_REQUEST] = {
		.entry = pe_handle_custom_vdm_request_entry,
		.run   = pe_handle_custom_vdm_request_run,
		.exit  = pe_handle_custom_vdm_request_exit,
	},
	[PE_DEU_SEND_ENTER_USB] = {
		.entry = pe_enter_usb_entry,
		.run = pe_enter_usb_run,
	},
	[PE_WAIT_FOR_ERROR_RECOVERY] = {
		.entry = pe_wait_for_error_recovery_entry,
		.run   = pe_wait_for_error_recovery_run,
	},
	[PE_BIST_TX] = {
		.entry = pe_bist_tx_entry,
		.run   = pe_bist_tx_run,
	},
	[PE_BIST_RX] = {
		.entry = pe_bist_rx_entry,
		.run   = pe_bist_rx_run,
	},
	[PE_DR_GET_SINK_CAP] = {
		.entry = pe_dr_get_sink_cap_entry,
		.run   = pe_dr_get_sink_cap_run,
	},
	[PE_DR_SNK_GIVE_SOURCE_CAP] = {
		.entry = pe_dr_snk_give_source_cap_entry,
		.run = pe_dr_snk_give_source_cap_run,
	},
	[PE_DR_SRC_GET_SOURCE_CAP] = {
		.entry = pe_dr_src_get_source_cap_entry,
		.run   = pe_dr_src_get_source_cap_run,
	},
#ifdef CONFIG_USB_PD_REV30
	[PE_FRS_SNK_SRC_START_AMS] = {
		.entry = pe_frs_snk_src_start_ams_entry,
		.parent = &pe_states[PE_PRS_FRS_SHARED],
	},
#ifdef CONFIG_USB_PD_EXTENDED_MESSAGES
	[PE_GIVE_BATTERY_CAP] = {
		.entry = pe_give_battery_cap_entry,
		.run   = pe_give_battery_cap_run,
	},
	[PE_GIVE_BATTERY_STATUS] = {
		.entry = pe_give_battery_status_entry,
		.run   = pe_give_battery_status_run,
	},
	[PE_SEND_ALERT] = {
		.entry = pe_send_alert_entry,
		.run   = pe_send_alert_run,
	},
#else
	[PE_SRC_CHUNK_RECEIVED] = {
		.entry = pe_chunk_received_entry,
		.run   = pe_chunk_received_run,
	},
	[PE_SNK_CHUNK_RECEIVED] = {
		.entry = pe_chunk_received_entry,
		.run   = pe_chunk_received_run,
	},
#endif /* CONFIG_USB_PD_EXTENDED_MESSAGES */
#endif /* CONFIG_USB_PD_REV30 */
};

#ifdef TEST_BUILD
/* TODO(b/173791979): Unit tests shouldn't need to access internal states */
const struct test_sm_data test_pe_sm_data[] = {
	{
		.base = pe_states,
		.size = ARRAY_SIZE(pe_states),
		.names = pe_state_names,
		.names_size = ARRAY_SIZE(pe_state_names),
	},
};
BUILD_ASSERT(ARRAY_SIZE(pe_states) == ARRAY_SIZE(pe_state_names));
const int test_pe_sm_data_size = ARRAY_SIZE(test_pe_sm_data);

void pe_set_flag(int port, int flag)
{
	PE_SET_FLAG(port, flag);
}
void pe_clr_flag(int port, int flag)
{
	PE_CLR_FLAG(port, flag);
}
int pe_chk_flag(int port, int flag)
{
	return PE_CHK_FLAG(port, flag);
}
int pe_get_all_flags(int port)
{
	return pe[port].flags;
}
void pe_set_all_flags(int port, int flags)
{
	pe[port].flags = flags;
}
void pe_clr_dpm_requests(int port)
{
	pe[port].dpm_request = 0;
}
#endif<|MERGE_RESOLUTION|>--- conflicted
+++ resolved
@@ -1063,8 +1063,6 @@
 	return pe[port].snk_cap_cnt;
 }
 
-<<<<<<< HEAD
-=======
 /*
  * Evaluate a sink PDO for reported FRS support on the given port.
  *
@@ -1107,7 +1105,6 @@
 	}
 }
 
->>>>>>> c9d96b69
 /*
  * Determine if this port may communicate with the cable plug.
  *
@@ -1603,33 +1600,8 @@
 	else
 		tc_partner_dr_data(port, 0);
 
-<<<<<<< HEAD
-	/*
-	 * Treat device as a dedicated charger (meaning we should charge
-	 * from it) if:
-	 *   - it does not support power swap, or
-	 *   - it is unconstrained power, or
-	 *   - it presents at least 27 W of available power
-	 */
-	if (IS_ENABLED(CONFIG_CHARGE_MANAGER)) {
-		uint32_t max_ma, max_mv, max_pdo, max_mw;
-
-		/*
-		 * Get max power that the partner offers (not necessarily what
-		 * this board will request)
-		 */
-		pd_find_pdo_index(pdo_cnt, pdos, PD_REV3_MAX_VOLTAGE,
-				  &max_pdo);
-		pd_extract_pdo_power(max_pdo, &max_ma, &max_mv);
-		max_mw = max_ma*max_mv/1000;
-
-		if (!(pdos[0] & PDO_FIXED_DUAL_ROLE) ||
-		    (pdos[0] & PDO_FIXED_UNCONSTRAINED) ||
-		    max_mw >= PD_DRP_CHARGE_POWER_MIN) {
-=======
 	if (IS_ENABLED(CONFIG_CHARGE_MANAGER)) {
 		if (pd_can_source_from_device(pdo_cnt, pdos)) {
->>>>>>> c9d96b69
 			PE_CLR_FLAG(port, PE_FLAGS_PORT_PARTNER_IS_DUALROLE);
 			charge_manager_update_dualrole(port, CAP_DEDICATED);
 		} else {
@@ -2302,10 +2274,6 @@
 
 		if (PE_CHK_FLAG(port, PE_FLAGS_PS_READY)) {
 			PE_CLR_FLAG(port, PE_FLAGS_PS_READY);
-<<<<<<< HEAD
-			/* NOTE: Second pass through this code block */
-=======
->>>>>>> c9d96b69
 
 			/*
 			 * Set first message flag to trigger a wait and add
@@ -2315,10 +2283,7 @@
 			if (!pe_is_explicit_contract(port))
 				PE_SET_FLAG(port, PE_FLAGS_FIRST_MSG);
 
-<<<<<<< HEAD
-=======
 			/* NOTE: Second pass through this code block */
->>>>>>> c9d96b69
 			/* Explicit Contract is now in place */
 			pe_set_explicit_contract(port);
 
@@ -2843,14 +2808,7 @@
 		PE_SET_FLAG(port, PE_FLAGS_DR_SWAP_TO_DFP);
 		PE_SET_FLAG(port, PE_FLAGS_VCONN_SWAP_TO_ON);
 
-<<<<<<< HEAD
-		/*
-		 * Set up to get Device Policy Manager to
-		 * request Sink Capabilities
-		 */
-=======
 		/* Opportunistically request sink caps for FRS evaluation. */
->>>>>>> c9d96b69
 		pd_dpm_request(port, DPM_REQUEST_GET_SNK_CAPS);
 	}
 }
@@ -3938,8 +3896,6 @@
 				c = *(int *)host_get_memmap(
 							EC_MEMMAP_BATT_CAP);
 
-<<<<<<< HEAD
-=======
 				/*
 				 * Wh = (c * v) / 1000000
 				 * 10th of a Wh = Wh * 10
@@ -3948,23 +3904,11 @@
 						 100000));
 			} else if (battery_design_voltage(&v) == 0 &&
 				   battery_remaining_capacity(&c) == 0) {
->>>>>>> c9d96b69
 				/*
 				 * Wh = (c * v) / 1000000
 				 * 10th of a Wh = Wh * 10
 				 */
 				*msg = BSDO_CAP(DIV_ROUND_NEAREST((c * v),
-<<<<<<< HEAD
-						 100000));
-			} else if (battery_design_voltage(&v) == 0 &&
-				   battery_remaining_capacity(&c) == 0) {
-				/*
-				 * Wh = (c * v) / 1000000
-				 * 10th of a Wh = Wh * 10
-				 */
-				*msg = BSDO_CAP(DIV_ROUND_NEAREST((c * v),
-=======
->>>>>>> c9d96b69
 								  100000));
 			}
 
@@ -6316,11 +6260,6 @@
 	msg_check = pe_sender_response_msg_run(port);
 
 	/*
-<<<<<<< HEAD
-	 * Determine if FRS is possible based on the returned Sink Caps
-	 *
-=======
->>>>>>> c9d96b69
 	 * Transition to PE_[SRC,SNK]_Ready when:
 	 *   1) A Sink_Capabilities Message is received
 	 *   2) Or SenderResponseTimer times out
@@ -6336,10 +6275,6 @@
 		type = PD_HEADER_TYPE(rx_emsg[port].header);
 		cnt = PD_HEADER_CNT(rx_emsg[port].header);
 		ext = PD_HEADER_EXT(rx_emsg[port].header);
-<<<<<<< HEAD
-		rev = PD_HEADER_REV(rx_emsg[port].header);
-=======
->>>>>>> c9d96b69
 		sop = PD_HEADER_GET_SOP(rx_emsg[port].header);
 
 		if (ext == 0 && sop == TCPC_TX_SOP) {
@@ -6348,40 +6283,8 @@
 					(uint32_t *)rx_emsg[port].buf;
 				uint8_t cap_cnt = rx_emsg[port].len /
 							sizeof(uint32_t);
-<<<<<<< HEAD
 
 				pe_set_snk_caps(port, cap_cnt, payload);
-
-				/*
-				 * Check message to see if we can handle
-				 * FRS for this connection. Multiple PDOs
-				 * may be returned, for FRS only Fixed PDOs
-				 * shall be used, and this shall be the 1st
-				 * PDO returned.
-				 *
-				 * TODO(b/14191267): Make sure we can handle
-				 * the required current before we enable FRS.
-				 */
-				if (IS_ENABLED(CONFIG_USB_PD_REV30) &&
-					(rev > PD_REV20) &&
-					(payload[0] & PDO_FIXED_DUAL_ROLE)) {
-					switch (payload[0] &
-						PDO_FIXED_FRS_CURR_MASK) {
-					case PDO_FIXED_FRS_CURR_NOT_SUPPORTED:
-						break;
-					case PDO_FIXED_FRS_CURR_DFLT_USB_POWER:
-					case PDO_FIXED_FRS_CURR_1A5_AT_5V:
-					case PDO_FIXED_FRS_CURR_3A0_AT_5V:
-						typec_set_source_current_limit(
-							port, TYPEC_RP_3A0);
-						pe_set_frs_enable(port, 1);
-						break;
-					}
-				}
-=======
-
-				pe_set_snk_caps(port, cap_cnt, payload);
->>>>>>> c9d96b69
 				pe_set_ready_state(port);
 				return;
 			} else if (cnt == 0 && (type == PD_CTRL_REJECT ||
