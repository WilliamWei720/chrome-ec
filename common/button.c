--- conflicted
+++ resolved
@@ -450,18 +450,12 @@
 			"Simulate button press");
 #endif /* CONFIG_CMD_BUTTON */
 
-<<<<<<< HEAD
-	/* Hold the button(s) */
-	if (press_ms > 0)
-		msleep(press_ms);
-=======
 #ifdef CONFIG_HOSTCMD_BUTTON
 static enum ec_status host_command_button(struct host_cmd_handler_args *args)
 {
 	const struct ec_params_button *p = args->params;
 	int idx;
 	uint32_t button_mask = 0;
->>>>>>> 40d09f45
 
 	/* Only available on unlocked systems */
 	if (system_is_locked())
