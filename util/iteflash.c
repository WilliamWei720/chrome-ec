/* Copyright 2013 The Chromium OS Authors. All rights reserved.
 * Use of this source code is governed by a BSD-style license that can be
 * found in the LICENSE file.
 *
 * ITE83xx SoC in-system programming tool
 */

/* remove when ftdi_usb_purge_buffers has been replaced to follow libftdi */
#define _FTDI_DISABLE_DEPRECATED

#include <errno.h>
#include <fcntl.h>
#include <ftdi.h>
#include <getopt.h>
#include <linux/i2c-dev.h>
#include <linux/i2c.h>
#include <signal.h>
#include <stdbool.h>
#include <stdint.h>
#include <stdio.h>
#include <stdlib.h>
#include <string.h>
#include <sys/ioctl.h>
#include <time.h>
#include <unistd.h>
#include <sys/wait.h>

#include "compile_time_macros.h"
#include "usb_if.h"

/* Default FTDI device : Servo v2. */
#define SERVO_USB_VID 0x18d1
#define SERVO_USB_PID 0x5002
#define SERVO_INTERFACE INTERFACE_B

/* Default CCD device: Cr50. */
#define CR50_USB_VID 0x18d1
#define CR50_USB_PID 0x5014

/* Cr50 exposed properties of the USB I2C endpoint. */
#define CR50_I2C_SUBCLASS  82
#define CR50_I2C_PROTOCOL  1

#define CROS_CMD_ADDR		0x78	/* USB_I2C_CMD_ADDR 0xF0 >> 1 */
#define CROS_CMD_ITE_SYNC	0

/* DBGR I2C addresses */
#define I2C_CMD_ADDR   0x5A
#define I2C_DATA_ADDR  0x35
#define I2C_BLOCK_ADDR 0x79

#define FTDI_I2C_FREQ 400000

/* I2C pins on the FTDI interface */
#define SCL_BIT        BIT(0)
#define SDA_BIT        BIT(1)

/* Chip ID register value */
#define CHIP_ID 0x8380

/* Embedded flash page size */
#define PAGE_SIZE		(1<<8)

/* Embedded flash block write size for different programming modes. */
#define FTDI_BLOCK_WRITE_SIZE	(1<<16)

/* JEDEC SPI Flash commands */
#define SPI_CMD_PAGE_PROGRAM	0x02
#define SPI_CMD_WRITE_DISABLE	0x04
#define SPI_CMD_READ_STATUS	0x05
#define SPI_CMD_WRITE_ENABLE	0x06
#define SPI_CMD_FAST_READ	0x0B
#define SPI_CMD_CHIP_ERASE	0x60
#define SPI_CMD_SECTOR_ERASE_1K	0xD7
#define SPI_CMD_SECTOR_ERASE_4K	0x20
#define SPI_CMD_WORD_PROGRAM	0xAD
#define SPI_CMD_EWSR		0x50 /* Enable Write Status Register */
#define SPI_CMD_WRSR		0x01 /* Write Status Register */
#define SPI_CMD_RDID		0x9F /* Read Flash ID */

/* Size for FTDI outgoing buffer */
#define FTDI_CMD_BUF_SIZE (1<<12)

/* Reset Status */
#define RSTS_VCCDO_PW_ON	0x40
#define RSTS_VFSPIPG		0x20
#define RSTS_HGRST		0x08
#define RSTS_GRST		0x04

/* I2C MUX Configuration: TCA9543 or PCA9546 */
#define I2C_MUX_CMD_ADDR		0x70
#define I2C_MUX_CMD_NONE		0x00
#define I2C_MUX_CMD_INAS		0x01
#define I2C_MUX_CMD_EC			0x02

/* Eflash Type*/
#define EFLASH_TYPE_8315	0x01
#define EFLASH_TYPE_KGD		0x02
#define EFLASH_TYPE_NONE	0xFF

uint8_t eflash_type;
uint8_t spi_cmd_sector_erase;

/* Embedded flash number of pages in a sector erase */
uint8_t sector_erase_pages;


static volatile sig_atomic_t exit_requested;

struct i2c_interface;

/* Config mostly comes from the command line.  Defaults are set in main(). */
struct iteflash_config {
	char *input_filename;
	char *output_filename;
	int send_waveform;  /* boolean */
	int erase;  /* boolean */
	int i2c_mux; /* boolean */
	int debug;  /* boolean */
	int disable_watchdog;  /* boolean */
	int disable_protect_path;  /* boolean */
	int block_write_size;
	int usb_interface;
	int usb_vid;
	int usb_pid;
	int verify;  /* boolean */
	char *usb_serial;
	char *i2c_dev_path;
	const struct i2c_interface *i2c_if;
	size_t range_base;
	size_t range_size;
};

struct common_hnd {
	struct iteflash_config conf;
	int flash_size;
	int flash_cmd_v2;      /* boolean */
	int dbgr_addr_3bytes;  /* boolean */
	union {
		int i2c_dev_fd;
		struct usb_endpoint uep;
		struct ftdi_context *ftdi_hnd;
	};
};

struct cmds {
	uint8_t addr;
	uint8_t cmd;
};

/* For all callback return values, zero indicates success, non-zero failure. */
struct i2c_interface {
	/* Optional, may be NULL. */
	int (*interface_init)(struct common_hnd *chnd);
	/* Always called if non-NULL, even if special waveform is skipped! */
	/* Optional, may be NULL. */
	int (*interface_post_waveform)(struct common_hnd *chnd);
	/* Called exactly once if and only if interface_init() succeeded. */
	/* Optional, may be NULL. */
	int (*interface_shutdown)(struct common_hnd *chnd);
	/* Optional, may be NULL (unsupported for this I2C interface type). */
	int (*send_special_waveform)(struct common_hnd *chnd);
	/* Required, must not be NULL. */
	int (*byte_transfer)(struct common_hnd *chnd, uint8_t addr,
		uint8_t *data, int write, int numbytes);
	/* Required, must be positive. */
	int default_block_write_size;
};

static int spi_flash_command_short(struct common_hnd *chnd,
				   uint8_t cmd, char *desc);

static void null_and_free(void **ptr)
{
	void *holder;

	if (*ptr) {
		holder = *ptr;
		*ptr = NULL;
		free(holder);
	}
}

/* This releases any memory owned by *conf.  This does NOT free conf itself! */
/* Not all pointers in conf necessarily point to memory owned by it. */
static void config_release(struct iteflash_config *conf)
{
	null_and_free((void **)&conf->input_filename);
	null_and_free((void **)&conf->output_filename);
	null_and_free((void **)&conf->usb_serial);
	null_and_free((void **)&conf->i2c_dev_path);
}

/* number of bytes to send consecutively before checking for ACKs */
#define FTDI_TX_BUFFER_LIMIT	32

static inline int i2c_byte_transfer(struct common_hnd *chnd, uint8_t addr,
				    uint8_t *data, int write, int numbytes)
{
	/* If we got a termination signal, stop sending data */
	if (exit_requested)
		return -1;

	return chnd->conf.i2c_if->byte_transfer(chnd, addr, data, write,
		numbytes);
}

static int linux_i2c_byte_transfer(struct common_hnd *chnd, uint8_t addr,
				   uint8_t *data, int write, int numbytes)
{
	static const int nmsgs = 1;
	int ret, extra_int;
	struct i2c_msg i2cmsg = {};
	struct i2c_rdwr_ioctl_data msgset = {};

	i2cmsg.addr = addr;
	if (!write)
		i2cmsg.flags |= I2C_M_RD;
	i2cmsg.buf = data;
	i2cmsg.len = numbytes;

	msgset.msgs = &i2cmsg;
	msgset.nmsgs = nmsgs;

	ret = ioctl(chnd->i2c_dev_fd, I2C_RDWR, &msgset);
	if (ret < 0) {
		extra_int = errno;
		fprintf(stderr, "%s: ioctl() failed with return value %d and "
			"errno %d\n", __func__, ret, extra_int);
		if (ret == -1 && extra_int)
			ret = -abs(extra_int);
	} else if (ret < nmsgs) {
		fprintf(stderr, "%s: failed to send %d of %d I2C messages\n",
			__func__, (nmsgs - ret), nmsgs);
		ret = -1;
	} else {
		ret = 0;
	}
	return ret;
}

static int i2c_add_send_byte(struct ftdi_context *ftdi, uint8_t *buf,
			     uint8_t *ptr, uint8_t *tbuf, int tcnt, int debug)
{
	int ret, i, j, remaining_data, ack_idx;
	int tx_buffered = 0;
	static uint8_t ack[FTDI_TX_BUFFER_LIMIT];
	uint8_t *b = ptr;
	uint8_t failed_ack = 0;

	for (i = 0; i < tcnt; i++) {
		/* WORKAROUND: force SDA before sending the next byte */
		*b++ = SET_BITS_LOW; *b++ = SDA_BIT; *b++ = SCL_BIT | SDA_BIT;
		/* write byte */
		*b++ = MPSSE_DO_WRITE | MPSSE_BITMODE | MPSSE_WRITE_NEG;
		*b++ = 0x07; *b++ = *tbuf++;
		/* prepare for ACK */
		*b++ = SET_BITS_LOW; *b++ = 0; *b++ = SCL_BIT;
		/* read ACK */
		*b++ = MPSSE_DO_READ | MPSSE_BITMODE | MPSSE_LSB;
		*b++ = 0;
		*b++ = SEND_IMMEDIATE;

		tx_buffered++;

		/*
		 * On the last byte, or every FTDI_TX_BUFFER_LIMIT bytes, read
		 * the ACK bits.
		 */
		if (i == tcnt-1 || (tx_buffered == FTDI_TX_BUFFER_LIMIT)) {
			/* write data */
			ret = ftdi_write_data(ftdi, buf, b - buf);
			if (ret < 0) {
				fprintf(stderr, "failed to write byte\n");
				return ret;
			}

			/* read ACK bits */
			remaining_data = tx_buffered;
			ack_idx = 0;
			do {
				ret = ftdi_read_data(ftdi, &ack[ack_idx],
					remaining_data);
				if (ret < 0) {
					fprintf(stderr, "read ACK failed\n");
					return ret;
				}
				remaining_data -= ret;
				ack_idx += ret;
			} while (remaining_data);
			for (j = 0; j < tx_buffered; j++) {
				if ((ack[j] & 0x80) != 0)
					failed_ack = ack[j];
			}

			/* check ACK bits */
			if (ret < 0 || failed_ack) {
				if (debug)
					fprintf(stderr,
						"write ACK fail: %d, 0x%02x\n",
						ret, failed_ack);
				return  -ENXIO;
			}

			/* reset for next set of transactions */
			b = ptr;
			tx_buffered = 0;
		}
	}
	return 0;
}

static int i2c_add_recv_bytes(struct ftdi_context *ftdi, uint8_t *buf,
			      uint8_t *ptr, uint8_t *rbuf, int rcnt)
{
	int ret, i, rbuf_idx;
	uint8_t *b = ptr;

	for (i = 0; i < rcnt; i++) {
		/* set SCL low */
		*b++ = SET_BITS_LOW; *b++ = 0; *b++ = SCL_BIT;
		/* read the byte on the wire */
		*b++ = MPSSE_DO_READ; *b++ = 0; *b++ = 0;

		if (i == rcnt - 1) {
			/* NACK last byte */
			*b++ = SET_BITS_LOW; *b++ = 0; *b++ = SCL_BIT;
			*b++ = MPSSE_DO_WRITE | MPSSE_BITMODE | MPSSE_WRITE_NEG;
			*b++ = 0; *b++ = 0xff; *b++ = SEND_IMMEDIATE;
		} else {
			/* ACK all other bytes */
			*b++ = SET_BITS_LOW; *b++ = 0; *b++ = SCL_BIT | SDA_BIT;
			*b++ = MPSSE_DO_WRITE | MPSSE_BITMODE | MPSSE_WRITE_NEG;
			*b++ = 0; *b++ = 0; *b++ = SEND_IMMEDIATE;
		}
	}

	ret = ftdi_write_data(ftdi, buf, b - buf);
	if (ret < 0) {
		fprintf(stderr, "failed to prepare read\n");
		return ret;
	}

	rbuf_idx = 0;
	do {
		ret = ftdi_read_data(ftdi, &rbuf[rbuf_idx], rcnt);
		if (ret < 0) {
			fprintf(stderr, "read byte failed\n");
			break;
		}
		rcnt -= ret;
		rbuf_idx += ret;
	} while (rcnt);

	return ret;
}

#define USB_I2C_HEADER_SIZE 4
static int ccd_i2c_byte_transfer(struct common_hnd *chnd, uint8_t addr,
				 uint8_t *data, int write, int numbytes)
{
	uint8_t usb_buffer[USB_I2C_HEADER_SIZE + numbytes +
			   (((!write * numbytes) > 0x7f) ? 2 : 0)];
	size_t response_size;
	size_t extra = 0;

	/*
	 * Build a message following format described in ./include/usb_i2c.h.
	 *
	 * Hardcode port, the lowest 4 bits of the first byte, to 0; may need
	 * to make this a command line option.
	 */
	usb_buffer[0] = 0;

	usb_buffer[1] = addr;
	if (write) {
		/*
		 * Write count might spill over into the top 4 bits of the
		 * first byte. We trust the caller not to pass numbytes
		 * exceeding (2^12 - 1).
		 */
		if (numbytes > 255)
			usb_buffer[0] |= (numbytes >> 4) & 0xf0;
		usb_buffer[2] = numbytes & 0xff;
		usb_buffer[3] = 0;
		memcpy(usb_buffer + USB_I2C_HEADER_SIZE, data, numbytes);
	} else {
		usb_buffer[2] = 0;
		if (numbytes < 0x80) {
			usb_buffer[3] = numbytes;
		} else {
			usb_buffer[3] = (numbytes & 0x7f) | 0x80;
			usb_buffer[4] = numbytes >> 7;
			usb_buffer[5] = 0;
			extra = 2;
		}
	}

	response_size = 0;
	usb_trx(&chnd->uep, usb_buffer,
		write ? sizeof(usb_buffer) : USB_I2C_HEADER_SIZE + extra,
		usb_buffer, sizeof(usb_buffer), 1, &response_size);

	if (response_size < (USB_I2C_HEADER_SIZE  + (write ? 0 : numbytes))) {
		fprintf(stderr, "%s: got too few bytes (%zd) in response\n",
			__func__, response_size);
		return -1;
	}

	if (usb_buffer[0]) {
		uint32_t rv;

		/*
		 * Error is reported as a 16 bit value in little endian byte
		 * order.
		 */
		rv = usb_buffer[1];
		rv = (rv << 8) + usb_buffer[0];

		fprintf(stderr, "%s: usb i2c error %d\n",
			__func__,
			(((uint16_t)usb_buffer[1]) << 8) + usb_buffer[0]);

		return -rv;
	}

	if (!write)
		memcpy(data, usb_buffer + USB_I2C_HEADER_SIZE, numbytes);

	return 0;
}

static int ftdi_i2c_byte_transfer(struct common_hnd *chnd, uint8_t addr,
				  uint8_t *data, int write, int numbytes)
{
	int ret, rets;
	static uint8_t buf[FTDI_CMD_BUF_SIZE];
	uint8_t *b;
	uint8_t slave_addr;
	struct ftdi_context *ftdi;

	ret = 0;
	b = buf;
	ftdi = chnd->ftdi_hnd;

	/* START condition */
	/* SCL & SDA high */
	*b++ = SET_BITS_LOW; *b++ = 0; *b++ = 0;
	*b++ = SET_BITS_LOW; *b++ = 0; *b++ = 0;
	/* SCL high, SDA low */
	*b++ = SET_BITS_LOW; *b++ = 0; *b++ = SDA_BIT;
	*b++ = SET_BITS_LOW; *b++ = 0; *b++ = SDA_BIT;
	/* SCL low, SDA low */
	*b++ = SET_BITS_LOW; *b++ = 0; *b++ = SCL_BIT | SDA_BIT;
	*b++ = SET_BITS_LOW; *b++ = 0; *b++ = SCL_BIT | SDA_BIT;

	/* send address */
	slave_addr = (addr << 1) | (write ? 0 : 1);
	ret = i2c_add_send_byte(ftdi, buf, b, &slave_addr, 1, chnd->conf.debug);
	if (ret < 0) {
		if (chnd->conf.debug)
			fprintf(stderr, "address %02x failed\n", addr);
		ret = -ENXIO;
		goto exit_xfer;
	}

	b = buf;
	if (write) /* write data */
		ret = i2c_add_send_byte(ftdi, buf, b, data, numbytes,
			chnd->conf.debug);
	else /* read data */
		ret = i2c_add_recv_bytes(ftdi, buf, b, data, numbytes);

exit_xfer:
	b = buf;
	/* STOP condition */
	/* SCL high, SDA low */
	*b++ = SET_BITS_LOW; *b++ = 0; *b++ = SDA_BIT;
	*b++ = SET_BITS_LOW; *b++ = 0; *b++ = SDA_BIT;
	/* SCL high, SDA high */
	*b++ = SET_BITS_LOW; *b++ = 0; *b++ = 0;
	*b++ = SET_BITS_LOW; *b++ = 0; *b++ = 0;

	rets = ftdi_write_data(ftdi, buf, b - buf);
	if (rets < 0)
		fprintf(stderr, "failed to send STOP\n");
	return ret;
}

static int i2c_write_byte(struct common_hnd *chnd, uint8_t cmd, uint8_t data)
{
	int ret;

	ret = i2c_byte_transfer(chnd, I2C_CMD_ADDR, &cmd, 1, 1);
	if (ret < 0)
		return -EIO;
	ret = i2c_byte_transfer(chnd, I2C_DATA_ADDR, &data, 1, 1);
	if (ret < 0)
		return -EIO;

	return 0;
}

static int i2c_read_byte(struct common_hnd *chnd, uint8_t cmd, uint8_t *data)
{
	int ret;

	ret = i2c_byte_transfer(chnd, I2C_CMD_ADDR, &cmd, 1, 1);
	if (ret < 0)
		return -EIO;
	ret = i2c_byte_transfer(chnd, I2C_DATA_ADDR, data, 0, 1);
	if (ret < 0)
		return -EIO;

	return 0;
}

/* Configure I2C MUX to choose EC Prog channel */
static int config_i2c_mux(struct common_hnd *chnd, uint8_t cmd)
{
	int ret;

	ret = i2c_byte_transfer(chnd, I2C_MUX_CMD_ADDR, &cmd, 1, 1);
	if (ret < 0) {
		fprintf(stderr, "Failed to configure I2C MUX.");
		return -EIO;
	}

	return 0;
}

/* Get 3rd Byte Chip ID */
static int get_3rd_chip_id_byte(struct common_hnd *chnd, uint8_t *chip_id)
{
	int ret = 0;

	ret = i2c_write_byte(chnd, 0x80, 0xf0);
	ret |= i2c_write_byte(chnd, 0x2f, 0x20);
	ret |= i2c_write_byte(chnd, 0x2e, 0x85);
	ret |= i2c_read_byte(chnd, 0x30, chip_id);

	if (ret < 0)
		fprintf(stderr, "Failed to get id of 3rd byte.");

	return ret;
}

static int check_flashid(struct common_hnd *chnd)
{
	int ret = 0;
	uint8_t id[16], i;
	struct cmds commands[] = {
		{0x07, 0x7f},
		{0x06, 0xff},
		{0x04, 0x00},
		{0x05, 0xfe},
		{0x08, 0x00},
		{0x05, 0xfd},
		{0x08, 0x9f}
	};

	for (i = 0; i < ARRAY_SIZE(commands); i++) {
		ret = i2c_write_byte(chnd, commands[i].addr, commands[i].cmd);
		if (ret) {
			fprintf(stderr, "Flash ID Failed : cmd %x ,data %x\n",
			commands[i].addr, commands[i].cmd);
			return ret;
		}
	}

	ret = i2c_byte_transfer(chnd, I2C_DATA_ADDR, id, 0, 16);

	if (ret < 0)
		fprintf(stderr, "Check Flash ID FAILED\n");

	if ((id[0] == 0xFF) && (id[1] == 0xFF) && (id[2] == 0xFE)) {
		printf("EFLASH TYPE = 8315\n\r");
		eflash_type = EFLASH_TYPE_8315;
	} else if ((id[0] == 0xC8) || (id[0] == 0xEF)) {
		printf("EFLASH TYPE = KGD\n\r");
		eflash_type = EFLASH_TYPE_KGD;
	} else {
		printf("Invalid EFLASH TYPE : ");
		printf("FLASH ID = %02x %02x %02x\n\r", id[0], id[1], id[2]);
		eflash_type = EFLASH_TYPE_NONE;
		ret = -EINVAL;
	}

	return ret;
}

/* Fills in chnd->flash_size */
static int check_chipid(struct common_hnd *chnd)
{
	int ret;
	uint8_t ver = 0xff;
	uint32_t id = 0xffff;
	uint16_t v2[7] = {128, 192, 256, 384, 512, 0, 1024};
	/*
	 * Chip Version is mapping from bit 3-0
	 * Flash size is mapping from bit 7-4
	 *
	 * Chip Version (bit 3-0)
	 * 0: AX
	 * 1: BX
	 * 2: CX
	 * 3: DX
	 *
	 * CX before flash size (bit 7-4)
	 * 0:128KB
	 * 4:192KB
	 * 8:256KB
	 *
	 * DX flash size(bit 7-4)
	 * 0:128KB
	 * 2:192KB
	 * 4:256KB
	 * 6:384KB
	 * 8:512KB
	 *
	 * flash size(bit 7-4) of it8xxx1 or it8xxx2 series
	 * 0:128KB
	 * 4:256KB
	 * 8:512KB
	 * C:1024KB
	 */

	ret = i2c_read_byte(chnd, 0x00, (uint8_t *)&id + 1);
	if (ret < 0)
		return ret;
	ret = i2c_read_byte(chnd, 0x01, (uint8_t *)&id);
	if (ret < 0)
		return ret;
	ret = i2c_read_byte(chnd, 0x02, &ver);
	if (ret < 0)
		return ret;

	if ((id & 0xff00) != (CHIP_ID & 0xff00)) {
		id |= 0xff0000;
		ret = get_3rd_chip_id_byte(chnd, (uint8_t *)&id+2);
		if (ret < 0)
			return ret;

		if ((id & 0xf000f) == 0x80001 || (id & 0xf000f) == 0x80002) {
			chnd->flash_cmd_v2 = 1;
			chnd->dbgr_addr_3bytes = 1;
		} else {
			fprintf(stderr, "Invalid chip id: %05x\n", id);
			return -EINVAL;
		}
	} else {
		chnd->dbgr_addr_3bytes = 0;
		if ((ver & 0x0f) >= 0x03)
			chnd->flash_cmd_v2 = 1;
		else
			chnd->flash_cmd_v2 = 0;
	}
	/* compute embedded flash size from CHIPVER field */
	if (chnd->flash_cmd_v2)
		chnd->flash_size = v2[(ver & 0xF0)>>5] * 1024;
	else
		chnd->flash_size = (128 + (ver & 0xF0)) * 1024;

	if (chnd->flash_size == 0) {
		fprintf(stderr, "Invalid Flash Size");
		return -EINVAL;
	}

	printf("CHIPID %05x, CHIPVER %02x, Flash size %d kB\n", id, ver,
		chnd->flash_size / 1024);

	return 0;
}

/* DBGR Reset */
static int dbgr_reset(struct common_hnd *chnd, unsigned char val)
{
	int ret = 0;

	/* Reset CPU only, and we keep power state until flashing is done. */
	if (chnd->dbgr_addr_3bytes)
		ret |= i2c_write_byte(chnd, 0x80, 0xf0);

	ret |= i2c_write_byte(chnd, 0x2f, 0x20);
	ret |= i2c_write_byte(chnd, 0x2e, 0x06);

	/* Enable the Reset Status by val */
	ret |= i2c_write_byte(chnd, 0x30, val);

	ret |= i2c_write_byte(chnd, 0x27, 0x80);
	if (ret < 0)
		fprintf(stderr, "DBGR RESET FAILED\n");

	return 0;
}

/* Exit DBGR mode */
static int exit_dbgr_mode(struct common_hnd *chnd)
{
	int ret = 0;

	printf("Exit DBGR mode...\n");
	if (chnd->dbgr_addr_3bytes)
		ret |= i2c_write_byte(chnd, 0x80, 0xf0);
	ret |= i2c_write_byte(chnd, 0x2f, 0x1c);
	ret |= i2c_write_byte(chnd, 0x2e, 0x08);
	ret |= i2c_write_byte(chnd, 0x30, BIT(4));

	if (ret < 0)
		fprintf(stderr, "EXIT DBGR MODE FAILED\n");

	return 0;
}

/* DBGR reset GPIOs to default */
static int dbgr_reset_gpio(struct common_hnd *chnd)
{
	int ret = 0;

	printf("Reset GPIOs to default.\n");
	if (chnd->dbgr_addr_3bytes)
		ret |= i2c_write_byte(chnd, 0x80, 0xf0);
	ret |= i2c_write_byte(chnd, 0x2f, 0x20);
	ret |= i2c_write_byte(chnd, 0x2e, 0x07);
	ret |= i2c_write_byte(chnd, 0x30, BIT(1));

	if (ret < 0)
		fprintf(stderr, "DBGR RESET GPIO FAILED\n");

	return 0;
}

/* disable watchdog */
static int dbgr_disable_watchdog(struct common_hnd *chnd)
{
	int ret = 0;

	printf("Disabling watchdog...\n");
	if (chnd->dbgr_addr_3bytes)
		ret |= i2c_write_byte(chnd, 0x80, 0xf0);

	ret |= i2c_write_byte(chnd, 0x2f, 0x1f);
	ret |= i2c_write_byte(chnd, 0x2e, 0x05);
	ret |= i2c_write_byte(chnd, 0x30, 0x30);

	if (ret < 0)
		fprintf(stderr, "DBGR DISABLE WATCHDOG FAILED!\n");

	return ret;
}

/* disable protect path from DBGR */
static int dbgr_disable_protect_path(struct common_hnd *chnd)
{
	int ret = 0, i;

	printf("Disabling protect path...\n");

	if (chnd->dbgr_addr_3bytes)
		ret |= i2c_write_byte(chnd, 0x80, 0xf0);

	ret |= i2c_write_byte(chnd, 0x2f, 0x20);
	for (i = 0; i < 32; i++) {
		ret |= i2c_write_byte(chnd, 0x2e, 0xa0+i);
		ret |= i2c_write_byte(chnd, 0x30, 0);
	}

	if (ret < 0)
		fprintf(stderr, "DISABLE PROTECT PATH FROM DBGR FAILED!\n");

	return ret;
}

/* Enter follow mode and FSCE# high level */
static int spi_flash_follow_mode(struct common_hnd *chnd, char *desc)
{
	int ret = 0;

	ret |= i2c_write_byte(chnd, 0x07, 0x7f);
	ret |= i2c_write_byte(chnd, 0x06, 0xff);
	ret |= i2c_write_byte(chnd, 0x05, 0xfe);
	ret |= i2c_write_byte(chnd, 0x04, 0x00);
	ret |= i2c_write_byte(chnd, 0x08, 0x00);

	ret = (ret ? -EIO : 0);
	if (ret < 0)
		fprintf(stderr, "Flash %s enter follow mode FAILED (%d)\n",
			desc, ret);

	return ret;
}

/* Exit follow mode */
static int spi_flash_follow_mode_exit(struct common_hnd *chnd, char *desc)
{
	int ret = 0;

	ret |= i2c_write_byte(chnd, 0x07, 0x00);
	ret |= i2c_write_byte(chnd, 0x06, 0x00);

	ret = (ret ? -EIO : 0);
	if (ret < 0)
		fprintf(stderr, "Flash %s exit follow mode FAILED (%d)\n",
			desc, ret);

	return ret;
}

/* Stop EC by sending follow mode command */
static int dbgr_stop_ec(struct common_hnd *chnd)
{
	int ret = 0;

	ret |= spi_flash_follow_mode(chnd, "enter follow mode");
	ret |= spi_flash_follow_mode_exit(chnd, "exit follow mode");

	if (ret < 0)
		fprintf(stderr, "DBGR STOP EC FAILED!\n");

	return ret;
}

/* SPI Flash generic command, short version */
static int spi_flash_command_short(struct common_hnd *chnd,
				   uint8_t cmd, char *desc)
{
	int ret = 0;

	ret |= i2c_write_byte(chnd, 0x05, 0xfe);
	ret |= i2c_write_byte(chnd, 0x08, 0x00);
	ret |= i2c_write_byte(chnd, 0x05, 0xfd);
	ret |= i2c_write_byte(chnd, 0x08, cmd);

	ret = (ret ? -EIO : 0);
	if (ret < 0)
		fprintf(stderr, "Flash CMD %s FAILED (%d)\n", desc, ret);

	return ret;
}

/* SPI Flash set erase page */
static int spi_flash_set_erase_page(struct common_hnd *chnd,
				    int page, char *desc)
{
	int ret = 0;

	ret |= i2c_write_byte(chnd, 0x08, page >> 8);
	ret |= i2c_write_byte(chnd, 0x08, page & 0xff);
	ret |= i2c_write_byte(chnd, 0x08, 0);

	ret = (ret ? -EIO : 0);
	if (ret < 0)
		fprintf(stderr, "Flash %s set page FAILED (%d)\n", desc, ret);

	return ret;
}

/* Poll SPI Flash Read Status register until BUSY is reset */
static int spi_poll_busy(struct common_hnd *chnd, char *desc)
{
	uint8_t reg = 0xff;
	int ret = -EIO;

	if (spi_flash_command_short(chnd, SPI_CMD_READ_STATUS,
		"read status for busy bit") < 0) {
		fprintf(stderr, "Flash %s wait busy cleared FAILED\n", desc);
		goto failed_read_status;
	}

	while (1) {
		if (i2c_byte_transfer(chnd, I2C_DATA_ADDR, &reg, 0, 1) < 0) {
			fprintf(stderr, "Flash polling busy cleared FAILED\n");
			break;
		}

		if ((reg & 0x01) == 0) {
			/* busy bit cleared */
			ret = 0;
			break;
		}
	}
failed_read_status:
	return ret;
}

static int spi_check_write_enable(struct common_hnd *chnd, char *desc)
{
	uint8_t reg = 0xff;
	int ret = -EIO;

	if (spi_flash_command_short(chnd, SPI_CMD_READ_STATUS,
		"read status for write enable bit") < 0) {
		fprintf(stderr, "Flash %s wait WE FAILED\n", desc);
		goto failed_read_status;
	}

	while (1) {
		if (i2c_byte_transfer(chnd, I2C_DATA_ADDR, &reg, 0, 1) < 0) {
			fprintf(stderr, "Flash polling WE FAILED\n");
			break;
		}

		if ((reg & 0x03) == 2) {
			/* busy bit cleared and WE bit set */
			ret = 0;
			break;
		}
	}
failed_read_status:
	return ret;
}

static int ftdi_config_i2c(struct ftdi_context *ftdi)
{
	int ret;
	static const uint16_t divisor =
		60000000 / (2 * FTDI_I2C_FREQ * 3 / 2 /* 3-phase CLK */) - 1;
	uint8_t clock_buf[] = {
		EN_3_PHASE,
		DIS_DIV_5,
		TCK_DIVISOR,
		divisor & 0xff,
		divisor >> 8};

	ret = ftdi_set_latency_timer(ftdi, 16 /* ms */);
	if (ret < 0)
		fprintf(stderr, "Cannot set latency\n");

	ret = ftdi_set_bitmode(ftdi, 0, BITMODE_RESET);
	if (ret < 0) {
		fprintf(stderr, "Cannot reset MPSSE\n");
		return -EIO;
	}
	ret = ftdi_set_bitmode(ftdi, 0, BITMODE_MPSSE);
	if (ret < 0) {
		fprintf(stderr, "Cannot enable MPSSE\n");
		return -EIO;
	}

	ret = ftdi_usb_purge_buffers(ftdi);
	if (ret < 0)
		fprintf(stderr, "Cannot purge buffers\n");

	/* configure the clock */
	ret = ftdi_write_data(ftdi, clock_buf, sizeof(clock_buf));
	if (ret < 0)
		return ret;

	return 0;
}

/* Special waveform definition */
#define SPECIAL_LEN_USEC 50000ULL /* us */
#define SPECIAL_FREQ    400000ULL

#define SPECIAL_PATTERN 0x0000020301010302ULL
#define SPECIAL_PATTERN_SDA_L_SCL_L 0x0000000000000000ULL
#define SPECIAL_PATTERN_SDA_H_SCL_L 0x0202020202020202ULL
#define SPECIAL_PATTERN_SDA_L_SCL_H 0x0101010101010101ULL
#define SPECIAL_PATTERN_SDA_H_SCL_H 0x0303030303030303ULL
#define TICK_COUNT 24

#define MSEC    1000
#define USEC 1000000

#define SPECIAL_BUFFER_SIZE \
	(((SPECIAL_LEN_USEC * SPECIAL_FREQ * 2 / USEC) + 7) & ~7)

static int connect_to_ccd_i2c_bridge(struct common_hnd *chnd)
{
	int rv;

	rv = usb_findit(chnd->conf.usb_serial, chnd->conf.usb_vid,
			chnd->conf.usb_pid, CR50_I2C_SUBCLASS,
			CR50_I2C_PROTOCOL, &chnd->uep);

	if (rv) {
		fprintf(stderr, "%s: usb_findit returned error %d\n",
			__func__, rv);
	}

	return rv;
}

static int ccd_trigger_special_waveform(struct common_hnd *chnd)
{
	uint8_t response[20];
	size_t rsize;
	uint8_t req[] = {
		0, /* Port 0. Might be necessary to modify. */
		CROS_CMD_ADDR, /* Chrome OS dedicated address. */
		1,	/* Will send a single byte command. */
		0,	/* No need to read back anything. */
		CROS_CMD_ITE_SYNC
	};

	usb_trx(&chnd->uep, req, sizeof(req), response, sizeof(response), 1,
		&rsize);

	if (rsize < USB_I2C_HEADER_SIZE)
		return -1;

	if (response[0])
		return -response[0];
	/*
	 * The target is about to get reset, let's shut down the USB
	 * connection.
	 */
	usb_shut_down(&chnd->uep);

	sleep(3);

	return connect_to_ccd_i2c_bridge(chnd);
}

static int ftdi_send_special_waveform(struct common_hnd *chnd)
{
	int ret;
	int i;
	uint64_t *wave;
	struct ftdi_context *ftdi = chnd->ftdi_hnd;
	uint8_t release_lines[] = {SET_BITS_LOW, 0, 0};

	wave = malloc(SPECIAL_BUFFER_SIZE);
	if (!wave) {
		fprintf(stderr, "malloc(%zu) failed\n",
			(size_t)SPECIAL_BUFFER_SIZE);
		return -1;
	}

	/* Reset the FTDI into a known state */
	ret = ftdi_set_bitmode(ftdi, 0xFF, BITMODE_RESET);
	if (ret) {
		fprintf(stderr, "failed to reset FTDI\n");
		goto free_and_return;
	}

	/*
	 * set the clock divider, so we output a new bitbang value every
	 * 2.5us.
	 */
	ret = ftdi_set_baudrate(ftdi, 160000);
	if (ret) {
		fprintf(stderr, "failed to set bitbang clock\n");
		goto free_and_return;
	}

	/* Enable asynchronous bit-bang mode */
	ret = ftdi_set_bitmode(ftdi, 0xFF, BITMODE_BITBANG);
	if (ret) {
		fprintf(stderr, "failed to set bitbang mode\n");
		goto free_and_return;
	}

	/* do usb special waveform */
	wave[0] = 0x0;
	ftdi_write_data(ftdi, (uint8_t *)wave, 1);
	usleep(5000);

	/* program each special tick */
	for (i = 0; i < TICK_COUNT; ) {
		wave[i++] = SPECIAL_PATTERN_SDA_L_SCL_L;
		wave[i++] = SPECIAL_PATTERN_SDA_H_SCL_L;
		wave[i++] = SPECIAL_PATTERN_SDA_L_SCL_L;
	}
	wave[19] = SPECIAL_PATTERN_SDA_H_SCL_H;

	/* fill the buffer with the waveform pattern */
	for (i = TICK_COUNT; i < SPECIAL_BUFFER_SIZE / sizeof(uint64_t); i++)
		wave[i] = SPECIAL_PATTERN;

	ret = ftdi_write_data(ftdi, (uint8_t *)wave, SPECIAL_BUFFER_SIZE);
	if (ret < 0)
		fprintf(stderr, "Cannot output special waveform\n");
	else
		/* no error */
		ret = 0;

	/* clean everything to go back to regular I2C communication */
	ftdi_usb_purge_buffers(ftdi);
	ftdi_set_bitmode(ftdi, 0xff, BITMODE_RESET);
	ftdi_config_i2c(ftdi);
	ftdi_write_data(ftdi, release_lines, sizeof(release_lines));

 free_and_return:
	free(wave);
	return ret;
}

static int send_special_waveform(struct common_hnd *chnd)
{
	const int max_iterations = 10;
	int ret;
	int iterations;

	if (!chnd->conf.i2c_if->send_special_waveform) {
		fprintf(stderr, "This binary does not support sending the ITE "
			"special waveform with the chosen I2C interface.\n");
		return -1;
	}

	iterations = 0;

	do {
		ret = chnd->conf.i2c_if->send_special_waveform(chnd);
		if (ret)
			break;

		/* wait for PLL stable for 5ms (plus remaining USB transfers) */
		usleep(10 * MSEC);

		/* Stop EC ASAP after sending special waveform. */
		if (dbgr_stop_ec(chnd) >= 0) {
			/*
			 * If we can talk to chip, then we can break the retry
			 * loop.
			 */
			ret = check_chipid(chnd);
		} else {
			ret = -1;
			if (!(iterations % max_iterations))
				fprintf(stderr, "!please reset EC if flashing"
					" sequence is not starting!\n");
		}
	} while (ret && (iterations++ < max_iterations));

	if (ret)
		fprintf(stderr, "Failed to send special waveform!\n");
	else
		printf("Done with sending special waveform.\n");

	return ret;
}

static int windex;
static const char wheel[] = {'|', '/', '-', '\\' };
static void draw_spinner(uint32_t remaining, uint32_t size)
{
	int percent = (size - remaining)*100/size;
	fprintf(stderr, "\r%c%3d%%", wheel[windex++], percent);
	windex %= sizeof(wheel);
}

/* Note: this function must be called in follow mode */
static int spi_send_cmd_fast_read(struct common_hnd *chnd, uint32_t addr)
{
	int ret = 0;
	uint8_t cmd = 0x9;

	/* Fast Read command */
	ret = spi_flash_command_short(chnd, SPI_CMD_FAST_READ, "fast read");
	/* Send address */
	ret |= i2c_write_byte(chnd, 0x08, ((addr >> 16) & 0xff)); /* addr_h */
	ret |= i2c_write_byte(chnd, 0x08, ((addr >> 8) & 0xff));  /* addr_m */
	ret |= i2c_write_byte(chnd, 0x08, (addr & 0xff));         /* addr_l */
	/* fake byte */
	ret |= i2c_write_byte(chnd, 0x08, 0x00);
	/* use i2c block read command */
	ret |= i2c_byte_transfer(chnd, I2C_CMD_ADDR, &cmd, 1, 1);
	if (ret < 0)
		fprintf(stderr, "Send fast read command failed\n");

	return ret;
}

static int command_read_pages(struct common_hnd *chnd, uint32_t address,
			      uint32_t size, uint8_t *buffer)
{
	int res = -EIO;
	uint32_t remaining = size;
	int cnt;

	if (address & 0xFF) {
		fprintf(stderr, "page read requested at non-page boundary: "
			"0x%X\n", address);
		return -EINVAL;
	}

	if (spi_flash_follow_mode(chnd, "fast read") < 0)
		goto failed_read;

	if (spi_send_cmd_fast_read(chnd, address) < 0)
		goto failed_read;

	while (remaining) {
		cnt = (remaining > PAGE_SIZE) ? PAGE_SIZE : remaining;
		draw_spinner(remaining, size);

		/* read page data */
		res = i2c_byte_transfer(chnd, I2C_BLOCK_ADDR, buffer, 0, cnt);
		if (res < 0) {
			fprintf(stderr, "page data read failed\n");
			goto failed_read;
		}

		address += cnt;
		remaining -= cnt;
		buffer += cnt;

		/* We need to resend fast read command at 256KB boundary. */
		if (!(address % 0x40000) && remaining) {
			if (spi_send_cmd_fast_read(chnd, address) < 0)
				goto failed_read;
		}
	}
	/* No error so far */
	res = size;
failed_read:
	if (spi_flash_follow_mode_exit(chnd, "fast read") < 0)
		res = -EIO;

	return res;
}

static bool is_empty_page(uint8_t *buffer, int size)
{
	int i;

	for (i = 0; i < size; i++) {
		if (buffer[i] != 0xFF)
			return false;
	}

	return true;
}

static int command_write_pages(struct common_hnd *chnd, uint32_t address,
			       uint32_t size, uint8_t *buffer)
{
	int res = -EIO;
	int block_write_size = chnd->conf.block_write_size;
	uint32_t remaining = size;
	int cnt;
	uint8_t addr_H, addr_M, addr_L;
	uint8_t data;

	if (spi_flash_follow_mode(chnd, "AAI write") < 0)
		goto failed_write;

	while (remaining) {
		cnt = (remaining > block_write_size) ?
			block_write_size : remaining;
		addr_H = (address >> 16) & 0xFF;
		addr_M = (address >> 8) & 0xFF;
		addr_L = address & 0xFF;

		draw_spinner(remaining, size);

		/* Write enable */
		if (spi_flash_command_short(chnd, SPI_CMD_WRITE_ENABLE,
			"write enable for AAI write") < 0)
			goto failed_write;

		/* Check write enable bit */
		if (spi_check_write_enable(chnd, "AAI write") < 0)
			goto failed_write;

		/* Setup write */
		if (spi_flash_command_short(chnd, SPI_CMD_WORD_PROGRAM,
			"AAI write") < 0)
			goto failed_write;

		/* Set eflash page address */
		res = i2c_byte_transfer(chnd, I2C_DATA_ADDR, &addr_H, 1, 1);
		res |= i2c_byte_transfer(chnd, I2C_DATA_ADDR, &addr_M, 1, 1);
		res |= i2c_byte_transfer(chnd, I2C_DATA_ADDR, &addr_L, 1, 1);
		if (res < 0) {
			fprintf(stderr, "Flash write set page FAILED (%d)\n",
					res);
			goto failed_write;
		}

		/* Wait until not busy */
		if (spi_poll_busy(chnd, "AAI write") < 0)
			goto failed_write;

		/* Write up to block_write_size data */
		res = i2c_write_byte(chnd, 0x10, 0x20);
		res = i2c_byte_transfer(chnd, I2C_BLOCK_ADDR, buffer, 1, cnt);
		buffer += cnt;

		if (res < 0) {
			fprintf(stderr, "Flash data write failed\n");
			goto failed_write;
		}

		data = 0xFF;
		res = i2c_byte_transfer(chnd, I2C_DATA_ADDR, &data, 1, 1);
		res |= i2c_write_byte(chnd, 0x10, 0x00);
		if (res < 0) {
			fprintf(stderr, "Flash end data write FAILED (%d)\n",
					res);
			goto failed_write;
		}

		/* Write disable */
		if (spi_flash_command_short(chnd, SPI_CMD_WRITE_DISABLE,
			"write disable for AAI write") < 0)
			goto failed_write;

		/* Wait until available */
		if (spi_poll_busy(chnd, "write disable for AAI write") < 0)
			goto failed_write;

		address += cnt;
		remaining -= cnt;
	}
	draw_spinner(remaining, size);
	/* No error so far */
	res = size;
failed_write:
	if (spi_flash_command_short(chnd, SPI_CMD_WRITE_DISABLE,
		"write disable exit AAI write") < 0)
		res = -EIO;

	if (spi_flash_follow_mode_exit(chnd, "AAI write") < 0)
		res = -EIO;

	return res;
}

/*
 * Test for spi page program command
 */
static int command_write_pages3(struct common_hnd *chnd, uint32_t address,
				uint32_t size, uint8_t *buffer)
{
	int ret = 0;
	uint8_t addr_H, addr_M, addr_L;

	/* SMB_SPI_Flash_Write_Enable */
	if (spi_flash_command_short(chnd, SPI_CMD_WRITE_ENABLE,
		"SPI Command Write Enable") < 0) {
		ret = -EIO;
		goto failed_write;
	}

	if (spi_flash_command_short(chnd, SPI_CMD_PAGE_PROGRAM,
		"SPI_CMD_PAGE_PROGRAM") < 0) {
		ret = -EIO;
		goto failed_write;
	}

	addr_H = (address >> 16) & 0xFF;
	addr_M = (address >> 8) & 0xFF;
	addr_L = address & 0xFF;

	ret = i2c_byte_transfer(chnd, I2C_DATA_ADDR, &addr_H, 1, 1);
	ret |= i2c_byte_transfer(chnd, I2C_DATA_ADDR, &addr_M, 1, 1);
	ret |= i2c_byte_transfer(chnd, I2C_DATA_ADDR, &addr_L, 1, 1);
	ret |= i2c_byte_transfer(chnd, I2C_BLOCK_ADDR, buffer, 1, size);
	if (ret < 0)
		goto failed_write;

	/* Wait until not busy */
	if (spi_poll_busy(chnd, "Page Program") < 0)
		ret = -EIO;

	/* No error so far */
failed_write:
	return ret;
}



static int command_erase(struct common_hnd *chnd, uint32_t len, uint32_t off)
{
	int res = -EIO;
	int page = 0;
	uint32_t remaining = len;

	printf("Erasing chip...\n");

	if (off != 0 || len != chnd->flash_size) {
		fprintf(stderr, "Only full chip erase is supported\n");
		return -EINVAL;
	}

	if (spi_flash_follow_mode(chnd, "erase") < 0)
		goto failed_erase;

	while (remaining) {
		draw_spinner(remaining, len);

		if (spi_flash_command_short(chnd, SPI_CMD_WRITE_ENABLE,
			"write enable for erase") < 0)
			goto failed_erase;

		if (spi_check_write_enable(chnd, "erase") < 0)
			goto failed_erase;

		/* do chip erase */
		if (remaining == chnd->flash_size) {
			if (spi_flash_command_short(chnd, SPI_CMD_CHIP_ERASE,
				"chip erase") < 0)
				goto failed_erase;
			goto wait_busy_cleared;
		}

		/* do sector erase */
		if (spi_flash_command_short(chnd, spi_cmd_sector_erase,
			"sector erase") < 0)
			goto failed_erase;

		if (spi_flash_set_erase_page(chnd, page, "sector erase") < 0)
			goto failed_erase;

wait_busy_cleared:
		if (spi_poll_busy(chnd, "erase") < 0)
			goto failed_erase;

		if (spi_flash_command_short(chnd, SPI_CMD_WRITE_DISABLE,
			"write disable for erase") < 0)
			goto failed_erase;

		if (remaining == chnd->flash_size)  {
			remaining = 0;
			draw_spinner(remaining, len);
		} else {
			page += sector_erase_pages;
			remaining -= sector_erase_pages * PAGE_SIZE;
		}
	}

	/* No error so far */
	printf("\n\rErasing Done.\n");
	res = 0;

failed_erase:
	if (spi_flash_command_short(chnd, SPI_CMD_WRITE_DISABLE,
		"write disable exit erase") < 0)
		res = -EIO;

	if (spi_flash_follow_mode_exit(chnd, "erase") < 0)
		res = -EIO;

	return res;
}

/*
 * This function can Erase First Sector or Erase All Sector by reset value
 * Some F/W will produce the H/W watchdog reset and it will happen
 * reset issue while flash.
 * Add such function to prevent the reset issue.
 */
static int command_erase2(struct common_hnd *chnd, uint32_t len,
			  uint32_t off, uint32_t reset)
{
	int res = -EIO;
	int page = 0;
	uint32_t remaining = len;

	/*
	 * TODOD(b/<>):
	 * Using sector erase instead of chip erase
	 * For some new chip , the chip erase may not work
	 * well on the original flow
	 */

	printf("Erasing flash...erase size=%d\n", len);

	if (off != 0 || len != chnd->flash_size) {
		fprintf(stderr, "Only full chip erase is supported\n");
		return -EINVAL;
	}

	if (spi_flash_follow_mode(chnd, "erase") < 0)
		goto failed_erase;

	while (remaining) {

		draw_spinner(remaining, len);

		if (spi_flash_command_short(chnd, SPI_CMD_WRITE_ENABLE,
			"write enable for erase") < 0)
			goto failed_erase;

		if (spi_check_write_enable(chnd, "erase") < 0)
			goto failed_erase;

		/* do sector erase */
		if (spi_flash_command_short(chnd, spi_cmd_sector_erase,
			"sector erase") < 0)
			goto failed_erase;

		if (spi_flash_set_erase_page(chnd, page, "sector erase") < 0)
			goto failed_erase;

		if (spi_poll_busy(chnd, "erase") < 0)
			goto failed_erase;

		if (spi_flash_command_short(chnd, SPI_CMD_WRITE_DISABLE,
			"write disable for erase") < 0)
			goto failed_erase;

		if (reset) {
			printf("\n\rreset to prevent the watchdog reset...\n");
			break;
		}

		page += sector_erase_pages;
		remaining -= sector_erase_pages * PAGE_SIZE;
		draw_spinner(remaining, len);

	}

	/* No error so far */
	printf("\n\rErasing Done.\n");
	res = 0;

failed_erase:
	if (spi_flash_command_short(chnd, SPI_CMD_WRITE_DISABLE,
		"write disable exit erase") < 0)
		res = -EIO;

	if (spi_flash_follow_mode_exit(chnd, "erase") < 0)
		res = -EIO;

	return res;
}

/* Return zero on success, a negative error value on failures. */
static int read_flash(struct common_hnd *chnd)
{
	int res;
	FILE *hnd;
	uint8_t *buffer;
	const char *filename = chnd->conf.input_filename;
	size_t offset = chnd->conf.range_base;
	size_t size;

	if (!offset && !chnd->conf.range_size) {
		size = chnd->flash_size;
	} else {
		/*
		 * Zero conf.range_size means the user did not enter range
		 * size in the command line.
		 */
		if (chnd->conf.range_size)
			size = chnd->conf.range_size;
		else
			size = chnd->flash_size - offset;

		if (!size) {
			fprintf(stderr,
				"Error: not reading a zero sized range!\n");
			return -EINVAL;
		}

		if ((size + offset) > chnd->flash_size) {
			fprintf(stderr,
				"Error: Read range exceeds flash size!\n");
			return -EINVAL;
		}
	}

	buffer = malloc(size);
	if (!buffer) {
		fprintf(stderr, "Cannot allocate %zd bytes\n", size);
		return -ENOMEM;
	}

	hnd = fopen(filename, "w");
	if (!hnd) {
		fprintf(stderr, "Cannot open file %s for writing\n", filename);
		free(buffer);
		return -EIO;
	}

	printf("Reading %zd bytes at %#08zx\n", size, offset);
	res = command_read_pages(chnd, offset, size, buffer);
	if (res > 0) {
		if (fwrite(buffer, res, 1, hnd) != 1)
			fprintf(stderr, "Cannot write %s\n", filename);
	}
	printf("\r   %d bytes read.\n", res);

	fclose(hnd);
	free(buffer);
	return (res < 0) ? res : 0;
}

/* Return zero on success, a negative error value on failures. */
static int write_flash(struct common_hnd *chnd, const char *filename,
		       uint32_t offset)
{
	int res, written;
	FILE *hnd;
	int size = chnd->flash_size;
	uint8_t *buffer = malloc(size);

	if (!buffer) {
		fprintf(stderr, "%s: Cannot allocate %d bytes\n", __func__,
			size);
		return -ENOMEM;
	}

	hnd = fopen(filename, "r");
	if (!hnd) {
		fprintf(stderr, "%s: Cannot open file %s for reading\n",
			__func__, filename);
		free(buffer);
		return -EIO;
	}
	res = fread(buffer, 1, size, hnd);
	if (res <= 0) {
		fprintf(stderr, "%s: Failed to read %d bytes from %s with "
			"ferror() %d\n", __func__, size, filename, ferror(hnd));
		free(buffer);
		fclose(hnd);
		return -EIO;
	}
	fclose(hnd);

	printf("Writing %d bytes at 0x%08x\n", res, offset);
	written = command_write_pages(chnd, offset, res, buffer);
	if (written != res) {
		fprintf(stderr, "%s: Error writing to flash\n", __func__);
		free(buffer);
		return -EIO;
	}
	printf("\n\rWriting Done.\n");

	free(buffer);
	return 0;
}

/*
 * Return zero on success, a negative error value on failures.
 *
 * Change the program command to match the ITE Download
 * The original flow may not work on the DX chip.
 *
 */
static int write_flash2(struct common_hnd *chnd, const char *filename,
			uint32_t offset)
{
	int res;
	int block_write_size = chnd->conf.block_write_size;
	FILE *hnd;
	int size = chnd->flash_size;
	int cnt, two_bytes_sent, ret;
	uint8_t addr_h, addr_m, addr_l, data_ff = 0xff;
	uint8_t *buffer = malloc(size);

	if (!buffer) {
		fprintf(stderr, "%s: Cannot allocate %d bytes\n", __func__,
			size);
		return -ENOMEM;
	}

	hnd = fopen(filename, "r");
	if (!hnd) {
		fprintf(stderr, "%s: Cannot open file %s for reading\n",
			__func__, filename);
		free(buffer);
		return -EIO;
	}
	res = fread(buffer, 1, size, hnd);
	if (res <= 0) {
		fprintf(stderr, "%s: Failed to read %d bytes from %s with "
			"ferror() %d\n", __func__, size, filename, ferror(hnd));
		fclose(hnd);
		free(buffer);
		return -EIO;
	}
	fclose(hnd);

	/* Enter follow mode */
	if (spi_flash_follow_mode(chnd, "AAI write") < 0) {
		ret = -EIO;
		goto failed_enter_mode;
	}

	printf("Writing %d bytes at 0x%08x.......\n", res, offset);

__send_aai_cmd:
	addr_h = (offset >> 16) & 0xff;
	addr_m = (offset >> 8) & 0xff;
	addr_l = offset & 0xff;

	/* write enable command */
	ret = spi_flash_command_short(chnd, SPI_CMD_WRITE_ENABLE, "SPI WE");
	/* AAI command */
	ret |= spi_flash_command_short(chnd, SPI_CMD_WORD_PROGRAM, "SPI AAI");
	/* address of AAI command */
	ret |= i2c_byte_transfer(chnd, I2C_DATA_ADDR, &addr_h, 1, 1);
	ret |= i2c_byte_transfer(chnd, I2C_DATA_ADDR, &addr_m, 1, 1);
	ret |= i2c_byte_transfer(chnd, I2C_DATA_ADDR, &addr_l, 1, 1);
	/* Send first two bytes of buffe */
	ret |= i2c_byte_transfer(chnd, I2C_DATA_ADDR, &buffer[offset], 1, 1);
	ret |= i2c_byte_transfer(chnd, I2C_DATA_ADDR, &buffer[offset+1], 1, 1);
	/* we had sent two bytes */
	offset += 2;
	res -= 2;
	two_bytes_sent = 1;
	/* Wait until not busy */
	if (spi_poll_busy(chnd, "wait busy bit cleared at AAI write ") < 0) {
		ret = -EIO;
		goto failed_write;
	}
	/* enable quick AAI mode */
	ret |= i2c_write_byte(chnd, 0x10, 0x20);
	if (ret < 0)
		goto failed_write;

	while (res) {
		cnt = (res > block_write_size) ? block_write_size : res;
		/* we had sent two bytes */
		if (two_bytes_sent) {
			two_bytes_sent = 0;
			cnt -= 2;
		}
		if (i2c_byte_transfer(chnd, I2C_BLOCK_ADDR, &buffer[offset],
			1, cnt) < 0) {
			ret = -EIO;
			goto failed_write;
		}

		res -= cnt;
		offset += cnt;
		draw_spinner(res, res + offset);

		/* We need to resend aai write command at 256KB boundary. */
		if (!(offset % 0x40000) && res) {
			/* disable quick AAI mode */
			i2c_byte_transfer(chnd, I2C_DATA_ADDR, &data_ff, 1, 1);
			i2c_write_byte(chnd, 0x10, 0x00);
			/* write disable command */
			spi_flash_command_short(chnd, SPI_CMD_WRITE_DISABLE,
				"SPI write disable");
			goto __send_aai_cmd;
		}
	}

failed_write:
	/* disable quick AAI mode */
	i2c_byte_transfer(chnd, I2C_DATA_ADDR, &data_ff, 1, 1);
	i2c_write_byte(chnd, 0x10, 0x00);
	/* write disable command */
	spi_flash_command_short(chnd, SPI_CMD_WRITE_DISABLE,
		"SPI write disable");
failed_enter_mode:
	/* exit follow mode */
	spi_flash_follow_mode_exit(chnd, "AAI write");

	if (ret < 0)
		printf("\n\rWriting Failed.\n");
	else
		printf("\n\rWriting Done.\n");

	free(buffer);

	return ret;
}

/*
 * Return zero on success, a negative error value on failures.
 *
 * Change the program command to match the ITE Download
 * The original flow may not work on the DX chip.
 *
 */
static int write_flash3(struct common_hnd *chnd, const char *filename,
			uint32_t offset)
{
	int res, ret = 0;
	int block_write_size = chnd->conf.block_write_size;
	FILE *hnd;
	int size = chnd->flash_size;
	int cnt;
	uint8_t *buf = malloc(size);

	if (!buf) {
		fprintf(stderr, "%s: Cannot allocate %d bytes\n", __func__,
			size);
		return -ENOMEM;
	}

	hnd = fopen(filename, "r");
	if (!hnd) {
		fprintf(stderr, "%s: Cannot open file %s for reading\n",
			__func__, filename);
		free(buf);
		return -EIO;
	}
	res = fread(buf, 1, size, hnd);
	if (res <= 0) {
		fprintf(stderr, "%s: Failed to read %d bytes from %s with "
			"ferror() %d\n", __func__, size, filename, ferror(hnd));
		fclose(hnd);
		free(buf);
		return -EIO;
	}
	fclose(hnd);

	printf("Writing %d bytes at 0x%08x.......\n", res, offset);

	/* Enter follow mode */
	ret = spi_flash_follow_mode(chnd, "Page program");
	if (ret < 0)
		goto failed_write;

	/* Page program instruction allows up to 256 bytes */
	if (block_write_size > 256)
		block_write_size = 256;

	while (res) {
		cnt = (res > block_write_size) ? block_write_size : res;
		if (chnd->conf.erase && is_empty_page(&buf[offset], cnt)) {
			/* do nothing */
		} else if (command_write_pages3(chnd, offset, cnt, &buf[offset])
				< 0) {
			ret = -EIO;
			goto failed_write;
		}

		res -= cnt;
		offset += cnt;
		draw_spinner(res, res + offset);
	}

failed_write:
	free(buf);
	spi_flash_command_short(chnd, SPI_CMD_WRITE_DISABLE,
		"SPI write disable");
	spi_flash_follow_mode_exit(chnd, "Page program");
	if (ret < 0)
		fprintf(stderr, "%s: Error writing to flash\n", __func__);
	else
		printf("\n\rWriting Done.\n");

	return ret;
}



/* Return zero on success, a non-zero value on failures. */
static int verify_flash(struct common_hnd *chnd, const char *filename,
			uint32_t offset)
{
	int res;
	int file_size;
	FILE *hnd;
	uint8_t *buffer  = malloc(chnd->flash_size);
	uint8_t *buffer2 = malloc(chnd->flash_size);

	if (!buffer || !buffer2) {
		fprintf(stderr, "%s: Cannot allocate %d bytes\n", __func__,
			chnd->flash_size);
		free(buffer);
		free(buffer2);
		return -ENOMEM;
	}

	hnd = fopen(filename, "r");
	if (!hnd) {
		fprintf(stderr, "%s: Cannot open file %s for reading\n",
			__func__, filename);
		res = -EIO;
		goto exit;
	}

	file_size = fread(buffer, 1, chnd->flash_size, hnd);
	if (file_size <= 0) {
		fprintf(stderr, "%s: Failed to read %d bytes from %s with "
			"ferror() %d\n", __func__, chnd->flash_size, filename,
			ferror(hnd));
		fclose(hnd);
		res = -EIO;
		goto exit;
	}
	fclose(hnd);

	printf("Verify %d bytes at 0x%08x\n", file_size, offset);
	res = command_read_pages(chnd, offset, chnd->flash_size, buffer2);
	if (res > 0)
		res = memcmp(buffer, buffer2, file_size);

	printf("\n\rVerify %s\n", res ? "Failed!" : "Done.");

exit:
	free(buffer);
	free(buffer2);
	return res;
}

static struct ftdi_context *open_ftdi_device(int vid, int pid,
					     int interface, const char *serial)
{
	struct ftdi_context *ftdi;
	int ret;

	ftdi = ftdi_new();
	if (!ftdi) {
		fprintf(stderr, "Cannot allocate context memory\n");
		return NULL;
	}

	ret = ftdi_set_interface(ftdi, interface);
	if (ret < 0) {
		fprintf(stderr, "cannot set ftdi interface %d: %s(%d)\n",
			interface, ftdi_get_error_string(ftdi), ret);
		goto open_failed;
	}
	ret = ftdi_usb_open_desc(ftdi, vid, pid, NULL, serial);
	if (ret < 0) {
		fprintf(stderr, "unable to open ftdi device: %s(%d)\n",
			ftdi_get_error_string(ftdi), ret);
		goto open_failed;
	}
	return ftdi;

open_failed:
	ftdi_free(ftdi);
	return NULL;
}

static int linux_i2c_interface_init(struct common_hnd *chnd)
{
	int err;

	if (!chnd->conf.i2c_dev_path) {
		fprintf(stderr, "Must set --i2c_dev_path when using "
				"Linux i2c-dev interface.\n");
		return -1;
	}
	printf("Attempting to open Linux i2c-dev path %s\n",
		chnd->conf.i2c_dev_path);
	chnd->i2c_dev_fd = open(chnd->conf.i2c_dev_path, O_RDWR);
	if (chnd->i2c_dev_fd < 0) {
		err = errno;
		perror("Failed to open Linux i2c-dev file path with error");
		fprintf(stderr, "Linux i2c-dev file path from --i2c_dev_path "
			"is: %s\n", chnd->conf.i2c_dev_path);
		return err ? err : -1;
	}
	printf("Successfully opened Linux i2c-dev path %s\n",
		chnd->conf.i2c_dev_path);
	return 0;
}

static int linux_i2c_interface_shutdown(struct common_hnd *chnd)
{
	int err;

	printf("Attempting to close Linux i2c-dev file descriptor %d\n",
		chnd->i2c_dev_fd);
	if (close(chnd->i2c_dev_fd)) {
		err = errno;
		perror("Failed to close Linux i2c-dev file descriptor with "
			"error");
		return err ? err : -1;
	}
	printf("Successfully closed Linux i2c-dev file descriptor %d\n",
		chnd->i2c_dev_fd);
	return 0;
}

static int ccd_i2c_interface_init(struct common_hnd *chnd)
{
	chnd->conf.usb_vid = CR50_USB_VID;
	chnd->conf.usb_pid = CR50_USB_PID;
	return connect_to_ccd_i2c_bridge(chnd);
}

static int ccd_i2c_interface_shutdown(struct common_hnd *chnd)
{
	usb_shut_down(&chnd->uep);
	return 0;
}

static int ftdi_i2c_interface_init(struct common_hnd *chnd)
{
	chnd->ftdi_hnd = open_ftdi_device(chnd->conf.usb_vid,
		chnd->conf.usb_pid, chnd->conf.usb_interface,
		chnd->conf.usb_serial);
	if (chnd->ftdi_hnd == NULL)
		return -1;
	return 0;
}

static int ftdi_i2c_interface_post_waveform(struct common_hnd *chnd)
{
	return chnd->conf.send_waveform ? 0 : ftdi_config_i2c(chnd->ftdi_hnd);
}

/* Close the FTDI USB handle */
static int ftdi_i2c_interface_shutdown(struct common_hnd *chnd)
{
	ftdi_usb_close(chnd->ftdi_hnd);
	ftdi_free(chnd->ftdi_hnd);
	return 0;
}

static const struct i2c_interface linux_i2c_interface = {
	.interface_init = linux_i2c_interface_init,
	.interface_shutdown = linux_i2c_interface_shutdown,
	.byte_transfer = linux_i2c_byte_transfer,
	/*
	 * 254 bytes is the largest size that works with Servo Micro as of
	 * 2018-11-30. Odd numbers up to 255 result in corruption, and 256 or
	 * greater fails with a timeout from the I2C bus. Fixing that so this
	 * can be increased to match FTDI_BLOCK_WRITE_SIZE would be a useful
	 * speedup.
	 *
	 * 254 byte block sizes cause corruption with Ampton (using any kind of
	 * servo).  128 bytes is the largest block_write_size compatible with
	 * both Ampton and Servo Micro.
	 *
	 * See https://issuetracker.google.com/79684405 for background.
	 */
	.default_block_write_size = 128,
};

static const struct i2c_interface ccd_i2c_interface = {
	.interface_init = ccd_i2c_interface_init,
	.interface_shutdown = ccd_i2c_interface_shutdown,
	.send_special_waveform = ccd_trigger_special_waveform,
	.byte_transfer = ccd_i2c_byte_transfer,
	.default_block_write_size = PAGE_SIZE,
};

static const struct i2c_interface ftdi_i2c_interface = {
	.interface_init = ftdi_i2c_interface_init,
	.interface_post_waveform = ftdi_i2c_interface_post_waveform,
	.interface_shutdown = ftdi_i2c_interface_shutdown,
	.send_special_waveform = ftdi_send_special_waveform,
	.byte_transfer = ftdi_i2c_byte_transfer,
	.default_block_write_size = FTDI_BLOCK_WRITE_SIZE,
};

static int post_waveform_work(struct common_hnd *chnd)
{
	int ret;

	if (chnd->conf.i2c_if->interface_post_waveform) {
		ret = chnd->conf.i2c_if->interface_post_waveform(chnd);
		if (ret)
			return ret;
	}

	if (chnd->conf.disable_watchdog) {
		ret = dbgr_disable_watchdog(chnd);
		if (ret)
			return ret;
	}

	if (chnd->conf.disable_protect_path) {
		ret = dbgr_disable_protect_path(chnd);
		if (ret)
			return ret;
	}

	return 0;
}

static int strdup_with_errmsg(const char *source, char **dest, const char *name)
{
	int ret = 0;
	*dest = strdup(source);
	if (!(*dest)) {
		ret = errno ? errno : -1;
		fprintf(stderr, "strdup() of %zu size string from %s failed.\n",
			strlen(source), name);
	}
	return ret;
}

static const struct option longopts[] = {
	{"block-write-size", 1, 0, 'b'},
	{"debug", 0, 0, 'd'},
	{"erase", 0, 0, 'e'},
	{"help", 0, 0, 'h'},
	{"i2c-dev-path", 1, 0, 'D'},
	{"i2c-interface", 1, 0, 'c'},
	{"i2c-mux", 0, 0, 'm'},
	{"interface", 1, 0, 'i'},
	{"nodisable-protect-path", 0, 0, 'Z'},
	{"nodisable-watchdog", 0, 0, 'z'},
	{"noverify", 0, 0, 'n'},
	{"product", 1, 0, 'p'},
	{"range", 1, 0, 'R'},
	{"read", 1, 0, 'r'},
	{"send-waveform", 1, 0, 'W'},
	{"serial", 1, 0, 's'},
	{"vendor", 1, 0, 'v'},
	{"write", 1, 0, 'w'},
	{NULL, 0, 0, 0}
};

static void display_usage(const char *program)
{
	fprintf(stderr, "Usage: %s [-d] [-v <VID>] [-p <PID>] \\\n"
		"\t[-c <linux|ccd|ftdi>] [-D /dev/i2c-<N>] [-i <1|2>] [-S] \\\n"
		"\t[-s <serial>] [-e] [-r <file>] [-W <0|1|false|true>] \\\n"
		"\t[-w <file>] [-R base[:size]] [-m] [-b <size>]\n",
		program);
	fprintf(stderr, "-d, --debug : Output debug traces.\n");
	fprintf(stderr, "-e, --erase : Erase all the flash content.\n");
	fprintf(stderr, "-c, --i2c-interface <linux|ccd|ftdi> : I2C interface "
			"to use\n");
	fprintf(stderr, "-D, --i2c-dev-path /dev/i2c-<N> : Path to "
			"Linux i2c-dev file e.g. /dev/i2c-5;\n"
			"\tonly applicable with --i2c-interface=linux\n");
	fprintf(stderr, "-i, --interface <1> : FTDI interface: A=1, B=2,"
			" ...\n");
	fprintf(stderr, "-m, --i2c-mux : Enable i2c-mux (to EC).\n"
		"\tSpecify this flag only if the board has an I2C MUX and\n"
		"\tyou are not using servod.\n");
	fprintf(stderr, "-n, --noverify : Don't auto verify.\n");
	fprintf(stderr, "-b, --block-write-size <size> : Perform writes in\n"
		"\tblocks of this many bytes.\n");
	fprintf(stderr, "-p, --product <0x1234> : USB product ID\n");
	fprintf(stderr, "-R, --range base[:size] : Allow to read or write"
		" just a slice\n"
		"\tof the file, starting at <base>:<size> bytes, or til\n"
		"\tthe end of the file if <size> is not specified, expressed\n"
		"\tin hex.\n");
	fprintf(stderr, "-r, --read <file> : Read the flash content and"
			" write it into <file>.\n");
	fprintf(stderr, "-s, --serial <serialname> : USB serial string\n");
	fprintf(stderr, "-v, --vendor <0x1234> : USB vendor ID\n");
	fprintf(stderr, "-W, --send-waveform <0|1|false|true> : Send the"
		" special waveform.\n"
		"\tDefault is true. Set to false if ITE direct firmware\n"
		"\tupdate mode has already been enabled.\n");
	fprintf(stderr, "-w, --write <file> : Write <file> to flash.\n");
	fprintf(stderr, "-z, --nodisable-watchdog : Do *not* disable EC "
		"watchdog.\n");
	fprintf(stderr, "-Z, --nodisable-protect-path : Do *not* disable EC "
		"protect path.\n");
}

/*
 * Parses -R command line option parameter, returns zero on success and
 * -1 on errors (non hex values, missing values, etc.).
 */
static int parse_range_options(char *str, struct iteflash_config *conf)
{
	char *size;

	if (!str) {
		fprintf(stderr,	"missing range base address specification\n");
		return -1;
	}

	conf->range_base = strtoull(str, &size, 16);
	if (!size || !*size)
		return 0;

	if (*size++ != ':') {
		fprintf(stderr, "wrong range base address specification\n");
		return -1;
	}

	if (!*size) {
		fprintf(stderr, "missing range size specification\n");
		return -1;
	}

	conf->range_size = strtoull(size, &size, 16);
	if ((size && *size) || !conf->range_size) {
		fprintf(stderr, "wrong range size specification\n");
		return -1;
	}

	return 0;
}

static int parse_parameters(int argc, char **argv, struct iteflash_config *conf)
{
	int opt, idx, ret = 0;

	while (!ret &&
	       (opt = getopt_long(argc, argv, "?b:c:D:dehi:mp:R:r:s:uv:W:w:Zz",
				  longopts, &idx)) != -1) {
		switch (opt) {
		case 'b':
			conf->block_write_size = strtol(optarg, NULL, 10);
			break;
		case 'c':
			if (!strcasecmp(optarg, "linux")) {
				conf->i2c_if = &linux_i2c_interface;
			} else if (!strcasecmp(optarg, "ccd")) {
				conf->i2c_if = &ccd_i2c_interface;
			} else if (!strcasecmp(optarg, "ftdi")) {
				conf->i2c_if = &ftdi_i2c_interface;
			} else {
				fprintf(stderr, "Unexpected -c / "
					"--i2c-interface value: %s\n", optarg);
				ret = -1;
			}
			break;
		case 'D':
			ret = strdup_with_errmsg(optarg, &conf->i2c_dev_path,
				"-D / --i2c-dev-path");
			break;
		case 'd':
			conf->debug = 1;
			break;
		case 'e':
			conf->erase = 1;
			break;
		case 'h':
		case '?':
			display_usage(argv[0]);
			ret = 2;
			break;
		case 'i':
			conf->usb_interface = strtol(optarg, NULL, 10);
			break;
		case 'm':
			conf->i2c_mux = 1;
			break;
		case 'n':
			conf->verify = 0;
			break;
		case 'p':
			conf->usb_pid = strtol(optarg, NULL, 16);
			break;
		case 'R':
			ret = parse_range_options(optarg, conf);
			break;
		case 'r':
			ret = strdup_with_errmsg(optarg, &conf->input_filename,
				"-r / --read");
			break;
		case 's':
			ret = strdup_with_errmsg(optarg, &conf->usb_serial,
				"-s / --serial");
			break;
		case 'v':
			conf->usb_vid = strtol(optarg, NULL, 16);
			break;
		case 'W':
			if (!strcmp(optarg, "0") ||
			    !strcasecmp(optarg, "false")) {
				conf->send_waveform = 0;
				break;
			}
			if (!strcmp(optarg, "1") ||
			    !strcasecmp(optarg, "true")) {
				conf->send_waveform = 1;
				break;
			}
			fprintf(stderr, "Unexpected -W / --special-waveform "
				"value: %s\n", optarg);
			ret = -1;
			break;
		case 'w':
			ret = strdup_with_errmsg(optarg, &conf->output_filename,
				"-w / --write");
			break;
		case 'z':
			conf->disable_watchdog = 0;
			break;
		case 'Z':
			conf->disable_protect_path = 0;
			break;
		}
	}

	if (ret)
		config_release(conf);
	return ret;
}

static void sighandler(int signum)
{
	int status;
	printf("\nCaught signal %d: %s\nExiting...\n",
		signum, strsignal(signum));
<<<<<<< HEAD
	exit_requested = 1;
=======
	wait(&status);
	exit_requested = status;
>>>>>>> 4e2d1981
}

static void register_sigaction(void)
{
	struct sigaction sigact;

	memset(&sigact, 0, sizeof(sigact));
	sigact.sa_handler = sighandler;
	sigemptyset(&sigact.sa_mask);
	sigact.sa_flags = 0;
	sigaction(SIGINT, &sigact, NULL);
	sigaction(SIGTERM, &sigact, NULL);
	sigaction(SIGQUIT, &sigact, NULL);
}

int main(int argc, char **argv)
{
	int ret = 1, other_ret;
	struct common_hnd chnd = {
		/* Default flag settings. */
		.conf = {
			.send_waveform = 1,
			.disable_watchdog = 1,
			.disable_protect_path = 1,
			.usb_interface = SERVO_INTERFACE,
			.usb_vid = SERVO_USB_VID,
			.usb_pid = SERVO_USB_PID,
			.verify = 1,
			.i2c_if = &ftdi_i2c_interface,
		},
	};

	/* Parse command line options */
	other_ret = parse_parameters(argc, argv, &chnd.conf);
	if (other_ret)
		return other_ret;

	/* Fill in block_write_size if not set from command line. */
	if (!chnd.conf.block_write_size)
		chnd.conf.block_write_size =
			chnd.conf.i2c_if->default_block_write_size;

	/* Open the communications channel. */
	if (chnd.conf.i2c_if->interface_init &&
	    chnd.conf.i2c_if->interface_init(&chnd))
		goto return_after_parse;

	/* Register signal handler after opening the communications channel. */
	register_sigaction();

	if (chnd.conf.i2c_mux) {
		printf("configuring I2C MUX to EC.\n");

		if (config_i2c_mux(&chnd, I2C_MUX_CMD_EC))
			goto return_after_init;
	}

	/* Trigger embedded monitor detection */
	if (chnd.conf.send_waveform) {
		if (send_special_waveform(&chnd))
			goto return_after_init;
	} else {
		/* Stop EC ASAP after sending special waveform. */
		dbgr_stop_ec(&chnd);

		ret = check_chipid(&chnd);
		if (ret) {
			fprintf(stderr, "Failed to get ITE chip ID.  This "
				"could be because the ITE direct firmware "
				"update (DFU) mode is not enabled.\n");
			goto return_after_init;
		}
	}

	/* Turn off power rails by reset GPIOs to default (input). */
	dbgr_reset_gpio(&chnd);

	check_flashid(&chnd);

	ret = post_waveform_work(&chnd);
	if (ret)
		goto return_after_init;

	if (chnd.conf.input_filename) {
		ret = read_flash(&chnd);
		if (ret)
			goto return_after_init;
	}

	switch (eflash_type) {
	case EFLASH_TYPE_8315:
		sector_erase_pages = 4;
		spi_cmd_sector_erase = SPI_CMD_SECTOR_ERASE_1K;
		break;
	case EFLASH_TYPE_KGD:
		sector_erase_pages = 16;
		spi_cmd_sector_erase = SPI_CMD_SECTOR_ERASE_4K;
		break;
	default:
		printf("Invalid EFLASH TYPE!");
		ret = -EINVAL;
		break;
	}

	if (ret)
		goto return_after_init;

	if (chnd.conf.erase) {
		if (chnd.flash_cmd_v2)
			/* Do Normal Erase Function */
			command_erase2(&chnd, chnd.flash_size, 0, 0);
		else
			command_erase(&chnd, chnd.flash_size, 0);
		/* Call DBGR Rest to clear the EC lock status after erasing */
		dbgr_reset(&chnd, RSTS_VCCDO_PW_ON|RSTS_HGRST|RSTS_GRST);
	}

	if (chnd.conf.output_filename) {
		if (chnd.flash_cmd_v2)
			switch (eflash_type) {
			case EFLASH_TYPE_8315:
				ret = write_flash2(&chnd,
					chnd.conf.output_filename, 0);
				break;
			case EFLASH_TYPE_KGD:
				ret = write_flash3(&chnd,
					chnd.conf.output_filename, 0);
				break;
			default:
				printf("Invalid EFLASH TYPE!");
				ret = -EINVAL;
				break;
			}
		else
			ret = write_flash(&chnd, chnd.conf.output_filename, 0);
		if (ret)
			goto return_after_init;
		if (chnd.conf.verify) {
			ret = verify_flash(&chnd, chnd.conf.output_filename, 0);
			if (ret)
				goto return_after_init;
		}
	}

	/* Normal exit */
	ret = 0;

 return_after_init:
	/*
	 * Exit DBGR mode. This ensures EC won't hold clock/data pins of I2C.
	 * Avoid resetting EC here because flash_ec will after iteflash exits.
	 * This avoids double reset after flash sequence.
	 */
	exit_dbgr_mode(&chnd);

	if (chnd.conf.i2c_mux) {
		printf("configuring I2C MUX to none.\n");
		config_i2c_mux(&chnd, I2C_MUX_CMD_NONE);
	}

	if (chnd.conf.i2c_if->interface_shutdown) {
		other_ret = chnd.conf.i2c_if->interface_shutdown(&chnd);
		if (!ret && other_ret)
			ret = other_ret;
	}

 return_after_parse:
	config_release(&chnd.conf);
	return ret;
}<|MERGE_RESOLUTION|>--- conflicted
+++ resolved
@@ -2271,12 +2271,8 @@
 	int status;
 	printf("\nCaught signal %d: %s\nExiting...\n",
 		signum, strsignal(signum));
-<<<<<<< HEAD
-	exit_requested = 1;
-=======
 	wait(&status);
 	exit_requested = status;
->>>>>>> 4e2d1981
 }
 
 static void register_sigaction(void)
