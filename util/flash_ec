--- conflicted
+++ resolved
@@ -75,10 +75,7 @@
 	magnemite
 	masterball
 	minimuffin
-<<<<<<< HEAD
-=======
 	moonball
->>>>>>> 40d09f45
 	nami_fp
 	nocturne_fp
 	oak_pd
@@ -697,18 +694,6 @@
 	echo $PTY
 }
 
-<<<<<<< HEAD
-# Servo variables management
-case "${BOARD}" in
-	oak_pd|samus_pd|strago_pd ) MCU="usbpd" ;;
-	chell_pd|glados_pd ) MCU="usbpd" ;;
-	meowth_fp|nami_fp|nocturne_fp ) MCU="usbpd" ;;
-	dingdong|hoho|twinkie ) DUT_CONTROL_CMD="true" ; MCU="ec" ;;
-	*) MCU="ec" ;;
-esac
-
-=======
->>>>>>> 40d09f45
 # Not every control is supported on every servo type.  Therefore, define which
 # controls are supported by each servo type.
 servo_v2_VARS=( "cold_reset" )
