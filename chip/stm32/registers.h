/* Copyright 2013 The Chromium OS Authors. All rights reserved.
 * Use of this source code is governed by a BSD-style license that can be
 * found in the LICENSE file.
 */

/**
 * @file
 * @brief Register map for the STM32 family of chips
 *
 * This header file should only contain register definitions and
 * functionality that are common to all STM32 chips.
 * Any chip/family specific macros must be placed in their family
 * specific registers file, which is conditionally included at the
 * end of this file.
 * Include this file directly for all STM32 register definitions.
 *
 * ### History and Reasoning ###
 * In a time before chip family register file separation,
 * long long ago, there lived a single file called `registers.h`,
 * which housed register definitions for all STM32 chip family and variants.
 * This poor file was 3000 lines of register macros and C definitions,
 * swiss-cheesed by nested preprocessor conditional logic.
 * Adding a single new chip variant required splitting multiple,
 * already nested, conditional sections throughout the file.
 * Readability was on the difficult side and refactoring was dangerous.
 *
 * The number of STM32 variants had outgrown the single registers file model.
 * The minor gains of sharing a set of registers between a subset of chip
 * variants no longer outweighed the complexity of the following operations:
 * - Adding a new chip variant or variant feature
 * - Determining if a register was properly setup for a variant or if it
 *   was simply not unset
 *
 * To strike a balance between shared registers and chip specific registers,
 * the registers.h file remains a place for common definitions, but family
 * specific definitions were moved to their own files.
 * These family specific files contain a much reduced level of preprocessor
 * logic for variant specific registers.
 *
 * See https://crrev.com/c/1674679 to witness the separation steps.
 */

#ifndef __CROS_EC_REGISTERS_H
#define __CROS_EC_REGISTERS_H

#include "common.h"
#include "compile_time_macros.h"


#ifndef __ASSEMBLER__

/* Register definitions */

/* --- USART --- */
#define STM32_USART_BASE(n)           CONCAT3(STM32_USART, n, _BASE)
#define STM32_USART_REG(base, offset) REG32((base) + (offset))

#define STM32_IRQ_USART(n)         CONCAT2(STM32_IRQ_USART, n)

/* --- TIMERS --- */
#define STM32_TIM_BASE(n)          CONCAT3(STM32_TIM, n, _BASE)

#define STM32_TIM_REG(n, offset) \
		REG16(STM32_TIM_BASE(n) + (offset))
#define STM32_TIM_REG32(n, offset) \
		REG32(STM32_TIM_BASE(n) + (offset))

#define STM32_TIM_CR1(n)           STM32_TIM_REG(n, 0x00)
#define STM32_TIM_CR1_CEN		BIT(0)
#define STM32_TIM_CR2(n)           STM32_TIM_REG(n, 0x04)
#define STM32_TIM_SMCR(n)          STM32_TIM_REG(n, 0x08)
#define STM32_TIM_DIER(n)          STM32_TIM_REG(n, 0x0C)
#define STM32_TIM_SR(n)            STM32_TIM_REG(n, 0x10)
#define STM32_TIM_EGR(n)           STM32_TIM_REG(n, 0x14)
#define STM32_TIM_EGR_UG		BIT(0)
#define STM32_TIM_CCMR1(n)         STM32_TIM_REG(n, 0x18)
#define STM32_TIM_CCMR1_OC1PE		BIT(2)
/* Use in place of TIM_CCMR1_OC1M_0 through 2 from STM documentation. */
#define STM32_TIM_CCMR1_OC1M(n)    (((n) & 0x7) << 4)
#define STM32_TIM_CCMR1_OC1M_MASK              STM32_TIM_CCMR1_OC1M(~0)
#define STM32_TIM_CCMR1_OC1M_FROZEN            STM32_TIM_CCMR1_OC1M(0x0)
#define STM32_TIM_CCMR1_OC1M_ACTIVE_ON_MATCH   STM32_TIM_CCMR1_OC1M(0x1)
#define STM32_TIM_CCMR1_OC1M_INACTIVE_ON_MATCH STM32_TIM_CCMR1_OC1M(0x2)
#define STM32_TIM_CCMR1_OC1M_TOGGLE            STM32_TIM_CCMR1_OC1M(0x3)
#define STM32_TIM_CCMR1_OC1M_FORCE_INACTIVE    STM32_TIM_CCMR1_OC1M(0x4)
#define STM32_TIM_CCMR1_OC1M_FORCE_ACTIVE      STM32_TIM_CCMR1_OC1M(0x5)
#define STM32_TIM_CCMR1_OC1M_PWM_MODE_1        STM32_TIM_CCMR1_OC1M(0x6)
#define STM32_TIM_CCMR1_OC1M_PWM_MODE_2        STM32_TIM_CCMR1_OC1M(0x7)
#define STM32_TIM_CCMR2(n)         STM32_TIM_REG(n, 0x1C)
#define STM32_TIM_CCER(n)          STM32_TIM_REG(n, 0x20)
#define STM32_TIM_CCER_CC1E		BIT(0)
#define STM32_TIM_CCER_CC1P		BIT(1)
#define STM32_TIM_CCER_CC1NE		BIT(2)
#define STM32_TIM_CCER_CC1NP		BIT(3)
#define STM32_TIM_CNT(n)           STM32_TIM_REG(n, 0x24)
#define STM32_TIM_PSC(n)           STM32_TIM_REG(n, 0x28)
#define STM32_TIM_ARR(n)           STM32_TIM_REG(n, 0x2C)
#define STM32_TIM_RCR(n)           STM32_TIM_REG(n, 0x30)
#define STM32_TIM_CCR1(n)          STM32_TIM_REG(n, 0x34)
#define STM32_TIM_CCR2(n)          STM32_TIM_REG(n, 0x38)
#define STM32_TIM_CCR3(n)          STM32_TIM_REG(n, 0x3C)
#define STM32_TIM_CCR4(n)          STM32_TIM_REG(n, 0x40)
#define STM32_TIM_BDTR(n)          STM32_TIM_REG(n, 0x44)
#define STM32_TIM_BDTR_MOE		BIT(15)
#define STM32_TIM_DCR(n)           STM32_TIM_REG(n, 0x48)
#define STM32_TIM_DMAR(n)          STM32_TIM_REG(n, 0x4C)
#define STM32_TIM_OR(n)            STM32_TIM_REG(n, 0x50)

#define STM32_TIM_CCRx(n, x)       STM32_TIM_REG(n, 0x34 + ((x) - 1) * 4)

#define STM32_TIM32_CNT(n)         STM32_TIM_REG32(n, 0x24)
#define STM32_TIM32_ARR(n)         STM32_TIM_REG32(n, 0x2C)
#define STM32_TIM32_CCR1(n)        STM32_TIM_REG32(n, 0x34)
#define STM32_TIM32_CCR2(n)        STM32_TIM_REG32(n, 0x38)
#define STM32_TIM32_CCR3(n)        STM32_TIM_REG32(n, 0x3C)
#define STM32_TIM32_CCR4(n)        STM32_TIM_REG32(n, 0x40)
/* Timer registers as struct */
struct timer_ctlr {
	unsigned cr1;
	unsigned cr2;
	unsigned smcr;
	unsigned dier;

	unsigned sr;
	unsigned egr;
	unsigned ccmr1;
	unsigned ccmr2;

	unsigned ccer;
	unsigned cnt;
	unsigned psc;
	unsigned arr;

	unsigned ccr[5]; /* ccr[0] = reserved30 */

	unsigned bdtr;
	unsigned dcr;
	unsigned dmar;

	unsigned or;
};
/* Must be volatile, or compiler optimizes out repeated accesses */
typedef volatile struct timer_ctlr timer_ctlr_t;

/* --- Low power timers --- */
#define STM32_LPTIM_BASE(n)          CONCAT3(STM32_LPTIM, n, _BASE)

#define STM32_LPTIM_REG(n, offset)   REG32(STM32_LPTIM_BASE(n) + (offset))

#define STM32_LPTIM_ISR(n)           STM32_LPTIM_REG(n, 0x00)
#define STM32_LPTIM_ICR(n)           STM32_LPTIM_REG(n, 0x04)
#define STM32_LPTIM_IER(n)           STM32_LPTIM_REG(n, 0x08)
#define STM32_LPTIM_INT_DOWN		BIT(6)
#define STM32_LPTIM_INT_UP		BIT(5)
#define STM32_LPTIM_INT_ARROK		BIT(4)
#define STM32_LPTIM_INT_CMPOK		BIT(3)
#define STM32_LPTIM_INT_EXTTRIG		BIT(2)
#define STM32_LPTIM_INT_ARRM		BIT(1)
#define STM32_LPTIM_INT_CMPM		BIT(0)
#define STM32_LPTIM_CFGR(n)          STM32_LPTIM_REG(n, 0x0C)
#define STM32_LPTIM_CR(n)            STM32_LPTIM_REG(n, 0x10)
#define STM32_LPTIM_CR_RSTARE		BIT(4)
#define STM32_LPTIM_CR_COUNTRST		BIT(3)
#define STM32_LPTIM_CR_CNTSTRT		BIT(2)
#define STM32_LPTIM_CR_SNGSTRT		BIT(1)
#define STM32_LPTIM_CR_ENABLE		BIT(0)
#define STM32_LPTIM_CMP(n)           STM32_LPTIM_REG(n, 0x14)
#define STM32_LPTIM_ARR(n)           STM32_LPTIM_REG(n, 0x18)
#define STM32_LPTIM_CNT(n)           STM32_LPTIM_REG(n, 0x1C)
#define STM32_LPTIM_CFGR2(n)         STM32_LPTIM_REG(n, 0x24)

/* --- GPIO --- */

#define GPIO_A                       STM32_GPIOA_BASE
#define GPIO_B                       STM32_GPIOB_BASE
#define GPIO_C                       STM32_GPIOC_BASE
#define GPIO_D                       STM32_GPIOD_BASE
#define GPIO_E                       STM32_GPIOE_BASE
#define GPIO_F                       STM32_GPIOF_BASE
#define GPIO_G                       STM32_GPIOG_BASE
#define GPIO_H                       STM32_GPIOH_BASE
#define GPIO_I                       STM32_GPIOI_BASE
#define GPIO_J                       STM32_GPIOJ_BASE
#define GPIO_K                       STM32_GPIOK_BASE

#define DUMMY_GPIO_BANK GPIO_A


/* --- I2C --- */
#define STM32_I2C1_PORT             0
#define STM32_I2C2_PORT             1
#define STM32_I2C3_PORT             2
#define STM32_FMPI2C4_PORT          3

#define stm32_i2c_reg(port, offset) \
	((uint16_t *)((STM32_I2C1_BASE + ((port) * 0x400)) + (offset)))
/* --- Power / Reset / Clocks --- */
#define STM32_PWR_CR                REG32(STM32_PWR_BASE + 0x00)
#define STM32_PWR_CR_LPSDSR		(1 << 0)
#define STM32_PWR_CR_FLPS		(1 << 9)
#define STM32_PWR_CR_SVOS5		(1 << 14)
#define STM32_PWR_CR_SVOS4		(2 << 14)
#define STM32_PWR_CR_SVOS3		(3 << 14)
#define STM32_PWR_CR_SVOS_MASK		(3 << 14)

<<<<<<< HEAD
#if defined(CHIP_FAMILY_STM32L4)
#define STM32_PWR_CR2               REG32(STM32_PWR_BASE + 0x04)
#define STM32_PWR_CSR               REG32(STM32_PWR_BASE + 0x10)
#else
#define STM32_PWR_CSR               REG32(STM32_PWR_BASE + 0x04)
#ifdef CHIP_FAMILY_STM32H7
#define STM32_PWR_CR2               REG32(STM32_PWR_BASE + 0x08)
#define STM32_PWR_CR3               REG32(STM32_PWR_BASE + 0x0C)
#define STM32_PWR_CR3_BYPASS        (1 <<  0)
#define STM32_PWR_CR3_LDOEN         (1 <<  1)
#define STM32_PWR_CR3_SCUEN         (1 <<  2)
#define STM32_PWR_CR3_VBE           (1 <<  8)
#define STM32_PWR_CR3_VBRS          (1 <<  9)
#define STM32_PWR_CR3_USB33DEN      (1 << 24)
#define STM32_PWR_CR3_USBREGEN      (1 << 25)
#define STM32_PWR_CR3_USB33RDY      (1 << 26)
#define STM32_PWR_CPUCR             REG32(STM32_PWR_BASE + 0x10)
#define STM32_PWR_CPUCR_PDDS_D1     (1 << 0)
#define STM32_PWR_CPUCR_PDDS_D2     (1 << 1)
#define STM32_PWR_CPUCR_PDDS_D3     (1 << 2)
#define STM32_PWR_CPUCR_STOPF       (1 << 5)
#define STM32_PWR_CPUCR_SBF         (1 << 6)
#define STM32_PWR_CPUCR_SBF_D1      (1 << 7)
#define STM32_PWR_CPUCR_SBF_D2      (1 << 8)
#define STM32_PWR_CPUCR_CSSF        (1 << 9)
#define STM32_PWR_CPUCR_RUN_D3      (1 << 11)
#define STM32_PWR_D3CR              REG32(STM32_PWR_BASE + 0x18)
#define STM32_PWR_D3CR_VOS1         (3 << 14)
#define STM32_PWR_D3CR_VOS2         (2 << 14)
#define STM32_PWR_D3CR_VOS3         (1 << 14)
#define STM32_PWR_D3CR_VOSMASK      (3 << 14)
#define STM32_PWR_D3CR_VOSRDY       (1 << 13)
#define STM32_PWR_WKUPCR            REG32(STM32_PWR_BASE + 0x20)
#define STM32_PWR_WKUPFR            REG32(STM32_PWR_BASE + 0x24)
#define STM32_PWR_WKUPEPR           REG32(STM32_PWR_BASE + 0x28)
#endif /* CHIP_FAMILY_STM32H7 */
#endif
#if defined(CHIP_FAMILY_STM32F0) || defined(CHIP_FAMILY_STM32F3)
#define STM32_PWR_CSR_EWUP1         (1 << 8)
#define STM32_PWR_CSR_EWUP2         (1 << 9)
#define STM32_PWR_CSR_EWUP3         (1 << 10)
#define STM32_PWR_CSR_EWUP4         (1 << 11) /* STM32F0xx only */
#define STM32_PWR_CSR_EWUP5         (1 << 12) /* STM32F0xx only */
#define STM32_PWR_CSR_EWUP6         (1 << 13) /* STM32F0xx only */
#define STM32_PWR_CSR_EWUP7         (1 << 14) /* STM32F0xx only */
#define STM32_PWR_CSR_EWUP8         (1 << 15) /* STM32F0xx only */
#endif

#if defined(CHIP_FAMILY_STM32L)
#define STM32_RCC_CR                REG32(STM32_RCC_BASE + 0x00)
#define STM32_RCC_CR_HSION		(1 << 0)
#define STM32_RCC_CR_HSIRDY		(1 << 1)
#define STM32_RCC_CR_MSION		(1 << 8)
#define STM32_RCC_CR_MSIRDY		(1 << 9)
#define STM32_RCC_CR_PLLON		(1 << 24)
#define STM32_RCC_CR_PLLRDY		(1 << 25)
#define STM32_RCC_ICSCR             REG32(STM32_RCC_BASE + 0x04)
#define STM32_RCC_ICSCR_MSIRANGE(n)	((n) << 13)
#define STM32_RCC_ICSCR_MSIRANGE_1MHZ	STM32_RCC_ICSCR_MSIRANGE(4)
#define STM32_RCC_ICSCR_MSIRANGE_2MHZ	STM32_RCC_ICSCR_MSIRANGE(5)
#define STM32_RCC_ICSCR_MSIRANGE_MASK	STM32_RCC_ICSCR_MSIRANGE(7)
#define STM32_RCC_CFGR              REG32(STM32_RCC_BASE + 0x08)
#define STM32_RCC_CFGR_SW_MSI		(0 << 0)
#define STM32_RCC_CFGR_SW_HSI		(1 << 0)
#define STM32_RCC_CFGR_SW_HSE		(2 << 0)
#define STM32_RCC_CFGR_SW_PLL		(3 << 0)
#define STM32_RCC_CFGR_SW_MASK		(3 << 0)
#define STM32_RCC_CFGR_SWS_MSI		(0 << 2)
#define STM32_RCC_CFGR_SWS_HSI		(1 << 2)
#define STM32_RCC_CFGR_SWS_HSE		(2 << 2)
#define STM32_RCC_CFGR_SWS_PLL		(3 << 2)
#define STM32_RCC_CFGR_SWS_MASK		(3 << 2)
#define STM32_RCC_CIR               REG32(STM32_RCC_BASE + 0x0C)
#define STM32_RCC_AHBRSTR           REG32(STM32_RCC_BASE + 0x10)
#define STM32_RCC_APB2RSTR          REG32(STM32_RCC_BASE + 0x14)
#define STM32_RCC_APB1RSTR          REG32(STM32_RCC_BASE + 0x18)
#define STM32_RCC_AHBENR            REG32(STM32_RCC_BASE + 0x1C)
#define STM32_RCC_APB2ENR           REG32(STM32_RCC_BASE + 0x20)
#define STM32_RCC_SYSCFGEN		(1 << 0)

#define STM32_RCC_APB1ENR           REG32(STM32_RCC_BASE + 0x24)
#define STM32_RCC_PWREN                 (1 << 28)

#define STM32_RCC_AHBLPENR          REG32(STM32_RCC_BASE + 0x28)
#define STM32_RCC_APB2LPENR         REG32(STM32_RCC_BASE + 0x2C)
#define STM32_RCC_APB1LPENR         REG32(STM32_RCC_BASE + 0x30)
#define STM32_RCC_CSR               REG32(STM32_RCC_BASE + 0x34)

#define STM32_RCC_HB_DMA1		(1 << 24)
#define STM32_RCC_PB2_TIM9		(1 << 2)
#define STM32_RCC_PB2_TIM10		(1 << 3)
#define STM32_RCC_PB2_TIM11		(1 << 4)
#define STM32_RCC_PB1_USB		(1 << 23)

#define STM32_SYSCFG_MEMRMP         REG32(STM32_SYSCFG_BASE + 0x00)
#define STM32_SYSCFG_PMC            REG32(STM32_SYSCFG_BASE + 0x04)
#define STM32_SYSCFG_EXTICR(n)      REG32(STM32_SYSCFG_BASE + 8 + 4 * (n))

#elif defined(CHIP_FAMILY_STM32L4)
#define STM32_RCC_CR			REG32(STM32_RCC_BASE + 0x00)
#define STM32_RCC_CR_MSION		(1 << 0)
#define STM32_RCC_CR_MSIRDY		(1 << 1)
#define STM32_RCC_CR_HSION		(1 << 8)
#define STM32_RCC_CR_HSIRDY		(1 << 10)
#define STM32_RCC_CR_HSEON		(1 << 16)
#define STM32_RCC_CR_HSERDY		(1 << 17)
#define STM32_RCC_CR_PLLON		(1 << 24)
#define STM32_RCC_CR_PLLRDY		(1 << 25)

#define STM32_RCC_ICSCR			REG32(STM32_RCC_BASE + 0x04)
#define STM32_RCC_ICSCR_MSIRANGE(n)	((n) << 13)
#define STM32_RCC_ICSCR_MSIRANGE_1MHZ	STM32_RCC_ICSCR_MSIRANGE(4)
#define STM32_RCC_ICSCR_MSIRANGE_2MHZ	STM32_RCC_ICSCR_MSIRANGE(5)
#define STM32_RCC_ICSCR_MSIRANGE_MASK	STM32_RCC_ICSCR_MSIRANGE(7)

#define STM32_RCC_CFGR			REG32(STM32_RCC_BASE + 0x08)
#define STM32_RCC_CFGR_SW_MSI		(0 << 0)
#define STM32_RCC_CFGR_SW_HSI		(1 << 0)
#define STM32_RCC_CFGR_SW_HSE		(2 << 0)
#define STM32_RCC_CFGR_SW_PLL		(3 << 0)
#define STM32_RCC_CFGR_SW_MASK		(3 << 0)
#define STM32_RCC_CFGR_SWS_MSI		(0 << 2)
#define STM32_RCC_CFGR_SWS_HSI		(1 << 2)
#define STM32_RCC_CFGR_SWS_HSE		(2 << 2)
#define STM32_RCC_CFGR_SWS_PLL		(3 << 2)
#define STM32_RCC_CFGR_SWS_MASK		(3 << 2)

#define STM32_RCC_PLLCFGR		REG32(STM32_RCC_BASE + 0x0C)
#define STM32_RCC_PLLCFGR_PLLSRC_SHIFT	(0)
#define STM32_RCC_PLLCFGR_PLLSRC_NONE	(0 << STM32_RCC_PLLCFGR_PLLSRC_SHIFT)
#define STM32_RCC_PLLCFGR_PLLSRC_MSI	(1 << STM32_RCC_PLLCFGR_PLLSRC_SHIFT)
#define STM32_RCC_PLLCFGR_PLLSRC_HSI	(2 << STM32_RCC_PLLCFGR_PLLSRC_SHIFT)
#define STM32_RCC_PLLCFGR_PLLSRC_HSE	(3 << STM32_RCC_PLLCFGR_PLLSRC_SHIFT)
#define STM32_RCC_PLLCFGR_PLLSRC_MASK	(3 << STM32_RCC_PLLCFGR_PLLSRC_SHIFT)
#define STM32_RCC_PLLCFGR_PLLM_SHIFT	(4)
#define STM32_RCC_PLLCFGR_PLLM_MASK	(0x7 << STM32_RCC_PLLCFGR_PLLM_SHIFT)
#define STM32_RCC_PLLCFGR_PLLN_SHIFT	(8)
#define STM32_RCC_PLLCFGR_PLLN_MASK	(0x7f << STM32_RCC_PLLCFGR_PLLN_SHIFT)
#define STM32_RCC_PLLCFGR_PLLREN_SHIFT	(24)
#define STM32_RCC_PLLCFGR_PLLREN_MASK	(1 << STM32_RCC_PLLCFGR_PLLREN_SHIFT)
#define STM32_RCC_PLLCFGR_PLLR_SHIFT	(25)
#define STM32_RCC_PLLCFGR_PLLR_MASK	(3 << STM32_RCC_PLLCFGR_PLLR_SHIFT)

#define STM32_RCC_AHB1RSTR              REG32(STM32_RCC_BASE + 0x28)
#define STM32_RCC_AHB2RSTR              REG32(STM32_RCC_BASE + 0x2C)
#define STM32_RCC_AHB3RSTR              REG32(STM32_RCC_BASE + 0x30)
#define STM32_RCC_APB1RSTR1             REG32(STM32_RCC_BASE + 0x38)
#define STM32_RCC_APB1RSTR2             REG32(STM32_RCC_BASE + 0x3C)
#define STM32_RCC_APB2RSTR              REG32(STM32_RCC_BASE + 0x40)

#define STM32_RCC_AHB1ENR		REG32(STM32_RCC_BASE + 0x48)
#define STM32_RCC_AHB1ENR_DMA1EN	(1 << 0)
#define STM32_RCC_AHB1ENR_DMA2EN	(1 << 1)

#define STM32_RCC_AHB2ENR		REG32(STM32_RCC_BASE + 0x4C)
#define STM32_RCC_AHB2ENR_GPIOMASK	(0xff << 0)
#define STM32_RCC_AHB2ENR_RNGEN		(1 << 18)

#define STM32_RCC_APB1ENR		REG32(STM32_RCC_BASE + 0x58)
#define STM32_RCC_PWREN                 (1 << 28)

#define STM32_RCC_APB1ENR2		REG32(STM32_RCC_BASE + 0x5C)
#define STM32_RCC_APB1ENR2_LPUART1EN	(1 << 0)

#define STM32_RCC_APB2ENR		REG32(STM32_RCC_BASE + 0x60)
#define STM32_RCC_SYSCFGEN		(1 << 0)

#define STM32_RCC_CCIPR			REG32(STM32_RCC_BASE + 0x88)
#define STM32_RCC_CCIPR_USART1SEL_SHIFT (0)
#define STM32_RCC_CCIPR_USART1SEL_MASK  (3 << STM32_RCC_CCIPR_USART1SEL_SHIFT)
#define STM32_RCC_CCIPR_USART2SEL_SHIFT (2)
#define STM32_RCC_CCIPR_USART2SEL_MASK  (3 << STM32_RCC_CCIPR_USART2SEL_SHIFT)
#define STM32_RCC_CCIPR_USART3SEL_SHIFT (4)
#define STM32_RCC_CCIPR_USART3SEL_MASK  (3 << STM32_RCC_CCIPR_USART3SEL_SHIFT)
#define STM32_RCC_CCIPR_UART4SEL_SHIFT (6)
#define STM32_RCC_CCIPR_UART4SEL_MASK  (3 << STM32_RCC_CCIPR_UART4SEL_SHIFT)
#define STM32_RCC_CCIPR_UART5SEL_SHIFT (8)
#define STM32_RCC_CCIPR_UART5SEL_MASK  (3 << STM32_RCC_CCIPR_UART5SEL_SHIFT)
#define STM32_RCC_CCIPR_LPUART1SEL_SHIFT (10)
#define STM32_RCC_CCIPR_LPUART1SEL_MASK  (3 << STM32_RCC_CCIPR_LPUART1SEL_SHIFT)
#define STM32_RCC_CCIPR_I2C1SEL_SHIFT (12)
#define STM32_RCC_CCIPR_I2C1SEL_MASK  (3 << STM32_RCC_CCIPR_I2C1SEL_SHIFT)
#define STM32_RCC_CCIPR_I2C2SEL_SHIFT (14)
#define STM32_RCC_CCIPR_I2C2SEL_MASK  (3 << STM32_RCC_CCIPR_I2C2SEL_SHIFT)
#define STM32_RCC_CCIPR_I2C3SEL_SHIFT (16)
#define STM32_RCC_CCIPR_I2C3SEL_MASK  (3 << STM32_RCC_CCIPR_I2C3SEL_SHIFT)
#define STM32_RCC_CCIPR_LPTIM1SEL_SHIFT (18)
#define STM32_RCC_CCIPR_LPTIM1SEL_MASK  (3 << STM32_RCC_CCIPR_LPTIM1SEL_SHIFT)
#define STM32_RCC_CCIPR_LPTIM2SEL_SHIFT (20)
#define STM32_RCC_CCIPR_LPTIM2SEL_MASK  (3 << STM32_RCC_CCIPR_LPTIM2SEL_SHIFT)
#define STM32_RCC_CCIPR_SAI1SEL_SHIFT (22)
#define STM32_RCC_CCIPR_SAI1SEL_MASK  (3 << STM32_RCC_CCIPR_SAI1SEL_SHIFT)
#define STM32_RCC_CCIPR_SAI2SEL_SHIFT (24)
#define STM32_RCC_CCIPR_SAI2SEL_MASK  (3 << STM32_RCC_CCIPR_SAI2SEL_SHIFT)
#define STM32_RCC_CCIPR_CLK48SEL_SHIFT (26)
#define STM32_RCC_CCIPR_CLK48SEL_MASK  (3 << STM32_RCC_CCIPR_CLK48SEL_SHIFT)
#define STM32_RCC_CCIPR_ADCSEL_SHIFT (28)
#define STM32_RCC_CCIPR_ADCSEL_MASK  (3 << STM32_RCC_CCIPR_ADCSEL_SHIFT)
#define STM32_RCC_CCIPR_SWPMI1SEL_SHIFT (30)
#define STM32_RCC_CCIPR_SWPMI1SEL_MASK  (1 << STM32_RCC_CCIPR_SWPMI1SEL_SHIFT)
#define STM32_RCC_CCIPR_DFSDM1SEL_SHIFT (31)
#define STM32_RCC_CCIPR_DFSDM1SEL_MASK  (1 << STM32_RCC_CCIPR_DFSDM1SEL_SHIFT)

/* Possible clock sources for each peripheral */
#define STM32_RCC_CCIPR_UART_PCLK 	0
#define STM32_RCC_CCIPR_UART_SYSCLK	1
#define STM32_RCC_CCIPR_UART_HSI16	2
#define STM32_RCC_CCIPR_UART_LSE	3

#define STM32_RCC_CCIPR_I2C_PCLK	0
#define STM32_RCC_CCIPR_I2C_SYSCLK	1
#define STM32_RCC_CCIPR_I2C_HSI16	2

#define STM32_RCC_CCIPR_LPTIM_PCLK	0
#define STM32_RCC_CCIPR_LPTIM_LSI	1
#define STM32_RCC_CCIPR_LPTIM_HSI16	2
#define STM32_RCC_CCIPR_LPTIM_LSE	3

#define STM32_RCC_CCIPR_SAI_PLLSAI1CLK	0
#define STM32_RCC_CCIPR_SAI_PLLSAI2CLK	1
#define STM32_RCC_CCIPR_SAI_PLLSAI3CLK	2
#define STM32_RCC_CCIPR_SAI_EXTCLK		3

#define STM32_RCC_CCIPR_CLK48_NONE			0
#define STM32_RCC_CCIPR_CLK48_PLL48M2CLK	1
#define STM32_RCC_CCIPR_CLK48_PLL48M1CLK	2
#define STM32_RCC_CCIPR_CLK48_MSI			3

#define STM32_RCC_CCIPR_ADC_NONE		0
#define STM32_RCC_CCIPR_ADC_PLLADC1CLK	1
#define STM32_RCC_CCIPR_ADC_PLLADC2CLK	2
#define STM32_RCC_CCIPR_ADC_SYSCLK	3

#define STM32_RCC_CCIPR_SWPMI_PCLK	0
#define STM32_RCC_CCIPR_SWPMI_HSI16	1

#define STM32_RCC_CCIPR_DFSDM_PCLK		0
#define STM32_RCC_CCIPR_DFSDM_SYSCLK	1

#define STM32_RCC_BDCR			REG32(STM32_RCC_BASE + 0x90)

#define STM32_RCC_CSR			REG32(STM32_RCC_BASE + 0x94)

#define STM32_RCC_CRRCR			REG32(STM32_RCC_BASE + 0x98)

#define STM32_RCC_CRRCR_HSI48ON         (1<<0)
#define STM32_RCC_CRRCR_HSI48RDY        (1<<1)
#define STM32_RCC_CRRCR_HSI48CAL_MASK   (0x1ff<<7)

#define STM32_RCC_PB2_TIM1		(1 << 11)
#define STM32_RCC_PB2_TIM8		(1 << 13)

#define STM32_SYSCFG_EXTICR(n)		REG32(STM32_SYSCFG_BASE + 8 + 4 * (n))

#elif defined(CHIP_FAMILY_STM32F0) || defined(CHIP_FAMILY_STM32F3)
#define STM32_CRS_CR                REG32(STM32_CRS_BASE + 0x00) /* STM32F0XX */
#define STM32_CRS_CR_SYNCOKIE           (1 << 0)
#define STM32_CRS_CR_SYNCWARNIE         (1 << 1)
#define STM32_CRS_CR_ERRIE              (1 << 2)
#define STM32_CRS_CR_ESYNCIE            (1 << 3)
#define STM32_CRS_CR_CEN                (1 << 5)
#define STM32_CRS_CR_AUTOTRIMEN         (1 << 6)
#define STM32_CRS_CR_SWSYNC             (1 << 7)
#define STM32_CRS_CR_TRIM(n)		(((n) & 0x3f) << 8)

#define STM32_CRS_CFGR              REG32(STM32_CRS_BASE + 0x04) /* STM32F0XX */
#define STM32_CRS_CFGR_RELOAD(n)	(((n) & 0xffff) << 0)
#define STM32_CRS_CFGR_FELIM(n)		(((n) & 0xff) << 16)
#define STM32_CRS_CFGR_SYNCDIV(n)	(((n) & 7) << 24)
#define STM32_CRS_CFGR_SYNCSRC(n)	(((n) & 3) << 28)
#define STM32_CRS_CFGR_SYNCPOL		(1 << 31)

#define STM32_CRS_ISR               REG32(STM32_CRS_BASE + 0x08) /* STM32F0XX */
#define STM32_CRS_ISR_SYNCOKF		(1 << 0)
#define STM32_CRS_ISR_SYNCWARNF		(1 << 1)
#define STM32_CRS_ISR_ERRF		(1 << 2)
#define STM32_CRS_ISR_ESYNCF		(1 << 3)
#define STM32_CRS_ISR_SYNCERR		(1 << 8)
#define STM32_CRS_ISR_SYNCMISS		(1 << 9)
#define STM32_CRS_ISR_TRIMOVF		(1 << 10)
#define STM32_CRS_ISR_FEDIR		(1 << 15)
#define STM32_CRS_ISR_FECAP		(0xffff << 16)

#define STM32_CRS_ICR               REG32(STM32_CRS_BASE + 0x0c) /* STM32F0XX */
#define STM32_CRS_ICR_SYNCOKC		(1 << 0)
#define STM32_CRS_ICR_SYNCWARINC	(1 << 1)
#define STM32_CRS_ICR_ERRC		(1 << 2)
#define STM32_CRS_ICR_ESYNCC		(1 << 3)

#define STM32_RCC_CR                REG32(STM32_RCC_BASE + 0x00)
#define STM32_RCC_CFGR              REG32(STM32_RCC_BASE + 0x04)
#define STM32_RCC_CIR               REG32(STM32_RCC_BASE + 0x08)
#define STM32_RCC_APB2RSTR          REG32(STM32_RCC_BASE + 0x0c)
#define STM32_RCC_APB1RSTR          REG32(STM32_RCC_BASE + 0x10)
#define STM32_RCC_AHBENR            REG32(STM32_RCC_BASE + 0x14)
#define STM32_RCC_APB2ENR           REG32(STM32_RCC_BASE + 0x18)
#define STM32_RCC_APB2ENR_TIM16EN   (1 << 17)
#define STM32_RCC_APB2ENR_TIM17EN   (1 << 18)
#define STM32_RCC_DBGMCUEN          (1 << 22)
#define STM32_RCC_SYSCFGEN          (1 << 0)

#define STM32_RCC_APB1ENR           REG32(STM32_RCC_BASE + 0x1c)
#define STM32_RCC_PWREN                 (1 << 28)

#define STM32_RCC_BDCR              REG32(STM32_RCC_BASE + 0x20)
#define STM32_RCC_CSR               REG32(STM32_RCC_BASE + 0x24)
/* STM32F373 */
#define STM32_RCC_CFGR2             REG32(STM32_RCC_BASE + 0x2c)
/* STM32F0XX and STM32F373 */
#define STM32_RCC_CFGR3             REG32(STM32_RCC_BASE + 0x30)
#define STM32_RCC_CR2               REG32(STM32_RCC_BASE + 0x34) /* STM32F0XX */

#define STM32_RCC_HB_DMA1		(1 << 0)
/* STM32F373 */
#define STM32_RCC_HB_DMA2		(1 << 1)
#define STM32_RCC_PB2_TIM1		(1 << 11) /* Except STM32F373 */
#define STM32_RCC_PB2_TIM15		(1 << 16) /* STM32F0XX and STM32F373 */
#define STM32_RCC_PB2_TIM16		(1 << 17) /* STM32F0XX and STM32F373 */
#define STM32_RCC_PB2_TIM17		(1 << 18) /* STM32F0XX and STM32F373 */
#define STM32_RCC_PB2_TIM19		(1 << 19) /* STM32F373 */
#define STM32_RCC_PB2_PMAD		(1 << 11) /* STM32TS */
#define STM32_RCC_PB2_PMSE		(1 << 13) /* STM32TS */
#define STM32_RCC_PB1_TIM12		(1 << 6)  /* STM32F373 */
#define STM32_RCC_PB1_TIM13		(1 << 7)  /* STM32F373 */
#define STM32_RCC_PB1_TIM14		(1 << 8)  /* STM32F0XX and STM32F373 */
#define STM32_RCC_PB1_TIM18		(1 << 9)  /* STM32F373 */
#define STM32_RCC_PB1_USB		(1 << 23)
#define STM32_RCC_PB1_CRS		(1 << 27)

#define STM32_SYSCFG_CFGR1          REG32(STM32_SYSCFG_BASE + 0x00)
#define STM32_SYSCFG_EXTICR(n)      REG32(STM32_SYSCFG_BASE + 8 + 4 * (n))
#define STM32_SYSCFG_CFGR2          REG32(STM32_SYSCFG_BASE + 0x18)

#elif defined(CHIP_FAMILY_STM32F4)
#define STM32_RCC_CR                    REG32(STM32_RCC_BASE + 0x00)
#define STM32_RCC_CR_HSION		(1 << 0)
#define STM32_RCC_CR_HSIRDY		(1 << 1)
#define STM32_RCC_CR_HSEON		(1 << 16)
#define STM32_RCC_CR_HSERDY		(1 << 17)
#define STM32_RCC_CR_PLLON		(1 << 24)
#define STM32_RCC_CR_PLLRDY		(1 << 25)

#if defined(CHIP_VARIANT_STM32F446)
/* Required or recommended clocks for stm32f446 */
#define STM32F4_PLL_REQ 2000000
#define STM32F4_RTC_REQ 1000000
#define STM32F4_IO_CLOCK  42000000
#define STM32F4_USB_REQ 48000000
#define STM32F4_VCO_CLOCK 336000000
#define STM32F4_HSI_CLOCK 16000000
#define STM32F4_LSI_CLOCK 32000
#define STM32F4_TIMER_CLOCK STM32F4_IO_CLOCK
#define STM32F4_PLLP_DIV 4
#define STM32F4_AHB_PRE 0x8
#define STM32F4_APB1_PRE 0x0
#define STM32F4_APB2_PRE 0x0
#define STM32_FLASH_ACR_LATENCY     (1 << 0)

#elif defined(CHIP_VARIANT_STM32F412)
/* Required or recommended clocks for stm32f412 */
#define STM32F4_PLL_REQ 2000000
#define STM32F4_RTC_REQ 1000000
#define STM32F4_IO_CLOCK  48000000
#define STM32F4_USB_REQ 48000000
#define STM32F4_VCO_CLOCK 384000000
#define STM32F4_HSI_CLOCK 16000000
#define STM32F4_LSI_CLOCK 32000
#define STM32F4_TIMER_CLOCK (STM32F4_IO_CLOCK * 2)
#define STM32F4_PLLP_DIV 4
#define STM32F4_AHB_PRE 0x0
#define STM32F4_APB1_PRE 0x4
#define STM32F4_APB2_PRE 0x4
#define STM32_FLASH_ACR_LATENCY     (3 << 0)

#elif defined(CHIP_VARIANT_STM32F411)
/* Required or recommended clocks for stm32f411 */
#define STM32F4_PLL_REQ 2000000
#define STM32F4_RTC_REQ 1000000
#define STM32F4_IO_CLOCK  48000000
#define STM32F4_USB_REQ 48000000
#define STM32F4_VCO_CLOCK 384000000
#define STM32F4_HSI_CLOCK 16000000
#define STM32F4_LSI_CLOCK 32000
#define STM32F4_TIMER_CLOCK STM32F4_IO_CLOCK
#define STM32F4_PLLP_DIV 4
#define STM32F4_AHB_PRE 0x8
#define STM32F4_APB1_PRE 0x0
#define STM32F4_APB2_PRE 0x0
#define STM32_FLASH_ACR_LATENCY     (1 << 0)

#elif defined(CHIP_VARIANT_STM32F76X)
/* Required or recommended clocks for stm32f767/769 */
#define STM32F4_PLL_REQ 2000000
#define STM32F4_RTC_REQ 1000000
#define STM32F4_IO_CLOCK 45000000
#define STM32F4_USB_REQ 45000000 /* not compatible with USB, will use PLLSAI */
#define STM32F4_VCO_CLOCK 360000000
#define STM32F4_HSI_CLOCK 16000000
#define STM32F4_LSI_CLOCK 32000
#define STM32F4_TIMER_CLOCK (STM32F4_IO_CLOCK * 2)
#define STM32F4_PLLP_DIV 2   /* sys = VCO/2  = 180 Mhz */
#define STM32F4_AHB_PRE 0x0  /* AHB = sysclk = 180 Mhz */
#define STM32F4_APB1_PRE 0x5 /* APB1 = AHB /4 = 45 Mhz */
#define STM32F4_APB2_PRE 0x5 /* APB2 = AHB /4 = 45 Mhz */
#define STM32_FLASH_ACR_LATENCY     (5 << 0)

#else
#error "No valid clocks defined"
#endif

#define STM32_RCC_PLLCFGR               REG32(STM32_RCC_BASE + 0x04)
/* PLL Division factor */
#define  PLLCFGR_PLLM_OFF		0
#define  PLLCFGR_PLLM(val)		(((val) & 0x1f) << PLLCFGR_PLLM_OFF)
/* PLL Multiplication factor */
#define  PLLCFGR_PLLN_OFF		6
#define  PLLCFGR_PLLN(val)		(((val) & 0x1ff) << PLLCFGR_PLLN_OFF)
/* Main CPU Clock */
#define  PLLCFGR_PLLP_OFF		16
#define  PLLCFGR_PLLP(val)		(((val) & 0x3) << PLLCFGR_PLLP_OFF)

#define  PLLCFGR_PLLSRC_HSI		(0 << 22)
#define  PLLCFGR_PLLSRC_HSE		(1 << 22)
/* USB OTG FS: Must equal 48MHz */
#define  PLLCFGR_PLLQ_OFF		24
#define  PLLCFGR_PLLQ(val)		(((val) & 0xf) << PLLCFGR_PLLQ_OFF)
/* SYSTEM */
#define  PLLCFGR_PLLR_OFF		28
#define  PLLCFGR_PLLR(val)		(((val) & 0x7) << PLLCFGR_PLLR_OFF)

#define STM32_RCC_CFGR                  REG32(STM32_RCC_BASE + 0x08)
#define STM32_RCC_CFGR_SW_HSI		(0 << 0)
#define STM32_RCC_CFGR_SW_HSE		(1 << 0)
#define STM32_RCC_CFGR_SW_PLL		(2 << 0)
#define STM32_RCC_CFGR_SW_PLL_R		(3 << 0)
#define STM32_RCC_CFGR_SW_MASK		(3 << 0)
#define STM32_RCC_CFGR_SWS_HSI		(0 << 2)
#define STM32_RCC_CFGR_SWS_HSE		(1 << 2)
#define STM32_RCC_CFGR_SWS_PLL		(2 << 2)
#define STM32_RCC_CFGR_SWS_PLL_R	(3 << 2)
#define STM32_RCC_CFGR_SWS_MASK		(3 << 2)
/* AHB Prescalar: nonlinear values, look up in RM0390 */
#define  CFGR_HPRE_OFF			4
#define  CFGR_HPRE(val)			(((val) & 0xf) << CFGR_HPRE_OFF)
/* APB1 Low Speed Prescalar < 45MHz */
#define  CFGR_PPRE1_OFF			10
#define  CFGR_PPRE1(val)		(((val) & 0x7) << CFGR_PPRE1_OFF)
/* APB2 High Speed Prescalar < 90MHz */
#define  CFGR_PPRE2_OFF			13
#define  CFGR_PPRE2(val)		(((val) & 0x7) << CFGR_PPRE2_OFF)
/* RTC CLock: Must equal 1MHz */
#define  CFGR_RTCPRE_OFF		16
#define  CFGR_RTCPRE(val)		(((val) & 0x1f) << CFGR_RTCPRE_OFF)

#define STM32_RCC_CIR                   REG32(STM32_RCC_BASE + 0x0C)
#define STM32_RCC_AHB1RSTR              REG32(STM32_RCC_BASE + 0x10)
#define  RCC_AHB1RSTR_OTGHSRST		(1 << 29)

#define STM32_RCC_AHB2RSTR              REG32(STM32_RCC_BASE + 0x14)
#define STM32_RCC_AHB3RSTR              REG32(STM32_RCC_BASE + 0x18)

#define STM32_RCC_APB1RSTR              REG32(STM32_RCC_BASE + 0x20)
#define STM32_RCC_APB2RSTR              REG32(STM32_RCC_BASE + 0x24)

#define STM32_RCC_AHB1ENR               REG32(STM32_RCC_BASE + 0x30)
#define STM32_RCC_AHB1ENR_GPIOMASK	(0xff << 0)
#define STM32_RCC_AHB1ENR_BKPSRAMEN	(1 << 18)
#define STM32_RCC_AHB1ENR_DMA1EN	(1 << 21)
#define STM32_RCC_AHB1ENR_DMA2EN	(1 << 22)
/* TODO(nsanders): normalize naming.*/
#define STM32_RCC_HB1_DMA1		(1 << 21)
#define STM32_RCC_HB1_DMA2		(1 << 22)
#define STM32_RCC_AHB1ENR_OTGHSEN	(1 << 29)
#define STM32_RCC_AHB1ENR_OTGHSULPIEN	(1 << 30)

#define STM32_RCC_AHB2ENR               REG32(STM32_RCC_BASE + 0x34)
#define STM32_RCC_AHB2ENR_OTGFSEN	(1 << 7)
#define STM32_RCC_AHB3ENR               REG32(STM32_RCC_BASE + 0x38)

#define STM32_RCC_APB1ENR               REG32(STM32_RCC_BASE + 0x40)
#define STM32_RCC_PWREN                 (1 << 28)
#define STM32_RCC_I2C1EN                (1 << 21)
#define STM32_RCC_I2C2EN                (1 << 22)
#define STM32_RCC_I2C3EN                (1 << 23)
#define STM32_RCC_FMPI2C4EN             (1 << 24)

#define STM32_RCC_APB2ENR               REG32(STM32_RCC_BASE + 0x44)

#define STM32_RCC_PB2_USART6            (1 << 5)
#define STM32_RCC_SYSCFGEN		(1 << 14)

#define STM32_RCC_AHB1LPENR             REG32(STM32_RCC_BASE + 0x50)
#define STM32_RCC_AHB2LPENR             REG32(STM32_RCC_BASE + 0x54)
#define STM32_RCC_AHB3LPENR             REG32(STM32_RCC_BASE + 0x58)
#define STM32_RCC_APB1LPENR             REG32(STM32_RCC_BASE + 0x60)
#define STM32_RCC_APB2LPENR             REG32(STM32_RCC_BASE + 0x64)

#define STM32_RCC_BDCR                  REG32(STM32_RCC_BASE + 0x70)
#define STM32_RCC_CSR                   REG32(STM32_RCC_BASE + 0x74)
#define STM32_RCC_CSR_LSION		(1 << 0)
#define STM32_RCC_CSR_LSIRDY		(1 << 1)

#define STM32_RCC_HB_DMA1		(1 << 24)
#define STM32_RCC_PB2_TIM9		(1 << 2)
#define STM32_RCC_PB2_TIM10		(1 << 3)
#define STM32_RCC_PB2_TIM11		(1 << 4)
#define STM32_RCC_PB1_USB		(1 << 23)

#define STM32_RCC_DCKCFGR2              REG32(STM32_RCC_BASE + 0x94)
#define  DCKCFGR2_FMPI2C1SEL(val)       (((val) & 0x3) << 22)
#define  DCKCFGR2_FMPI2C1SEL_MASK       (0x3 << 22)
#define  FMPI2C1SEL_APB                 0x0

#define STM32_SYSCFG_MEMRMP             REG32(STM32_SYSCFG_BASE + 0x00)
#define STM32_SYSCFG_PMC                REG32(STM32_SYSCFG_BASE + 0x04)
#define STM32_SYSCFG_EXTICR(n)          REG32(STM32_SYSCFG_BASE + 8 + 4 * (n))
#define STM32_SYSCFG_CMPCR              REG32(STM32_SYSCFG_BASE + 0x20)
#define STM32_SYSCFG_CFGR               REG32(STM32_SYSCFG_BASE + 0x2C)

#elif defined(CHIP_FAMILY_STM32H7)
#define STM32_RCC_CR                REG32(STM32_RCC_BASE + 0x000)
#define STM32_RCC_ICSCR             REG32(STM32_RCC_BASE + 0x004)
#define STM32_RCC_CRRCR             REG32(STM32_RCC_BASE + 0x008)
#define STM32_RCC_CFGR              REG32(STM32_RCC_BASE + 0x010)
#define STM32_RCC_D1CFGR            REG32(STM32_RCC_BASE + 0x018)
#define STM32_RCC_D2CFGR            REG32(STM32_RCC_BASE + 0x01C)
#define STM32_RCC_D3CFGR            REG32(STM32_RCC_BASE + 0x020)
#define STM32_RCC_PLLCKSELR         REG32(STM32_RCC_BASE + 0x028)
#define STM32_RCC_PLLCFGR           REG32(STM32_RCC_BASE + 0x02C)
#define STM32_RCC_PLL1DIVR          REG32(STM32_RCC_BASE + 0x030)
#define STM32_RCC_PLL1FRACR         REG32(STM32_RCC_BASE + 0x034)
#define STM32_RCC_PLL2DIVR          REG32(STM32_RCC_BASE + 0x038)
#define STM32_RCC_PLL2FRACR         REG32(STM32_RCC_BASE + 0x03C)
#define STM32_RCC_PLL3DIVR          REG32(STM32_RCC_BASE + 0x040)
#define STM32_RCC_PLL3FRACR         REG32(STM32_RCC_BASE + 0x044)
#define STM32_RCC_D1CCIPR           REG32(STM32_RCC_BASE + 0x04C)
#define STM32_RCC_D2CCIP1R          REG32(STM32_RCC_BASE + 0x050)
#define STM32_RCC_D2CCIP2R          REG32(STM32_RCC_BASE + 0x054)
#define STM32_RCC_D3CCIPR           REG32(STM32_RCC_BASE + 0x058)
#define STM32_RCC_CIER              REG32(STM32_RCC_BASE + 0x060)
#define STM32_RCC_CIFR              REG32(STM32_RCC_BASE + 0x064)
#define STM32_RCC_CICR              REG32(STM32_RCC_BASE + 0x068)
#define STM32_RCC_BDCR              REG32(STM32_RCC_BASE + 0x070)
#define STM32_RCC_CSR               REG32(STM32_RCC_BASE + 0x074)

#define STM32_RCC_APB2RSTR          REG32(STM32_RCC_BASE + 0x098)

#define STM32_RCC_RSR               REG32(STM32_RCC_BASE + 0x0D0)
#define STM32_RCC_AHB3ENR           REG32(STM32_RCC_BASE + 0x0D4)
#define STM32_RCC_AHB1ENR           REG32(STM32_RCC_BASE + 0x0D8)
#define STM32_RCC_AHB2ENR           REG32(STM32_RCC_BASE + 0x0DC)
#define STM32_RCC_AHB2ENR_RNGEN     (1 << 6)
#define STM32_RCC_AHB2ENR_HASHEN    (1 << 5)
#define STM32_RCC_AHB2ENR_CRYPTEN   (1 << 4)
#define STM32_RCC_AHB4ENR           REG32(STM32_RCC_BASE + 0x0E0)
#define STM32_RCC_AHB4ENR_GPIOMASK  0x3ff
#define STM32_RCC_APB3ENR           REG32(STM32_RCC_BASE + 0x0E4)
#define STM32_RCC_APB1LENR          REG32(STM32_RCC_BASE + 0x0E8)
#define STM32_RCC_APB1HENR          REG32(STM32_RCC_BASE + 0x0EC)
#define STM32_RCC_APB2ENR           REG32(STM32_RCC_BASE + 0x0F0)
#define STM32_RCC_APB4ENR           REG32(STM32_RCC_BASE + 0x0F4)
#define STM32_RCC_SYSCFGEN          (1 << 1)
#define STM32_RCC_AHB3LPENR         REG32(STM32_RCC_BASE + 0x0FC)
#define STM32_RCC_AHB1LPENR         REG32(STM32_RCC_BASE + 0x100)
#define STM32_RCC_AHB2LPENR         REG32(STM32_RCC_BASE + 0x104)
#define STM32_RCC_AHB4LPENR         REG32(STM32_RCC_BASE + 0x108)
#define STM32_RCC_APB3LPENR         REG32(STM32_RCC_BASE + 0x10C)
#define STM32_RCC_APB1LLPENR        REG32(STM32_RCC_BASE + 0x110)
#define STM32_RCC_APB1HLPENR        REG32(STM32_RCC_BASE + 0x114)
#define STM32_RCC_APB2LPENR         REG32(STM32_RCC_BASE + 0x118)
#define STM32_RCC_APB4LPENR         REG32(STM32_RCC_BASE + 0x11C)
/* Aliases */
#define STM32_RCC_APB1ENR           STM32_RCC_APB1LENR

#define STM32_RCC_CR_HSION                     (1 << 0)
#define STM32_RCC_CR_HSIRDY                    (1 << 2)
#define STM32_RCC_CR_CSION                     (1 << 7)
#define STM32_RCC_CR_CSIRDY                    (1 << 8)
#define STM32_RCC_CR_HSI48ON                   (1 << 12)
#define STM32_RCC_CR_HSI48RDY                  (1 << 13)
#define STM32_RCC_CR_PLL1ON                    (1 << 24)
#define STM32_RCC_CR_PLL1RDY                   (1 << 25)
#define STM32_RCC_CR_PLL2ON                    (1 << 26)
#define STM32_RCC_CR_PLL2RDY                   (1 << 27)
#define STM32_RCC_CR_PLL3ON                    (1 << 28)
#define STM32_RCC_CR_PLL3RDY                   (1 << 29)
#define STM32_RCC_CFGR_SW_HSI                  (0 << 0)
#define STM32_RCC_CFGR_SW_CSI                  (1 << 0)
#define STM32_RCC_CFGR_SW_HSE                  (2 << 0)
#define STM32_RCC_CFGR_SW_PLL1                 (3 << 0)
#define STM32_RCC_CFGR_SW_MASK                 (3 << 0)
#define STM32_RCC_CFGR_SWS_HSI                 (0 << 3)
#define STM32_RCC_CFGR_SWS_CSI                 (1 << 3)
#define STM32_RCC_CFGR_SWS_HSE                 (2 << 3)
#define STM32_RCC_CFGR_SWS_PLL1                (3 << 3)
#define STM32_RCC_CFGR_SWS_MASK                (3 << 3)
#define STM32_RCC_D1CFGR_HPRE_DIV1             (0 << 0)
#define STM32_RCC_D1CFGR_HPRE_DIV2             (8 << 0)
#define STM32_RCC_D1CFGR_HPRE_DIV4             (9 << 0)
#define STM32_RCC_D1CFGR_HPRE_DIV8            (10 << 0)
#define STM32_RCC_D1CFGR_HPRE_DIV16           (11 << 0)
#define STM32_RCC_D1CFGR_D1PPRE_DIV1           (0 << 4)
#define STM32_RCC_D1CFGR_D1PPRE_DIV2           (4 << 4)
#define STM32_RCC_D1CFGR_D1PPRE_DIV4           (5 << 4)
#define STM32_RCC_D1CFGR_D1PPRE_DIV8           (6 << 4)
#define STM32_RCC_D1CFGR_D1PPRE_DIV16          (7 << 4)
#define STM32_RCC_D1CFGR_D1CPRE_DIV1           (0 << 8)
#define STM32_RCC_D1CFGR_D1CPRE_DIV2           (8 << 8)
#define STM32_RCC_D1CFGR_D1CPRE_DIV4           (9 << 8)
#define STM32_RCC_D1CFGR_D1CPRE_DIV8          (10 << 8)
#define STM32_RCC_D1CFGR_D1CPRE_DIV16         (11 << 8)
#define STM32_RCC_PLLCKSEL_PLLSRC_HSI          (0 << 0)
#define STM32_RCC_PLLCKSEL_PLLSRC_CSI          (1 << 0)
#define STM32_RCC_PLLCKSEL_PLLSRC_HSE          (2 << 0)
#define STM32_RCC_PLLCKSEL_PLLSRC_NONE         (3 << 0)
#define STM32_RCC_PLLCKSEL_PLLSRC_MASK         (3 << 0)
#define STM32_RCC_PLLCKSEL_DIVM1(m)            ((m) << 4)
#define STM32_RCC_PLLCKSEL_DIVM2(m)            ((m) << 12)
#define STM32_RCC_PLLCKSEL_DIVM3(m)            ((m) << 20)
#define STM32_RCC_PLLCFG_PLL1VCOSEL_FRACEN     (1 << 0)
#define STM32_RCC_PLLCFG_PLL1VCOSEL_WIDE       (0 << 1)
#define STM32_RCC_PLLCFG_PLL1VCOSEL_MEDIUM     (1 << 1)
#define STM32_RCC_PLLCFG_PLL1RGE_1M_2M         (0 << 2)
#define STM32_RCC_PLLCFG_PLL1RGE_2M_4M         (1 << 2)
#define STM32_RCC_PLLCFG_PLL1RGE_4M_8M         (2 << 2)
#define STM32_RCC_PLLCFG_PLL1RGE_8M_16M        (3 << 2)
#define STM32_RCC_PLLCFG_DIVP1EN               (1 << 16)
#define STM32_RCC_PLLCFG_DIVQ1EN               (1 << 17)
#define STM32_RCC_PLLCFG_DIVR1EN               (1 << 18)
#define STM32_RCC_PLLDIV_DIVN(n)               (((n) - 1) << 0)
#define STM32_RCC_PLLDIV_DIVP(p)               (((p) - 1) << 9)
#define STM32_RCC_PLLDIV_DIVQ(q)               (((q) - 1) << 16)
#define STM32_RCC_PLLDIV_DIVR(r)               (((r) - 1) << 24)
#define STM32_RCC_PLLFRAC(n)                   ((n) << 3)
#define STM32_RCC_D2CCIP1R_SPI123SEL_PLL1Q     (0 << 12)
#define STM32_RCC_D2CCIP1R_SPI123SEL_PLL2P     (1 << 12)
#define STM32_RCC_D2CCIP1R_SPI123SEL_PLL3P     (2 << 12)
#define STM32_RCC_D2CCIP1R_SPI123SEL_I2SCKIN   (3 << 12)
#define STM32_RCC_D2CCIP1R_SPI123SEL_PERCK     (4 << 12)
#define STM32_RCC_D2CCIP1R_SPI123SEL_MASK      (7 << 12)
#define STM32_RCC_D2CCIP1R_SPI45SEL_APB        (0 << 16)
#define STM32_RCC_D2CCIP1R_SPI45SEL_PLL2Q      (1 << 16)
#define STM32_RCC_D2CCIP1R_SPI45SEL_PLL3Q      (2 << 16)
#define STM32_RCC_D2CCIP1R_SPI45SEL_HSI        (3 << 16)
#define STM32_RCC_D2CCIP1R_SPI45SEL_CSI        (4 << 16)
#define STM32_RCC_D2CCIP1R_SPI45SEL_HSE        (5 << 16)
#define STM32_RCC_D2CCIP1R_SPI45SEL_MASK       (7 << 16)
#define STM32_RCC_D2CCIP2_USART234578SEL_PCLK  (0 << 0)
#define STM32_RCC_D2CCIP2_USART234578SEL_PLL2Q (1 << 0)
#define STM32_RCC_D2CCIP2_USART234578SEL_PLL3Q (2 << 0)
#define STM32_RCC_D2CCIP2_USART234578SEL_HSI   (3 << 0)
#define STM32_RCC_D2CCIP2_USART234578SEL_CSI   (4 << 0)
#define STM32_RCC_D2CCIP2_USART234578SEL_LSE   (5 << 0)
#define STM32_RCC_D2CCIP2_USART234578SEL_MASK  (7 << 0)
#define STM32_RCC_D2CCIP2_USART16SEL_PCLK      (0 << 3)
#define STM32_RCC_D2CCIP2_USART16SEL_PLL2Q     (1 << 3)
#define STM32_RCC_D2CCIP2_USART16SEL_PLL3Q     (2 << 3)
#define STM32_RCC_D2CCIP2_USART16SEL_HSI       (3 << 3)
#define STM32_RCC_D2CCIP2_USART16SEL_CSI       (4 << 3)
#define STM32_RCC_D2CCIP2_USART16SEL_LSE       (5 << 3)
#define STM32_RCC_D2CCIP2_USART16SEL_MASK      (7 << 3)
#define STM32_RCC_D2CCIP2_RNGSEL_HSI48         (0 << 8)
#define STM32_RCC_D2CCIP2_RNGSEL_PLL1Q         (1 << 8)
#define STM32_RCC_D2CCIP2_RNGSEL_LSE           (2 << 8)
#define STM32_RCC_D2CCIP2_RNGSEL_LSI           (3 << 8)
#define STM32_RCC_D2CCIP2_RNGSEL_MASK          (3 << 8)
#define STM32_RCC_D2CCIP2_LPTIM1SEL_PCLK       (0 << 28)
#define STM32_RCC_D2CCIP2_LPTIM1SEL_PLL2       (1 << 28)
#define STM32_RCC_D2CCIP2_LPTIM1SEL_PLL3       (2 << 28)
#define STM32_RCC_D2CCIP2_LPTIM1SEL_LSE        (3 << 28)
#define STM32_RCC_D2CCIP2_LPTIM1SEL_LSI        (4 << 28)
#define STM32_RCC_D2CCIP2_LPTIM1SEL_PER        (5 << 28)
#define STM32_RCC_D2CCIP2_LPTIM1SEL_MASK       (7 << 28)
#define STM32_RCC_CSR_LSION                    (1 << 0)
#define STM32_RCC_CSR_LSIRDY                   (1 << 1)

#define STM32_SYSCFG_PMCR           REG32(STM32_SYSCFG_BASE + 0x04)
#define STM32_SYSCFG_EXTICR(n)      REG32(STM32_SYSCFG_BASE + 8 + 4 * (n))

/* Peripheral bits for APB1ENR regs */
#define STM32_RCC_PB1_LPTIM1            (1 << 9)

/* Peripheral bits for APB2ENR regs */
#define STM32_RCC_PB2_TIM1              (1 << 0)
#define STM32_RCC_PB2_TIM2              (1 << 1)
#define STM32_RCC_PB2_USART1            (1 << 4)
#define STM32_RCC_PB2_SPI1              (1 << 12)
#define STM32_RCC_PB2_SPI4              (1 << 13)
#define STM32_RCC_PB2_TIM15             (1 << 16)
#define STM32_RCC_PB2_TIM16             (1 << 17)
#define STM32_RCC_PB2_TIM17             (1 << 18)

/* Peripheral bits for AHB1/2/3/4ENR regs */
#define STM32_RCC_HB1_DMA1		(1 << 0)
#define STM32_RCC_HB1_DMA2		(1 << 1)
#define STM32_RCC_HB3_MDMA		(1 << 0)
#define STM32_RCC_HB4_BDMA		(1 << 21)

#else
#error Unsupported chip variant
#endif

=======
>>>>>>> 40d09f45
/* RTC domain control register */
#define STM32_RCC_BDCR_BDRST		BIT(16)
#define STM32_RCC_BDCR_RTCEN		BIT(15)
#define STM32_RCC_BDCR_LSERDY		BIT(1)
#define STM32_RCC_BDCR_LSEON		BIT(0)
#define  BDCR_RTCSEL_MASK		((0x3) << 8)
#define  BDCR_RTCSEL(source)		(((source) << 8) & BDCR_RTCSEL_MASK)
#define  BDCR_SRC_LSE			0x1
#define  BDCR_SRC_LSI			0x2
#define  BDCR_SRC_HSE			0x3
/* Peripheral bits for RCC_APB/AHB and DBGMCU regs */
#define STM32_RCC_PB1_TIM2		BIT(0)
#define STM32_RCC_PB1_TIM3		BIT(1)
#define STM32_RCC_PB1_TIM4		BIT(2)
#define STM32_RCC_PB1_TIM5		BIT(3)
#define STM32_RCC_PB1_TIM6		BIT(4)
#define STM32_RCC_PB1_TIM7		BIT(5)
#define STM32_RCC_PB1_TIM12             BIT(6) /* STM32H7 */
#define STM32_RCC_PB1_TIM13             BIT(7) /* STM32H7 */
#define STM32_RCC_PB1_TIM14             BIT(8) /* STM32H7 */
#define STM32_RCC_PB1_RTC		BIT(10) /* DBGMCU only */
#define STM32_RCC_PB1_WWDG		BIT(11)
#define STM32_RCC_PB1_IWDG		BIT(12) /* DBGMCU only */
#define STM32_RCC_PB1_SPI2		BIT(14)
#define STM32_RCC_PB1_SPI3		BIT(15)
#define STM32_RCC_PB1_USART2		BIT(17)
#define STM32_RCC_PB1_USART3		BIT(18)
#define STM32_RCC_PB1_USART4		BIT(19)
#define STM32_RCC_PB1_USART5		BIT(20)
#define STM32_RCC_PB1_PWREN		BIT(28)
#define STM32_RCC_PB2_SPI1		BIT(12)
/* Reset causes definitions */

/* --- Watchdogs --- */

#define STM32_WWDG_CR               REG32(STM32_WWDG_BASE + 0x00)
#define STM32_WWDG_CFR              REG32(STM32_WWDG_BASE + 0x04)
#define STM32_WWDG_SR               REG32(STM32_WWDG_BASE + 0x08)

#define STM32_WWDG_TB_8             (3 << 7)
#define STM32_WWDG_EWI              BIT(9)

#define STM32_IWDG_KR               REG32(STM32_IWDG_BASE + 0x00)
#define STM32_IWDG_KR_UNLOCK		0x5555
#define STM32_IWDG_KR_RELOAD		0xaaaa
#define STM32_IWDG_KR_START		0xcccc
#define STM32_IWDG_PR               REG32(STM32_IWDG_BASE + 0x04)
#define STM32_IWDG_RLR              REG32(STM32_IWDG_BASE + 0x08)
#define STM32_IWDG_RLR_MAX		0x0fff
#define STM32_IWDG_SR               REG32(STM32_IWDG_BASE + 0x0C)
#define STM32_IWDG_SR_WVU		BIT(2)
#define STM32_IWDG_SR_RVU		BIT(1)
#define STM32_IWDG_SR_PVU		BIT(0)
#define STM32_IWDG_WINR             REG32(STM32_IWDG_BASE + 0x10)

/* --- Real-Time Clock --- */
/* --- Debug --- */
#define STM32_DBGMCU_IDCODE         REG32(STM32_DBGMCU_BASE + 0x00)
#define STM32_DBGMCU_CR             REG32(STM32_DBGMCU_BASE + 0x04)
<<<<<<< HEAD
#ifndef CHIP_FAMILY_STM32H7
#define STM32_DBGMCU_APB1FZ         REG32(STM32_DBGMCU_BASE + 0x08)
#define STM32_DBGMCU_APB2FZ         REG32(STM32_DBGMCU_BASE + 0x0C)
#else  /* CHIP_FAMILY_STM32H7 */
#define STM32_DBGMCU_APB3FZ         REG32(STM32_DBGMCU_BASE + 0x34)
#define STM32_DBGMCU_APB1LFZ        REG32(STM32_DBGMCU_BASE + 0x3C)
#define STM32_DBGMCU_APB1HFZ        REG32(STM32_DBGMCU_BASE + 0x44)
#define STM32_DBGMCU_APB2FZ         REG32(STM32_DBGMCU_BASE + 0x4C)
#define STM32_DBGMCU_APB4FZ         REG32(STM32_DBGMCU_BASE + 0x54)
/* Alias */
#define STM32_DBGMCU_APB1FZ         STM32_DBGMCU_APB1LFZ
#endif /* CHIP_FAMILY_STM32H7 */

/* --- Flash --- */

#if defined(CHIP_FAMILY_STM32L)
#define STM32_FLASH_ACR             REG32(STM32_FLASH_REGS_BASE + 0x00)
#define STM32_FLASH_ACR_LATENCY		(1 << 0)
#define STM32_FLASH_ACR_PRFTEN		(1 << 1)
#define STM32_FLASH_ACR_ACC64		(1 << 2)
#define STM32_FLASH_PECR            REG32(STM32_FLASH_REGS_BASE + 0x04)
#define STM32_FLASH_PECR_PE_LOCK	(1 << 0)
#define STM32_FLASH_PECR_PRG_LOCK	(1 << 1)
#define STM32_FLASH_PECR_OPT_LOCK	(1 << 2)
#define STM32_FLASH_PECR_PROG		(1 << 3)
#define STM32_FLASH_PECR_ERASE		(1 << 9)
#define STM32_FLASH_PECR_FPRG		(1 << 10)
#define STM32_FLASH_PECR_OBL_LAUNCH	(1 << 18)
#define STM32_FLASH_PDKEYR          REG32(STM32_FLASH_REGS_BASE + 0x08)
#define STM32_FLASH_PEKEYR          REG32(STM32_FLASH_REGS_BASE + 0x0c)
#define STM32_FLASH_PEKEYR_KEY1		0x89ABCDEF
#define STM32_FLASH_PEKEYR_KEY2		0x02030405
#define STM32_FLASH_PRGKEYR         REG32(STM32_FLASH_REGS_BASE + 0x10)
#define STM32_FLASH_PRGKEYR_KEY1	0x8C9DAEBF
#define STM32_FLASH_PRGKEYR_KEY2	0x13141516
#define STM32_FLASH_OPTKEYR         REG32(STM32_FLASH_REGS_BASE + 0x14)
#define STM32_FLASH_OPTKEYR_KEY1	0xFBEAD9C8
#define STM32_FLASH_OPTKEYR_KEY2	0x24252627
#define STM32_FLASH_SR              REG32(STM32_FLASH_REGS_BASE + 0x18)
#define STM32_FLASH_OBR             REG32(STM32_FLASH_REGS_BASE + 0x1c)
#define STM32_FLASH_WRPR            REG32(STM32_FLASH_REGS_BASE + 0x20)

#define STM32_OPTB_RDP                  0x00
#define STM32_OPTB_USER                 0x04
#define STM32_OPTB_WRP1L                0x08
#define STM32_OPTB_WRP1H                0x0c
#define STM32_OPTB_WRP2L                0x10
#define STM32_OPTB_WRP2H                0x14
#define STM32_OPTB_WRP3L                0x18
#define STM32_OPTB_WRP3H                0x1c

#elif defined(CHIP_FAMILY_STM32F0) || defined(CHIP_FAMILY_STM32F3)
#define STM32_FLASH_ACR             REG32(STM32_FLASH_REGS_BASE + 0x00)
#define STM32_FLASH_ACR_LATENCY_SHIFT (0)
#define STM32_FLASH_ACR_LATENCY_MASK  (7 << STM32_FLASH_ACR_LATENCY_SHIFT)
#define STM32_FLASH_ACR_LATENCY     (1 << 0)
#define STM32_FLASH_ACR_PRFTEN      (1 << 4)
#define STM32_FLASH_KEYR            REG32(STM32_FLASH_REGS_BASE + 0x04)
#define  FLASH_KEYR_KEY1                0x45670123
#define  FLASH_KEYR_KEY2                0xCDEF89AB

#define STM32_FLASH_OPTKEYR         REG32(STM32_FLASH_REGS_BASE + 0x08)
#define  FLASH_OPTKEYR_KEY1             FLASH_KEYR_KEY1
#define  FLASH_OPTKEYR_KEY2             FLASH_KEYR_KEY2
#define STM32_FLASH_SR              REG32(STM32_FLASH_REGS_BASE + 0x0c)
#define  FLASH_SR_BUSY                  (1 << 0)
#define  FLASH_SR_PGERR                 (1 << 2)
#define  FLASH_SR_WRPRTERR              (1 << 4)
#define  FLASH_SR_ALL_ERR \
	(FLASH_SR_PGERR | FLASH_SR_WRPRTERR)
#define  FLASH_SR_EOP                   (1 << 5)
#define STM32_FLASH_CR              REG32(STM32_FLASH_REGS_BASE + 0x10)
#define  FLASH_CR_PG                    (1 << 0)
#define  FLASH_CR_PER                   (1 << 1)
#define  FLASH_CR_OPTPG                 (1 << 4)
#define  FLASH_CR_OPTER                 (1 << 5)
#define  FLASH_CR_STRT                  (1 << 6)
#define  FLASH_CR_LOCK                  (1 << 7)
#define  FLASH_CR_OPTWRE                (1 << 9)
#define  FLASH_CR_OBL_LAUNCH            (1 << 13)
#define STM32_FLASH_OPT_LOCKED      (!(STM32_FLASH_CR & FLASH_CR_OPTWRE))
#define STM32_FLASH_AR              REG32(STM32_FLASH_REGS_BASE + 0x14)
#define STM32_FLASH_OBR             REG32(STM32_FLASH_REGS_BASE + 0x1c)
#define STM32_FLASH_OBR_RDP_MASK        (3 << 1)
#define STM32_FLASH_WRPR            REG32(STM32_FLASH_REGS_BASE + 0x20)

#define STM32_OPTB_RDP_OFF              0x00
#define STM32_OPTB_USER_OFF             0x02
#define STM32_OPTB_WRP_OFF(n)           (0x08 + (n&3) * 2)
#define STM32_OPTB_WRP01                0x08
#define STM32_OPTB_WRP23                0x0c

#define STM32_OPTB_COMPL_SHIFT      8

#elif defined(CHIP_FAMILY_STM32L4)
#define STM32_FLASH_ACR             REG32(STM32_FLASH_REGS_BASE + 0x00)
#define STM32_FLASH_ACR_LATENCY_SHIFT (0)
#define STM32_FLASH_ACR_LATENCY_MASK  (7 << STM32_FLASH_ACR_LATENCY_SHIFT)
#define STM32_FLASH_ACR_PRFTEN      (1 << 8)
#define STM32_FLASH_ACR_ICEN        (1 << 9)
#define STM32_FLASH_ACR_DCEN        (1 << 10)
#define STM32_FLASH_ACR_ICRST       (1 << 11)
#define STM32_FLASH_ACR_DCRST       (1 << 12)
#define STM32_FLASH_PDKEYR          REG32(STM32_FLASH_REGS_BASE + 0x04)
#define STM32_FLASH_KEYR            REG32(STM32_FLASH_REGS_BASE + 0x08)
#define  FLASH_KEYR_KEY1            0x45670123
#define  FLASH_KEYR_KEY2            0xCDEF89AB
#define STM32_FLASH_OPTKEYR         REG32(STM32_FLASH_REGS_BASE + 0x0c)
#define  FLASH_OPTKEYR_KEY1         0x08192A3B
#define  FLASH_OPTKEYR_KEY2         0x4C5D6E7F
#define STM32_FLASH_SR              REG32(STM32_FLASH_REGS_BASE + 0x10)
#define  FLASH_SR_BUSY              (1 << 16)
#define  FLASH_SR_ERR_MASK          (0xc3fa)
#define STM32_FLASH_CR              REG32(STM32_FLASH_REGS_BASE + 0x14)
#define  FLASH_CR_PG                (1 << 0)
#define  FLASH_CR_PER               (1 << 1)
#define  FLASH_CR_STRT              (1 << 16)
#define  FLASH_CR_OPTSTRT           (1 << 17)
#define  FLASH_CR_OBL_LAUNCH        (1 << 27)
#define  FLASH_CR_OPTLOCK           (1 << 30)
#define  FLASH_CR_LOCK              (1 << 31)
#define  FLASH_CR_PNB(sec)          (((sec) & 0xff) << 3)
#define  FLASH_CR_PNB_MASK          FLASH_CR_PNB(0xff)
#define STM32_FLASH_ECCR            REG32(STM32_FLASH_REGS_BASE + 0x18)
#define STM32_FLASH_OPTR            REG32(STM32_FLASH_REGS_BASE + 0x20)
#define STM32_FLASH_PCROP1SR        REG32(STM32_FLASH_REGS_BASE + 0x24)
#define STM32_FLASH_PCROP1ER        REG32(STM32_FLASH_REGS_BASE + 0x28)
#define STM32_FLASH_WRP1AR          REG32(STM32_FLASH_REGS_BASE + 0x2C)
#define STM32_FLASH_WRP1BR          REG32(STM32_FLASH_REGS_BASE + 0x30)
#define  FLASH_WRP_START(val)       ((val) & 0xff)
#define  FLASH_WRP_END(val)         (((val) >> 16) & 0xff)
#define  FLASH_WRP_RANGE(strt, end) (((end) << 16) | (strt))
#define  FLASH_WRP_RANGE_DISABLED   FLASH_WRP_RANGE(0xFF, 0x00)
#define  FLASH_WRP_MASK             FLASH_WRP_RANGE(0xFF, 0xFF)

#define STM32_OPTB_USER_RDP         REG32(STM32_OPTB_BASE + 0x00)
#define STM32_OPTB_WRP1AR           REG32(STM32_OPTB_BASE + 0x18)
#define STM32_OPTB_WRP1BR           REG32(STM32_OPTB_BASE + 0x20)

#elif defined(CHIP_FAMILY_STM32F4)
#define STM32_FLASH_ACR             REG32(STM32_FLASH_REGS_BASE + 0x00)
#define STM32_FLASH_ACR_SHIFT           0
#define STM32_FLASH_ACR_LAT_MASK        0xf
#define STM32_FLASH_ACR_PRFTEN          (1 << 8)
#define STM32_FLASH_ACR_ICEN            (1 << 9)
#define STM32_FLASH_ACR_DCEN            (1 << 10)
#define STM32_FLASH_ACR_ICRST           (1 << 11)
#define STM32_FLASH_ACR_DCRST           (1 << 12)
#define STM32_FLASH_KEYR            REG32(STM32_FLASH_REGS_BASE + 0x04)
#define  FLASH_KEYR_KEY1                0x45670123
#define  FLASH_KEYR_KEY2                0xCDEF89AB
#define STM32_FLASH_OPTKEYR         REG32(STM32_FLASH_REGS_BASE + 0x08)
#define  FLASH_OPTKEYR_KEY1             0x08192A3B
#define  FLASH_OPTKEYR_KEY2             0x4C5D6E7F
#define STM32_FLASH_SR              REG32(STM32_FLASH_REGS_BASE + 0x0c)
#define  FLASH_SR_EOP                   (1 << 0)
#define  FLASH_SR_OPERR                 (1 << 1)
#define  FLASH_SR_WRPERR                (1 << 4)
#define  FLASH_SR_PGAERR                (1 << 5)
#define  FLASH_SR_PGPERR                (1 << 6)
#define  FLASH_SR_PGSERR                (1 << 7)
#define  FLASH_SR_RDERR                 (1 << 8)
#define  FLASH_SR_ALL_ERR \
	(FLASH_SR_OPERR | FLASH_SR_WRPERR | FLASH_SR_PGAERR | \
	 FLASH_SR_PGPERR | FLASH_SR_PGSERR | FLASH_SR_RDERR)
#define  FLASH_SR_BUSY                   (1 << 16)
#define STM32_FLASH_CR              REG32(STM32_FLASH_REGS_BASE + 0x10)
#define  FLASH_CR_PG                    (1 << 0)
#define  FLASH_CR_PER                   (1 << 1)
#define  FLASH_CR_MER                   (1 << 2)
#define STM32_FLASH_CR_SNB_OFFSET       (3)
#define STM32_FLASH_CR_SNB(sec) \
	(((sec) & 0xf) << STM32_FLASH_CR_SNB_OFFSET)
#define STM32_FLASH_CR_SNB_MASK         (STM32_FLASH_CR_SNB(0xf))
#define STM32_FLASH_CR_PSIZE_OFFSET     (8)
#define STM32_FLASH_CR_PSIZE(size) \
	(((size) & 0x3) << STM32_FLASH_CR_PSIZE_OFFSET)
#define STM32_FLASH_CR_PSIZE_MASK       (STM32_FLASH_CR_PSIZE(0x3))
#define  FLASH_CR_STRT                  (1 << 16)
#define  FLASH_CR_LOCK                  (1 << 31)
#define STM32_FLASH_OPTCR           REG32(STM32_FLASH_REGS_BASE + 0x14)
#define  FLASH_OPTLOCK                  (1 << 0)
#define  FLASH_OPTSTRT                  (1 << 1)
#define STM32_FLASH_BOR_LEV_OFFSET      (2)
#define STM32_FLASH_RDP_MASK            (0xFF << 8)
#define STM32_FLASH_nWRP_OFFSET         (16)
#define STM32_FLASH_nWRP(_bank)         (1 << (_bank + STM32_FLASH_nWRP_OFFSET))
#define STM32_FLASH_nWRP_ALL            (0xFF << STM32_FLASH_nWRP_OFFSET)
#define STM32_FLASH_OPT_LOCKED      (STM32_FLASH_OPTCR & FLASH_OPTLOCK)

#define STM32_OPTB_RDP_USER         REG32(STM32_OPTB_BASE + 0x00)
#define STM32_OPTB_RDP_OFF              0x00
#define STM32_OPTB_USER_OFF             0x02
#define STM32_OPTB_WRP_OFF(n)       (0x08 + (n&3) * 2)
#define STM32_OPTB_WP               REG32(STM32_OPTB_BASE + 0x08)
#define STM32_OPTB_nWRP(_bank)          (1 << (_bank))
#define STM32_OPTB_nWRP_ALL             (0xFF)

#define STM32_OPTB_COMPL_SHIFT      8

#define STM32_OTP_BLOCK_NB              16
#define STM32_OTP_BLOCK_SIZE            32
#define STM32_OTP_BLOCK_DATA(_block, _offset) \
	(STM32_OTP_BASE + STM32_OTP_BLOCK_SIZE * (_block) + (_offset) * 4)
#define STM32_OTP_UNLOCK_BYTE           0x00
#define STM32_OTP_LOCK_BYTE             0xFF
#define STM32_OTP_LOCK_BASE         \
	(STM32_OTP_BASE + STM32_OTP_BLOCK_NB * STM32_OTP_BLOCK_SIZE)
#define STM32_OTP_LOCK(_block) \
	(STM32_OTP_LOCK_BASE + ((_block) / 4) * 4)
#define STM32_OPT_LOCK_MASK(_block)    ((0xFF << ((_block) % 4) * 8))

#elif defined(CHIP_FAMILY_STM32H7)
#define STM32_FLASH_REG(bank, offset)     REG32(((bank) ? 0x100 : 0) + \
					  STM32_FLASH_REGS_BASE + (offset))

#define STM32_FLASH_ACR(bank)             STM32_FLASH_REG(bank, 0x00)
#define STM32_FLASH_ACR_LATENCY_SHIFT (0)
#define STM32_FLASH_ACR_LATENCY_MASK  (7 << STM32_FLASH_ACR_LATENCY_SHIFT)
#define STM32_FLASH_ACR_WRHIGHFREQ_85MHZ  (0 << 4)
#define STM32_FLASH_ACR_WRHIGHFREQ_185MHZ (1 << 4)
#define STM32_FLASH_ACR_WRHIGHFREQ_285MHZ (2 << 4)
#define STM32_FLASH_ACR_WRHIGHFREQ_385MHZ (3 << 4)

#define STM32_FLASH_KEYR(bank)            STM32_FLASH_REG(bank, 0x04)
#define  FLASH_KEYR_KEY1                  0x45670123
#define  FLASH_KEYR_KEY2                  0xCDEF89AB
#define STM32_FLASH_OPTKEYR(bank)         STM32_FLASH_REG(bank, 0x08)
#define  FLASH_OPTKEYR_KEY1               0x08192A3B
#define  FLASH_OPTKEYR_KEY2               0x4C5D6E7F
#define STM32_FLASH_CR(bank)              STM32_FLASH_REG(bank, 0x0C)
#define  FLASH_CR_LOCK                    (1 << 0)
#define  FLASH_CR_PG                      (1 << 1)
#define  FLASH_CR_SER                     (1 << 2)
#define  FLASH_CR_BER                     (1 << 3)
#define  FLASH_CR_PSIZE_BYTE              (0 << 4)
#define  FLASH_CR_PSIZE_HWORD             (1 << 4)
#define  FLASH_CR_PSIZE_WORD              (2 << 4)
#define  FLASH_CR_PSIZE_DWORD             (3 << 4)
#define  FLASH_CR_PSIZE_MASK              (3 << 4)
#define  FLASH_CR_FW                      (1 << 6)
#define  FLASH_CR_STRT                    (1 << 7)
#define  FLASH_CR_SNB(sec)                (((sec) & 0x7) << 8)
#define  FLASH_CR_SNB_MASK                FLASH_CR_SNB(0x7)
#define STM32_FLASH_SR(bank)              STM32_FLASH_REG(bank, 0x10)
#define  FLASH_SR_BUSY                    (1 << 0)
#define  FLASH_SR_WBNE                    (1 << 1)
#define  FLASH_SR_QW                      (1 << 2)
#define  FLASH_SR_CRC_BUSY                (1 << 3)
#define  FLASH_SR_EOP                     (1 << 16)
#define  FLASH_SR_WRPERR                  (1 << 17)
#define  FLASH_SR_PGSERR                  (1 << 18)
#define  FLASH_SR_STRBERR                 (1 << 19)
#define  FLASH_SR_INCERR                  (1 << 21)
#define  FLASH_SR_OPERR                   (1 << 22)
#define  FLASH_SR_RDPERR                  (1 << 23)
#define  FLASH_SR_RDSERR                  (1 << 24)
#define  FLASH_SR_SNECCERR                (1 << 25)
#define  FLASH_SR_DBECCERR                (1 << 26)
#define  FLASH_SR_CRCEND                  (1 << 27)
#define STM32_FLASH_CCR(bank)             STM32_FLASH_REG(bank, 0x14)
#define  FLASH_CCR_ERR_MASK              (FLASH_SR_WRPERR | FLASH_SR_PGSERR \
					| FLASH_SR_STRBERR | FLASH_SR_INCERR \
					| FLASH_SR_OPERR | FLASH_SR_RDPERR \
					| FLASH_SR_RDSERR | FLASH_SR_SNECCERR \
					| FLASH_SR_DBECCERR)
#define STM32_FLASH_OPTCR(bank)           STM32_FLASH_REG(bank, 0x18)
#define  FLASH_OPTCR_OPTLOCK              (1 << 0)
#define  FLASH_OPTCR_OPTSTART             (1 << 1)
#define STM32_FLASH_OPTSR_CUR(bank)       STM32_FLASH_REG(bank, 0x1C)
#define STM32_FLASH_OPTSR_PRG(bank)       STM32_FLASH_REG(bank, 0x20)
#define  FLASH_OPTSR_BUSY                 (1 << 0)   /* only in OPTSR_CUR */
#define  FLASH_OPTSR_RDP_MASK             (0xFF << 8)
#define  FLASH_OPTSR_RDP_LEVEL_0          (0xAA << 8)
/* RDP Level 1: Anything but 0xAA/0xCC */
#define  FLASH_OPTSR_RDP_LEVEL_1          (0x00 << 8)
#define  FLASH_OPTSR_RDP_LEVEL_2          (0xCC << 8)
#define  FLASH_OPTSR_RSS1                 (1 << 26)
#define  FLASH_OPTSR_RSS2                 (1 << 27)
#define STM32_FLASH_OPTCCR(bank)          STM32_FLASH_REG(bank, 0x24)
#define STM32_FLASH_PRAR_CUR(bank)        STM32_FLASH_REG(bank, 0x28)
#define STM32_FLASH_PRAR_PRG(bank)        STM32_FLASH_REG(bank, 0x2C)
#define STM32_FLASH_SCAR_CUR(bank)        STM32_FLASH_REG(bank, 0x30)
#define STM32_FLASH_SCAR_PRG(bank)        STM32_FLASH_REG(bank, 0x34)
#define STM32_FLASH_WPSN_CUR(bank)        STM32_FLASH_REG(bank, 0x38)
#define STM32_FLASH_WPSN_PRG(bank)        STM32_FLASH_REG(bank, 0x3C)
#define STM32_FLASH_BOOT_CUR(bank)        STM32_FLASH_REG(bank, 0x40)
#define STM32_FLASH_BOOT_PRG(bank)        STM32_FLASH_REG(bank, 0x44)
#define STM32_FLASH_CRC_CR(bank)          STM32_FLASH_REG(bank, 0x50)
#define STM32_FLASH_CRC_SADDR(bank)       STM32_FLASH_REG(bank, 0x54)
#define STM32_FLASH_CRC_EADDR(bank)       STM32_FLASH_REG(bank, 0x58)
#define STM32_FLASH_CRC_DATA(bank)        STM32_FLASH_REG(bank, 0x5C)
#define STM32_FLASH_ECC_FA(bank)          STM32_FLASH_REG(bank, 0x60)

#else
#error Unsupported chip variant
#endif

/* --- External Interrupts --- */
#ifndef CHIP_FAMILY_STM32H7
#define STM32_EXTI_IMR              REG32(STM32_EXTI_BASE + 0x00)
#define STM32_EXTI_EMR              REG32(STM32_EXTI_BASE + 0x04)
#define STM32_EXTI_RTSR             REG32(STM32_EXTI_BASE + 0x08)
#define STM32_EXTI_FTSR             REG32(STM32_EXTI_BASE + 0x0c)
#define STM32_EXTI_SWIER            REG32(STM32_EXTI_BASE + 0x10)
#define STM32_EXTI_PR               REG32(STM32_EXTI_BASE + 0x14)
#else  /* CHIP_FAMILY_STM32H7 */
#define STM32_EXTI_RTSR1            REG32(STM32_EXTI_BASE + 0x00)
#define STM32_EXTI_FTSR1            REG32(STM32_EXTI_BASE + 0x04)
#define STM32_EXTI_SWIER1           REG32(STM32_EXTI_BASE + 0x08)
#define STM32_EXTI_D3PMR1           REG32(STM32_EXTI_BASE + 0x0C)
#define STM32_EXTI_D3PCR1L          REG32(STM32_EXTI_BASE + 0x10)
#define STM32_EXTI_D3PCR1H          REG32(STM32_EXTI_BASE + 0x14)
#define STM32_EXTI_RTSR2            REG32(STM32_EXTI_BASE + 0x20)
#define STM32_EXTI_FTSR2            REG32(STM32_EXTI_BASE + 0x24)
#define STM32_EXTI_SWIER2           REG32(STM32_EXTI_BASE + 0x28)
#define STM32_EXTI_D3PMR2           REG32(STM32_EXTI_BASE + 0x2C)
#define STM32_EXTI_D3PCR2L          REG32(STM32_EXTI_BASE + 0x30)
#define STM32_EXTI_D3PCR2H          REG32(STM32_EXTI_BASE + 0x34)
#define STM32_EXTI_RTSR3            REG32(STM32_EXTI_BASE + 0x40)
#define STM32_EXTI_FTSR3            REG32(STM32_EXTI_BASE + 0x44)
#define STM32_EXTI_SWIER3           REG32(STM32_EXTI_BASE + 0x48)
#define STM32_EXTI_D3PMR3           REG32(STM32_EXTI_BASE + 0x4C)
#define STM32_EXTI_D3PCR3L          REG32(STM32_EXTI_BASE + 0x50)
#define STM32_EXTI_D3PCR3H          REG32(STM32_EXTI_BASE + 0x54)
#define STM32_EXTI_CPUIMR1          REG32(STM32_EXTI_BASE + 0x80)
#define STM32_EXTI_CPUIER1          REG32(STM32_EXTI_BASE + 0x84)
#define STM32_EXTI_CPUPR1           REG32(STM32_EXTI_BASE + 0x88)
#define STM32_EXTI_CPUIMR2          REG32(STM32_EXTI_BASE + 0x90)
#define STM32_EXTI_CPUIER2          REG32(STM32_EXTI_BASE + 0x94)
#define STM32_EXTI_CPUPR2           REG32(STM32_EXTI_BASE + 0x98)
#define STM32_EXTI_CPUIMR3          REG32(STM32_EXTI_BASE + 0xA0)
#define STM32_EXTI_CPUIER3          REG32(STM32_EXTI_BASE + 0xA4)
#define STM32_EXTI_CPUPR3           REG32(STM32_EXTI_BASE + 0xA8)
/* Aliases */
#define STM32_EXTI_IMR              STM32_EXTI_CPUIMR1
#define STM32_EXTI_EMR              STM32_EXTI_CPUIMR1
#define STM32_EXTI_RTSR             STM32_EXTI_RTSR1
#define STM32_EXTI_FTSR             STM32_EXTI_FTSR1
#define STM32_EXTI_SWIER            STM32_EXTI_SWIER1
#define STM32_EXTI_PR               STM32_EXTI_CPUPR1
#endif /* CHIP_FAMILY_STM32H7 */

#if defined(CHIP_FAMILY_STM32F0) || defined(CHIP_FAMILY_STM32F3) || \
	defined(CHIP_FAMILY_STM32F4)
#define EXTI_RTC_ALR_EVENT (1 << 17)
#endif

/* --- ADC --- */
#if defined(CHIP_VARIANT_STM32F373) || defined(CHIP_FAMILY_STM32F4)
#define STM32_ADC_SR               REG32(STM32_ADC1_BASE + 0x00)
#define STM32_ADC_CR1              REG32(STM32_ADC1_BASE + 0x04)
#define STM32_ADC_CR2              REG32(STM32_ADC1_BASE + 0x08)
#define STM32_ADC_SMPR1            REG32(STM32_ADC1_BASE + 0x0C)
#define STM32_ADC_SMPR2            REG32(STM32_ADC1_BASE + 0x10)
#define STM32_ADC_JOFR(n)          REG32(STM32_ADC1_BASE + 0x14 + ((n)&3) * 4)
#define STM32_ADC_HTR              REG32(STM32_ADC1_BASE + 0x24)
#define STM32_ADC_LTR              REG32(STM32_ADC1_BASE + 0x28)
#define STM32_ADC_SQR(n)           REG32(STM32_ADC1_BASE + 0x28 + ((n)&3) * 4)
#define STM32_ADC_SQR1             REG32(STM32_ADC1_BASE + 0x2C)
#define STM32_ADC_SQR2             REG32(STM32_ADC1_BASE + 0x30)
#define STM32_ADC_SQR3             REG32(STM32_ADC1_BASE + 0x34)
#define STM32_ADC_JSQR             REG32(STM32_ADC1_BASE + 0x38)
#define STM32_ADC_JDR(n)           REG32(STM32_ADC1_BASE + 0x3C + ((n)&3) * 4)
#define STM32_ADC_DR               REG32(STM32_ADC1_BASE + 0x4C)
#elif defined(CHIP_FAMILY_STM32F0)
#define STM32_ADC_ISR              REG32(STM32_ADC1_BASE + 0x00)
#define STM32_ADC_ISR_ADRDY        (1 << 0)
#define STM32_ADC_IER              REG32(STM32_ADC1_BASE + 0x04)
#define STM32_ADC_IER_AWDIE        (1 << 7)
#define STM32_ADC_IER_OVRIE        (1 << 4)
#define STM32_ADC_IER_EOSEQIE      (1 << 3)
#define STM32_ADC_IER_EOCIE        (1 << 2)
#define STM32_ADC_IER_EOSMPIE      (1 << 1)
#define STM32_ADC_IER_ADRDYIE      (1 << 0)

#define STM32_ADC_CR               REG32(STM32_ADC1_BASE + 0x08)
#define STM32_ADC_CR_ADEN          (1 << 0)
#define STM32_ADC_CR_ADDIS         (1 << 1)
#define STM32_ADC_CR_ADCAL         (1 << 31)
#define STM32_ADC_CFGR1            REG32(STM32_ADC1_BASE + 0x0C)
/* Analog watchdog channel selection */
#define STM32_ADC_CFGR1_AWDCH_MASK (0x1f << 26)
#define STM32_ADC_CFGR1_AWDEN      (1 << 23)
#define STM32_ADC_CFGR1_AWDSGL     (1 << 22)
/* Selects single vs continuous */
#define STM32_ADC_CFGR1_CONT       (1 << 13)
/* Selects ADC_DR overwrite vs preserve */
#define STM32_ADC_CFGR1_OVRMOD     (1 << 12)
/* External trigger polarity selection */
#define STM32_ADC_CFGR1_EXTEN_DIS  (0 << 10)
#define STM32_ADC_CFGR1_EXTEN_RISE (1 << 10)
#define STM32_ADC_CFGR1_EXTEN_FALL (2 << 10)
#define STM32_ADC_CFGR1_EXTEN_BOTH (3 << 10)
#define STM32_ADC_CFGR1_EXTEN_MASK (3 << 10)
/* External trigger selection */
#define STM32_ADC_CFGR1_TRG0	   (0 << 6)
#define STM32_ADC_CFGR1_TRG1	   (1 << 6)
#define STM32_ADC_CFGR1_TRG2	   (2 << 6)
#define STM32_ADC_CFGR1_TRG3	   (3 << 6)
#define STM32_ADC_CFGR1_TRG4	   (4 << 6)
#define STM32_ADC_CFGR1_TRG5	   (5 << 6)
#define STM32_ADC_CFGR1_TRG6	   (6 << 6)
#define STM32_ADC_CFGR1_TRG7	   (7 << 6)
#define STM32_ADC_CFGR1_TRG_MASK   (7 << 6)
/* Selects circular vs one-shot */
#define STM32_ADC_CFGR1_DMACFG     (1 << 1)
#define STM32_ADC_CFGR1_DMAEN      (1 << 0)
#define STM32_ADC_CFGR2            REG32(STM32_ADC1_BASE + 0x10)
/* Sampling time selection - 1.5 ADC cycles min, 239.5 cycles max */
#define STM32_ADC_SMPR             REG32(STM32_ADC1_BASE + 0x14)
#define STM32_ADC_SMPR_1_5_CY      0x0
#define STM32_ADC_SMPR_7_5_CY      0x1
#define STM32_ADC_SMPR_13_5_CY     0x2
#define STM32_ADC_SMPR_28_5_CY     0x3
#define STM32_ADC_SMPR_41_5_CY     0x4
#define STM32_ADC_SMPR_55_5_CY     0x5
#define STM32_ADC_SMPR_71_5_CY     0x6
#define STM32_ADC_SMPR_239_5_CY    0x7
#define STM32_ADC_TR               REG32(STM32_ADC1_BASE + 0x20)
#define STM32_ADC_CHSELR           REG32(STM32_ADC1_BASE + 0x28)
#define STM32_ADC_DR               REG32(STM32_ADC1_BASE + 0x40)
#define STM32_ADC_CCR              REG32(STM32_ADC1_BASE + 0x308)
#elif defined(CHIP_FAMILY_STM32L)
#define STM32_ADC_SR               REG32(STM32_ADC1_BASE + 0x00)
#define STM32_ADC_CR1              REG32(STM32_ADC1_BASE + 0x04)
#define STM32_ADC_CR2              REG32(STM32_ADC1_BASE + 0x08)
#define STM32_ADC_SMPR1            REG32(STM32_ADC1_BASE + 0x0C)
#define STM32_ADC_SMPR2            REG32(STM32_ADC1_BASE + 0x10)
#define STM32_ADC_SMPR3            REG32(STM32_ADC1_BASE + 0x14)
#define STM32_ADC_JOFR1            REG32(STM32_ADC1_BASE + 0x18)
#define STM32_ADC_JOFR2            REG32(STM32_ADC1_BASE + 0x1C)
#define STM32_ADC_JOFR3            REG32(STM32_ADC1_BASE + 0x20)
#define STM32_ADC_JOFR4            REG32(STM32_ADC1_BASE + 0x24)
#define STM32_ADC_HTR              REG32(STM32_ADC1_BASE + 0x28)
#define STM32_ADC_LTR              REG32(STM32_ADC1_BASE + 0x2C)
#define STM32_ADC_SQR(n)           REG32(STM32_ADC1_BASE + 0x2C + (n) * 4)
#define STM32_ADC_SQR1             REG32(STM32_ADC1_BASE + 0x30)
#define STM32_ADC_SQR2             REG32(STM32_ADC1_BASE + 0x34)
#define STM32_ADC_SQR3             REG32(STM32_ADC1_BASE + 0x38)
#define STM32_ADC_SQR4             REG32(STM32_ADC1_BASE + 0x3C)
#define STM32_ADC_SQR5             REG32(STM32_ADC1_BASE + 0x40)
#define STM32_ADC_JSQR             REG32(STM32_ADC1_BASE + 0x44)
#define STM32_ADC_JDR1             REG32(STM32_ADC1_BASE + 0x48)
#define STM32_ADC_JDR2             REG32(STM32_ADC1_BASE + 0x4C)
#define STM32_ADC_JDR3             REG32(STM32_ADC1_BASE + 0x50)
#define STM32_ADC_JDR3             REG32(STM32_ADC1_BASE + 0x50)
#define STM32_ADC_JDR4             REG32(STM32_ADC1_BASE + 0x54)
#define STM32_ADC_DR               REG32(STM32_ADC1_BASE + 0x58)
#define STM32_ADC_SMPR0            REG32(STM32_ADC1_BASE + 0x5C)

#define STM32_ADC_CCR              REG32(STM32_ADC_BASE + 0x04)
#endif

/* --- Comparators --- */
#if defined(CHIP_FAMILY_STM32L)
#define STM32_COMP_CSR              REG32(STM32_COMP_BASE + 0x00)

#define STM32_COMP_OUTSEL_TIM2_IC4  (0 << 21)
#define STM32_COMP_OUTSEL_TIM2_OCR  (1 << 21)
#define STM32_COMP_OUTSEL_TIM3_IC4  (2 << 21)
#define STM32_COMP_OUTSEL_TIM3_OCR  (3 << 21)
#define STM32_COMP_OUTSEL_TIM4_IC4  (4 << 21)
#define STM32_COMP_OUTSEL_TIM4_OCR  (5 << 21)
#define STM32_COMP_OUTSEL_TIM10_IC1 (6 << 21)
#define STM32_COMP_OUTSEL_NONE      (7 << 21)

#define STM32_COMP_INSEL_NONE       (0 << 18)
#define STM32_COMP_INSEL_PB3        (1 << 18)
#define STM32_COMP_INSEL_VREF       (2 << 18)
#define STM32_COMP_INSEL_VREF34     (3 << 18)
#define STM32_COMP_INSEL_VREF12     (4 << 18)
#define STM32_COMP_INSEL_VREF14     (5 << 18)
#define STM32_COMP_INSEL_DAC_OUT1   (6 << 18)
#define STM32_COMP_INSEL_DAC_OUT2   (7 << 18)

#define STM32_COMP_WNDWE            (1 << 17)
#define STM32_COMP_VREFOUTEN        (1 << 16)
#define STM32_COMP_CMP2OUT          (1 << 13)
#define STM32_COMP_SPEED_FAST       (1 << 12)

#define STM32_COMP_CMP1OUT          (1 << 7)
#define STM32_COMP_CMP1EN           (1 << 4)

#define STM32_COMP_400KPD           (1 << 3)
#define STM32_COMP_10KPD            (1 << 2)
#define STM32_COMP_400KPU           (1 << 1)
#define STM32_COMP_10KPU            (1 << 0)

#elif defined(CHIP_FAMILY_STM32F0) || defined(CHIP_FAMILY_STM32F3)
#define STM32_COMP_CSR              REG32(STM32_COMP_BASE + 0x1C)

#define STM32_COMP_CMP2LOCK            (1 << 31)
#define STM32_COMP_CMP2OUT             (1 << 30)
#define STM32_COMP_CMP2HYST_HI         (3 << 28)
#define STM32_COMP_CMP2HYST_MED        (2 << 28)
#define STM32_COMP_CMP2HYST_LOW        (1 << 28)
#define STM32_COMP_CMP2HYST_NO         (0 << 28)
#define STM32_COMP_CMP2POL             (1 << 27)

#define STM32_COMP_CMP2OUTSEL_TIM3_OCR (7 << 24)
#define STM32_COMP_CMP2OUTSEL_TIM3_IC1 (6 << 24)
#define STM32_COMP_CMP2OUTSEL_TIM2_OCR (5 << 24)
#define STM32_COMP_CMP2OUTSEL_TIM2_IC4 (4 << 24)
#ifdef CHIP_VARIANT_STM32F373
#define STM32_COMP_CMP2OUTSEL_TIM4_OCR (3 << 24)
#define STM32_COMP_CMP2OUTSEL_TIM4_IC1 (2 << 24)
#define STM32_COMP_CMP2OUTSEL_TIM16_BRK (1 << 24)
#else
#define STM32_COMP_CMP2OUTSEL_TIM1_OCR (3 << 24)
#define STM32_COMP_CMP2OUTSEL_TIM1_IC1 (2 << 24)
#define STM32_COMP_CMP2OUTSEL_TIM1_BRK (1 << 24)
#endif
#define STM32_COMP_CMP2OUTSEL_NONE     (0 << 24)
#define STM32_COMP_WNDWEN              (1 << 23)

#define STM32_COMP_CMP2INSEL_MASK      (7 << 20)
#define STM32_COMP_CMP2INSEL_INM7      (6 << 20) /* STM32F373 only */
#define STM32_COMP_CMP2INSEL_INM6      (6 << 20)
#define STM32_COMP_CMP2INSEL_INM5      (5 << 20)
#define STM32_COMP_CMP2INSEL_INM4      (4 << 20)
#define STM32_COMP_CMP2INSEL_VREF      (3 << 20)
#define STM32_COMP_CMP2INSEL_VREF34    (2 << 20)
#define STM32_COMP_CMP2INSEL_VREF12    (1 << 20)
#define STM32_COMP_CMP2INSEL_VREF14    (0 << 20)

#define STM32_COMP_CMP2MODE_VLSPEED    (3 << 18)
#define STM32_COMP_CMP2MODE_LSPEED     (2 << 18)
#define STM32_COMP_CMP2MODE_MSPEED     (1 << 18)
#define STM32_COMP_CMP2MODE_HSPEED     (0 << 18)
#define STM32_COMP_CMP2EN              (1 << 16)

#define STM32_COMP_CMP1LOCK            (1 << 15)
#define STM32_COMP_CMP1OUT             (1 << 14)
#define STM32_COMP_CMP1HYST_HI         (3 << 12)
#define STM32_COMP_CMP1HYST_MED        (2 << 12)
#define STM32_COMP_CMP1HYST_LOW        (1 << 12)
#define STM32_COMP_CMP1HYST_NO         (0 << 12)
#define STM32_COMP_CMP1POL             (1 << 11)

#ifdef CHIP_VARIANT_STM32F373
#define STM32_COMP_CMP1OUTSEL_TIM5_OCR (7 << 8)
#define STM32_COMP_CMP1OUTSEL_TIM5_IC4 (6 << 8)
#define STM32_COMP_CMP1OUTSEL_TIM2_OCR (5 << 8)
#define STM32_COMP_CMP1OUTSEL_TIM2_IC4 (4 << 8)
#define STM32_COMP_CMP1OUTSEL_TIM3_OCR (3 << 8)
#define STM32_COMP_CMP1OUTSEL_TIM3_IC1 (2 << 8)
#define STM32_COMP_CMP1OUTSEL_TIM15_BRK (1 << 8)
#else
#define STM32_COMP_CMP1OUTSEL_TIM3_OCR (7 << 8)
#define STM32_COMP_CMP1OUTSEL_TIM3_IC1 (6 << 8)
#define STM32_COMP_CMP1OUTSEL_TIM2_OCR (5 << 8)
#define STM32_COMP_CMP1OUTSEL_TIM2_IC4 (4 << 8)
#define STM32_COMP_CMP1OUTSEL_TIM1_OCR (3 << 8)
#define STM32_COMP_CMP1OUTSEL_TIM1_IC1 (2 << 8)
#define STM32_COMP_CMP1OUTSEL_TIM1_BRK (1 << 8)
#endif
#define STM32_COMP_CMP1OUTSEL_NONE     (0 << 8)

#define STM32_COMP_CMP1INSEL_MASK      (7 << 4)
#define STM32_COMP_CMP1INSEL_INM7      (7 << 4) /* STM32F373 only */
#define STM32_COMP_CMP1INSEL_INM6      (6 << 4)
#define STM32_COMP_CMP1INSEL_INM5      (5 << 4)
#define STM32_COMP_CMP1INSEL_INM4      (4 << 4)
#define STM32_COMP_CMP1INSEL_VREF      (3 << 4)
#define STM32_COMP_CMP1INSEL_VREF34    (2 << 4)
#define STM32_COMP_CMP1INSEL_VREF12    (1 << 4)
#define STM32_COMP_CMP1INSEL_VREF14    (0 << 4)

#define STM32_COMP_CMP1MODE_VLSPEED    (3 << 2)
#define STM32_COMP_CMP1MODE_LSPEED     (2 << 2)
#define STM32_COMP_CMP1MODE_MSPEED     (1 << 2)
#define STM32_COMP_CMP1MODE_HSPEED     (0 << 2)
#define STM32_COMP_CMP1SW1             (1 << 1)
#define STM32_COMP_CMP1EN              (1 << 0)
#endif
=======
>>>>>>> 40d09f45
/* --- Routing interface --- */
/* STM32L1xx only */
#define STM32_RI_ICR                REG32(STM32_COMP_BASE + 0x04)
#define STM32_RI_ASCR1              REG32(STM32_COMP_BASE + 0x08)
#define STM32_RI_ASCR2              REG32(STM32_COMP_BASE + 0x0C)
#define STM32_RI_HYSCR1             REG32(STM32_COMP_BASE + 0x10)
#define STM32_RI_HYSCR2             REG32(STM32_COMP_BASE + 0x14)
#define STM32_RI_HYSCR3             REG32(STM32_COMP_BASE + 0x18)
#define STM32_RI_AMSR1              REG32(STM32_COMP_BASE + 0x1C)
#define STM32_RI_CMR1               REG32(STM32_COMP_BASE + 0x20)
#define STM32_RI_CICR1              REG32(STM32_COMP_BASE + 0x24)
#define STM32_RI_AMSR2              REG32(STM32_COMP_BASE + 0x28)
#define STM32_RI_CMR2               REG32(STM32_COMP_BASE + 0x30)
#define STM32_RI_CICR2              REG32(STM32_COMP_BASE + 0x34)
#define STM32_RI_AMSR3              REG32(STM32_COMP_BASE + 0x38)
#define STM32_RI_CMR3               REG32(STM32_COMP_BASE + 0x3C)
#define STM32_RI_CICR3              REG32(STM32_COMP_BASE + 0x40)
#define STM32_RI_AMSR4              REG32(STM32_COMP_BASE + 0x44)
#define STM32_RI_CMR4               REG32(STM32_COMP_BASE + 0x48)
#define STM32_RI_CICR4              REG32(STM32_COMP_BASE + 0x4C)
#define STM32_RI_AMSR5              REG32(STM32_COMP_BASE + 0x50)
#define STM32_RI_CMR5               REG32(STM32_COMP_BASE + 0x54)
#define STM32_RI_CICR5              REG32(STM32_COMP_BASE + 0x58)

/* --- DAC --- */
#define STM32_DAC_CR               REG32(STM32_DAC_BASE + 0x00)
#define STM32_DAC_SWTRIGR          REG32(STM32_DAC_BASE + 0x04)
#define STM32_DAC_DHR12R1          REG32(STM32_DAC_BASE + 0x08)
#define STM32_DAC_DHR12L1          REG32(STM32_DAC_BASE + 0x0C)
#define STM32_DAC_DHR8R1           REG32(STM32_DAC_BASE + 0x10)
#define STM32_DAC_DHR12R2          REG32(STM32_DAC_BASE + 0x14)
#define STM32_DAC_DHR12L2          REG32(STM32_DAC_BASE + 0x18)
#define STM32_DAC_DHR8R2           REG32(STM32_DAC_BASE + 0x1C)
#define STM32_DAC_DHR12RD          REG32(STM32_DAC_BASE + 0x20)
#define STM32_DAC_DHR12LD          REG32(STM32_DAC_BASE + 0x24)
#define STM32_DAC_DHR8RD           REG32(STM32_DAC_BASE + 0x28)
#define STM32_DAC_DOR1             REG32(STM32_DAC_BASE + 0x2C)
#define STM32_DAC_DOR2             REG32(STM32_DAC_BASE + 0x30)
#define STM32_DAC_SR               REG32(STM32_DAC_BASE + 0x34)

#define STM32_DAC_CR_DMAEN2        BIT(28)
#define STM32_DAC_CR_TSEL2_SWTRG   (7 << 19)
#define STM32_DAC_CR_TSEL2_TMR4    (5 << 19)
#define STM32_DAC_CR_TSEL2_TMR2    (4 << 19)
#define STM32_DAC_CR_TSEL2_TMR9    (3 << 19)
#define STM32_DAC_CR_TSEL2_TMR7    (2 << 19)
#define STM32_DAC_CR_TSEL2_TMR6    (0 << 19)
#define STM32_DAC_CR_TSEL2_MASK    (7 << 19)
#define STM32_DAC_CR_TEN2          BIT(18)
#define STM32_DAC_CR_BOFF2         BIT(17)
#define STM32_DAC_CR_EN2           BIT(16)
#define STM32_DAC_CR_DMAEN1        BIT(12)
#define STM32_DAC_CR_TSEL1_SWTRG   (7 << 3)
#define STM32_DAC_CR_TSEL1_TMR4    (5 << 3)
#define STM32_DAC_CR_TSEL1_TMR2    (4 << 3)
#define STM32_DAC_CR_TSEL1_TMR9    (3 << 3)
#define STM32_DAC_CR_TSEL1_TMR7    (2 << 3)
#define STM32_DAC_CR_TSEL1_TMR6    (0 << 3)
#define STM32_DAC_CR_TSEL1_MASK    (7 << 3)
#define STM32_DAC_CR_TEN1          BIT(2)
#define STM32_DAC_CR_BOFF1         BIT(1)
#define STM32_DAC_CR_EN1           BIT(0)
/* --- CRC --- */
#define STM32_CRC_DR                REG32(STM32_CRC_BASE + 0x0)
#define STM32_CRC_DR32              REG32(STM32_CRC_BASE + 0x0)
#define STM32_CRC_DR16              REG16(STM32_CRC_BASE + 0x0)
#define STM32_CRC_DR8               REG8(STM32_CRC_BASE + 0x0)

#define STM32_CRC_IDR               REG32(STM32_CRC_BASE + 0x4)
#define STM32_CRC_CR                REG32(STM32_CRC_BASE + 0x8)
#define STM32_CRC_INIT              REG32(STM32_CRC_BASE + 0x10)
#define STM32_CRC_POL               REG32(STM32_CRC_BASE + 0x14)

#define STM32_CRC_CR_RESET          BIT(0)
#define STM32_CRC_CR_POLYSIZE_32    (0 << 3)
#define STM32_CRC_CR_POLYSIZE_16    (1 << 3)
#define STM32_CRC_CR_POLYSIZE_8     (2 << 3)
#define STM32_CRC_CR_POLYSIZE_7     (3 << 3)
#define STM32_CRC_CR_REV_IN_BYTE    (1 << 5)
#define STM32_CRC_CR_REV_IN_HWORD   (2 << 5)
#define STM32_CRC_CR_REV_IN_WORD    (3 << 5)
#define STM32_CRC_CR_REV_OUT        BIT(7)

/* --- PMSE --- */
#define STM32_PMSE_ARCR             REG32(STM32_PMSE_BASE + 0x0)
#define STM32_PMSE_ACCR             REG32(STM32_PMSE_BASE + 0x4)
#define STM32_PMSE_CR               REG32(STM32_PMSE_BASE + 0x8)
#define STM32_PMSE_CRTDR            REG32(STM32_PMSE_BASE + 0x14)
#define STM32_PMSE_IER              REG32(STM32_PMSE_BASE + 0x18)
#define STM32_PMSE_SR               REG32(STM32_PMSE_BASE + 0x1c)
#define STM32_PMSE_IFCR             REG32(STM32_PMSE_BASE + 0x20)
#define STM32_PMSE_PxPMR(x)         REG32(STM32_PMSE_BASE + 0x2c + (x) * 4)
#define STM32_PMSE_PAPMR            REG32(STM32_PMSE_BASE + 0x2c)
#define STM32_PMSE_PBPMR            REG32(STM32_PMSE_BASE + 0x30)
#define STM32_PMSE_PCPMR            REG32(STM32_PMSE_BASE + 0x34)
#define STM32_PMSE_PDPMR            REG32(STM32_PMSE_BASE + 0x38)
#define STM32_PMSE_PEPMR            REG32(STM32_PMSE_BASE + 0x3c)
#define STM32_PMSE_PFPMR            REG32(STM32_PMSE_BASE + 0x40)
#define STM32_PMSE_PGPMR            REG32(STM32_PMSE_BASE + 0x44)
#define STM32_PMSE_PHPMR            REG32(STM32_PMSE_BASE + 0x48)
#define STM32_PMSE_PIPMR            REG32(STM32_PMSE_BASE + 0x4c)
#define STM32_PMSE_MRCR             REG32(STM32_PMSE_BASE + 0x100)
#define STM32_PMSE_MCCR             REG32(STM32_PMSE_BASE + 0x104)

/* --- USB --- */
#define STM32_USB_EP(n)            REG16(STM32_USB_FS_BASE + (n) * 4)

#define STM32_USB_CNTR             REG16(STM32_USB_FS_BASE + 0x40)

#define STM32_USB_CNTR_FRES	    BIT(0)
#define STM32_USB_CNTR_PDWN	    BIT(1)
#define STM32_USB_CNTR_LP_MODE	    BIT(2)
#define STM32_USB_CNTR_FSUSP	    BIT(3)
#define STM32_USB_CNTR_RESUME	    BIT(4)
#define STM32_USB_CNTR_L1RESUME	    BIT(5)
#define STM32_USB_CNTR_L1REQM	    BIT(7)
#define STM32_USB_CNTR_ESOFM	    BIT(8)
#define STM32_USB_CNTR_SOFM	    BIT(9)
#define STM32_USB_CNTR_RESETM	    BIT(10)
#define STM32_USB_CNTR_SUSPM	    BIT(11)
#define STM32_USB_CNTR_WKUPM	    BIT(12)
#define STM32_USB_CNTR_ERRM	    BIT(13)
#define STM32_USB_CNTR_PMAOVRM	    BIT(14)
#define STM32_USB_CNTR_CTRM	    BIT(15)

#define STM32_USB_ISTR             REG16(STM32_USB_FS_BASE + 0x44)

#define STM32_USB_ISTR_EP_ID_MASK   (0x000f)
#define STM32_USB_ISTR_DIR	    BIT(4)
#define STM32_USB_ISTR_L1REQ	    BIT(7)
#define STM32_USB_ISTR_ESOF	    BIT(8)
#define STM32_USB_ISTR_SOF	    BIT(9)
#define STM32_USB_ISTR_RESET	    BIT(10)
#define STM32_USB_ISTR_SUSP	    BIT(11)
#define STM32_USB_ISTR_WKUP	    BIT(12)
#define STM32_USB_ISTR_ERR	    BIT(13)
#define STM32_USB_ISTR_PMAOVR	    BIT(14)
#define STM32_USB_ISTR_CTR	    BIT(15)

#define STM32_USB_FNR              REG16(STM32_USB_FS_BASE + 0x48)

#define STM32_USB_FNR_RXDP_RXDM_SHIFT (14)
#define STM32_USB_FNR_RXDP_RXDM_MASK  (3 << STM32_USB_FNR_RXDP_RXDM_SHIFT)

#define STM32_USB_DADDR            REG16(STM32_USB_FS_BASE + 0x4C)
#define STM32_USB_BTABLE           REG16(STM32_USB_FS_BASE + 0x50)
#define STM32_USB_LPMCSR           REG16(STM32_USB_FS_BASE + 0x54)
#define STM32_USB_BCDR             REG16(STM32_USB_FS_BASE + 0x58)

#define STM32_USB_BCDR_BCDEN	    BIT(0)
#define STM32_USB_BCDR_DCDEN	    BIT(1)
#define STM32_USB_BCDR_PDEN	    BIT(2)
#define STM32_USB_BCDR_SDEN	    BIT(3)
#define STM32_USB_BCDR_DCDET	    BIT(4)
#define STM32_USB_BCDR_PDET	    BIT(5)
#define STM32_USB_BCDR_SDET	    BIT(6)
#define STM32_USB_BCDR_PS2DET	    BIT(7)

#define EP_MASK     0x0F0F
#define EP_TX_DTOG  0x0040
#define EP_TX_MASK  0x0030
#define EP_TX_VALID 0x0030
#define EP_TX_NAK   0x0020
#define EP_TX_STALL 0x0010
#define EP_TX_DISAB 0x0000
#define EP_RX_DTOG  0x4000
#define EP_RX_MASK  0x3000
#define EP_RX_VALID 0x3000
#define EP_RX_NAK   0x2000
#define EP_RX_STALL 0x1000
#define EP_RX_DISAB 0x0000

#define EP_STATUS_OUT 0x0100

#define EP_TX_RX_MASK (EP_TX_MASK | EP_RX_MASK)
#define EP_TX_RX_VALID (EP_TX_VALID | EP_RX_VALID)

#define STM32_TOGGLE_EP(n, mask, val, flags) \
	STM32_USB_EP(n) = (((STM32_USB_EP(n) & (EP_MASK | (mask))) \
			^ (val)) | (flags))

/* --- TRNG --- */
#define STM32_RNG_CR                REG32(STM32_RNG_BASE + 0x0)
#define STM32_RNG_CR_RNGEN		BIT(2)
#define STM32_RNG_CR_IE			BIT(3)
#define STM32_RNG_CR_CED		BIT(5)
#define STM32_RNG_SR                REG32(STM32_RNG_BASE + 0x4)
#define STM32_RNG_SR_DRDY		BIT(0)
#define STM32_RNG_DR                REG32(STM32_RNG_BASE + 0x8)

/* --- AXI interconnect --- */

/* STM32H7: AXI_TARGx_FN_MOD exists for masters x = 1, 2 and 7 */
#define STM32_AXI_TARG_FN_MOD(x)    REG32(STM32_GPV_BASE + 0x1108 + \
					  0x1000 * (x))
#define  WRITE_ISS_OVERRIDE         BIT(1)
#define  READ_ISS_OVERRIDE          BIT(0)

/* --- MISC --- */
#define STM32_UNIQUE_ID_ADDRESS     REG32_ADDR(STM32_UNIQUE_ID_BASE)
#define STM32_UNIQUE_ID_LENGTH      (3 * 4)

#endif /* !__ASSEMBLER__ */

#if defined(CHIP_FAMILY_STM32F0)
#include "registers-stm32f0.h"
#elif defined(CHIP_FAMILY_STM32F3)
#include "registers-stm32f3.h"
#elif defined(CHIP_FAMILY_STM32F4)
#include "registers-stm32f4.h"
#elif defined(CHIP_FAMILY_STM32F7)
#include "registers-stm32f7.h"
#elif defined(CHIP_FAMILY_STM32H7)
#include "registers-stm32h7.h"
#elif defined(CHIP_FAMILY_STM32L)
#include "registers-stm32l.h"
#elif defined(CHIP_FAMILY_STM32L4)
#include "registers-stm32l4.h"
#else
#error "Unsupported chip family"
#endif

#endif /* __CROS_EC_REGISTERS_H */<|MERGE_RESOLUTION|>--- conflicted
+++ resolved
@@ -203,711 +203,6 @@
 #define STM32_PWR_CR_SVOS3		(3 << 14)
 #define STM32_PWR_CR_SVOS_MASK		(3 << 14)
 
-<<<<<<< HEAD
-#if defined(CHIP_FAMILY_STM32L4)
-#define STM32_PWR_CR2               REG32(STM32_PWR_BASE + 0x04)
-#define STM32_PWR_CSR               REG32(STM32_PWR_BASE + 0x10)
-#else
-#define STM32_PWR_CSR               REG32(STM32_PWR_BASE + 0x04)
-#ifdef CHIP_FAMILY_STM32H7
-#define STM32_PWR_CR2               REG32(STM32_PWR_BASE + 0x08)
-#define STM32_PWR_CR3               REG32(STM32_PWR_BASE + 0x0C)
-#define STM32_PWR_CR3_BYPASS        (1 <<  0)
-#define STM32_PWR_CR3_LDOEN         (1 <<  1)
-#define STM32_PWR_CR3_SCUEN         (1 <<  2)
-#define STM32_PWR_CR3_VBE           (1 <<  8)
-#define STM32_PWR_CR3_VBRS          (1 <<  9)
-#define STM32_PWR_CR3_USB33DEN      (1 << 24)
-#define STM32_PWR_CR3_USBREGEN      (1 << 25)
-#define STM32_PWR_CR3_USB33RDY      (1 << 26)
-#define STM32_PWR_CPUCR             REG32(STM32_PWR_BASE + 0x10)
-#define STM32_PWR_CPUCR_PDDS_D1     (1 << 0)
-#define STM32_PWR_CPUCR_PDDS_D2     (1 << 1)
-#define STM32_PWR_CPUCR_PDDS_D3     (1 << 2)
-#define STM32_PWR_CPUCR_STOPF       (1 << 5)
-#define STM32_PWR_CPUCR_SBF         (1 << 6)
-#define STM32_PWR_CPUCR_SBF_D1      (1 << 7)
-#define STM32_PWR_CPUCR_SBF_D2      (1 << 8)
-#define STM32_PWR_CPUCR_CSSF        (1 << 9)
-#define STM32_PWR_CPUCR_RUN_D3      (1 << 11)
-#define STM32_PWR_D3CR              REG32(STM32_PWR_BASE + 0x18)
-#define STM32_PWR_D3CR_VOS1         (3 << 14)
-#define STM32_PWR_D3CR_VOS2         (2 << 14)
-#define STM32_PWR_D3CR_VOS3         (1 << 14)
-#define STM32_PWR_D3CR_VOSMASK      (3 << 14)
-#define STM32_PWR_D3CR_VOSRDY       (1 << 13)
-#define STM32_PWR_WKUPCR            REG32(STM32_PWR_BASE + 0x20)
-#define STM32_PWR_WKUPFR            REG32(STM32_PWR_BASE + 0x24)
-#define STM32_PWR_WKUPEPR           REG32(STM32_PWR_BASE + 0x28)
-#endif /* CHIP_FAMILY_STM32H7 */
-#endif
-#if defined(CHIP_FAMILY_STM32F0) || defined(CHIP_FAMILY_STM32F3)
-#define STM32_PWR_CSR_EWUP1         (1 << 8)
-#define STM32_PWR_CSR_EWUP2         (1 << 9)
-#define STM32_PWR_CSR_EWUP3         (1 << 10)
-#define STM32_PWR_CSR_EWUP4         (1 << 11) /* STM32F0xx only */
-#define STM32_PWR_CSR_EWUP5         (1 << 12) /* STM32F0xx only */
-#define STM32_PWR_CSR_EWUP6         (1 << 13) /* STM32F0xx only */
-#define STM32_PWR_CSR_EWUP7         (1 << 14) /* STM32F0xx only */
-#define STM32_PWR_CSR_EWUP8         (1 << 15) /* STM32F0xx only */
-#endif
-
-#if defined(CHIP_FAMILY_STM32L)
-#define STM32_RCC_CR                REG32(STM32_RCC_BASE + 0x00)
-#define STM32_RCC_CR_HSION		(1 << 0)
-#define STM32_RCC_CR_HSIRDY		(1 << 1)
-#define STM32_RCC_CR_MSION		(1 << 8)
-#define STM32_RCC_CR_MSIRDY		(1 << 9)
-#define STM32_RCC_CR_PLLON		(1 << 24)
-#define STM32_RCC_CR_PLLRDY		(1 << 25)
-#define STM32_RCC_ICSCR             REG32(STM32_RCC_BASE + 0x04)
-#define STM32_RCC_ICSCR_MSIRANGE(n)	((n) << 13)
-#define STM32_RCC_ICSCR_MSIRANGE_1MHZ	STM32_RCC_ICSCR_MSIRANGE(4)
-#define STM32_RCC_ICSCR_MSIRANGE_2MHZ	STM32_RCC_ICSCR_MSIRANGE(5)
-#define STM32_RCC_ICSCR_MSIRANGE_MASK	STM32_RCC_ICSCR_MSIRANGE(7)
-#define STM32_RCC_CFGR              REG32(STM32_RCC_BASE + 0x08)
-#define STM32_RCC_CFGR_SW_MSI		(0 << 0)
-#define STM32_RCC_CFGR_SW_HSI		(1 << 0)
-#define STM32_RCC_CFGR_SW_HSE		(2 << 0)
-#define STM32_RCC_CFGR_SW_PLL		(3 << 0)
-#define STM32_RCC_CFGR_SW_MASK		(3 << 0)
-#define STM32_RCC_CFGR_SWS_MSI		(0 << 2)
-#define STM32_RCC_CFGR_SWS_HSI		(1 << 2)
-#define STM32_RCC_CFGR_SWS_HSE		(2 << 2)
-#define STM32_RCC_CFGR_SWS_PLL		(3 << 2)
-#define STM32_RCC_CFGR_SWS_MASK		(3 << 2)
-#define STM32_RCC_CIR               REG32(STM32_RCC_BASE + 0x0C)
-#define STM32_RCC_AHBRSTR           REG32(STM32_RCC_BASE + 0x10)
-#define STM32_RCC_APB2RSTR          REG32(STM32_RCC_BASE + 0x14)
-#define STM32_RCC_APB1RSTR          REG32(STM32_RCC_BASE + 0x18)
-#define STM32_RCC_AHBENR            REG32(STM32_RCC_BASE + 0x1C)
-#define STM32_RCC_APB2ENR           REG32(STM32_RCC_BASE + 0x20)
-#define STM32_RCC_SYSCFGEN		(1 << 0)
-
-#define STM32_RCC_APB1ENR           REG32(STM32_RCC_BASE + 0x24)
-#define STM32_RCC_PWREN                 (1 << 28)
-
-#define STM32_RCC_AHBLPENR          REG32(STM32_RCC_BASE + 0x28)
-#define STM32_RCC_APB2LPENR         REG32(STM32_RCC_BASE + 0x2C)
-#define STM32_RCC_APB1LPENR         REG32(STM32_RCC_BASE + 0x30)
-#define STM32_RCC_CSR               REG32(STM32_RCC_BASE + 0x34)
-
-#define STM32_RCC_HB_DMA1		(1 << 24)
-#define STM32_RCC_PB2_TIM9		(1 << 2)
-#define STM32_RCC_PB2_TIM10		(1 << 3)
-#define STM32_RCC_PB2_TIM11		(1 << 4)
-#define STM32_RCC_PB1_USB		(1 << 23)
-
-#define STM32_SYSCFG_MEMRMP         REG32(STM32_SYSCFG_BASE + 0x00)
-#define STM32_SYSCFG_PMC            REG32(STM32_SYSCFG_BASE + 0x04)
-#define STM32_SYSCFG_EXTICR(n)      REG32(STM32_SYSCFG_BASE + 8 + 4 * (n))
-
-#elif defined(CHIP_FAMILY_STM32L4)
-#define STM32_RCC_CR			REG32(STM32_RCC_BASE + 0x00)
-#define STM32_RCC_CR_MSION		(1 << 0)
-#define STM32_RCC_CR_MSIRDY		(1 << 1)
-#define STM32_RCC_CR_HSION		(1 << 8)
-#define STM32_RCC_CR_HSIRDY		(1 << 10)
-#define STM32_RCC_CR_HSEON		(1 << 16)
-#define STM32_RCC_CR_HSERDY		(1 << 17)
-#define STM32_RCC_CR_PLLON		(1 << 24)
-#define STM32_RCC_CR_PLLRDY		(1 << 25)
-
-#define STM32_RCC_ICSCR			REG32(STM32_RCC_BASE + 0x04)
-#define STM32_RCC_ICSCR_MSIRANGE(n)	((n) << 13)
-#define STM32_RCC_ICSCR_MSIRANGE_1MHZ	STM32_RCC_ICSCR_MSIRANGE(4)
-#define STM32_RCC_ICSCR_MSIRANGE_2MHZ	STM32_RCC_ICSCR_MSIRANGE(5)
-#define STM32_RCC_ICSCR_MSIRANGE_MASK	STM32_RCC_ICSCR_MSIRANGE(7)
-
-#define STM32_RCC_CFGR			REG32(STM32_RCC_BASE + 0x08)
-#define STM32_RCC_CFGR_SW_MSI		(0 << 0)
-#define STM32_RCC_CFGR_SW_HSI		(1 << 0)
-#define STM32_RCC_CFGR_SW_HSE		(2 << 0)
-#define STM32_RCC_CFGR_SW_PLL		(3 << 0)
-#define STM32_RCC_CFGR_SW_MASK		(3 << 0)
-#define STM32_RCC_CFGR_SWS_MSI		(0 << 2)
-#define STM32_RCC_CFGR_SWS_HSI		(1 << 2)
-#define STM32_RCC_CFGR_SWS_HSE		(2 << 2)
-#define STM32_RCC_CFGR_SWS_PLL		(3 << 2)
-#define STM32_RCC_CFGR_SWS_MASK		(3 << 2)
-
-#define STM32_RCC_PLLCFGR		REG32(STM32_RCC_BASE + 0x0C)
-#define STM32_RCC_PLLCFGR_PLLSRC_SHIFT	(0)
-#define STM32_RCC_PLLCFGR_PLLSRC_NONE	(0 << STM32_RCC_PLLCFGR_PLLSRC_SHIFT)
-#define STM32_RCC_PLLCFGR_PLLSRC_MSI	(1 << STM32_RCC_PLLCFGR_PLLSRC_SHIFT)
-#define STM32_RCC_PLLCFGR_PLLSRC_HSI	(2 << STM32_RCC_PLLCFGR_PLLSRC_SHIFT)
-#define STM32_RCC_PLLCFGR_PLLSRC_HSE	(3 << STM32_RCC_PLLCFGR_PLLSRC_SHIFT)
-#define STM32_RCC_PLLCFGR_PLLSRC_MASK	(3 << STM32_RCC_PLLCFGR_PLLSRC_SHIFT)
-#define STM32_RCC_PLLCFGR_PLLM_SHIFT	(4)
-#define STM32_RCC_PLLCFGR_PLLM_MASK	(0x7 << STM32_RCC_PLLCFGR_PLLM_SHIFT)
-#define STM32_RCC_PLLCFGR_PLLN_SHIFT	(8)
-#define STM32_RCC_PLLCFGR_PLLN_MASK	(0x7f << STM32_RCC_PLLCFGR_PLLN_SHIFT)
-#define STM32_RCC_PLLCFGR_PLLREN_SHIFT	(24)
-#define STM32_RCC_PLLCFGR_PLLREN_MASK	(1 << STM32_RCC_PLLCFGR_PLLREN_SHIFT)
-#define STM32_RCC_PLLCFGR_PLLR_SHIFT	(25)
-#define STM32_RCC_PLLCFGR_PLLR_MASK	(3 << STM32_RCC_PLLCFGR_PLLR_SHIFT)
-
-#define STM32_RCC_AHB1RSTR              REG32(STM32_RCC_BASE + 0x28)
-#define STM32_RCC_AHB2RSTR              REG32(STM32_RCC_BASE + 0x2C)
-#define STM32_RCC_AHB3RSTR              REG32(STM32_RCC_BASE + 0x30)
-#define STM32_RCC_APB1RSTR1             REG32(STM32_RCC_BASE + 0x38)
-#define STM32_RCC_APB1RSTR2             REG32(STM32_RCC_BASE + 0x3C)
-#define STM32_RCC_APB2RSTR              REG32(STM32_RCC_BASE + 0x40)
-
-#define STM32_RCC_AHB1ENR		REG32(STM32_RCC_BASE + 0x48)
-#define STM32_RCC_AHB1ENR_DMA1EN	(1 << 0)
-#define STM32_RCC_AHB1ENR_DMA2EN	(1 << 1)
-
-#define STM32_RCC_AHB2ENR		REG32(STM32_RCC_BASE + 0x4C)
-#define STM32_RCC_AHB2ENR_GPIOMASK	(0xff << 0)
-#define STM32_RCC_AHB2ENR_RNGEN		(1 << 18)
-
-#define STM32_RCC_APB1ENR		REG32(STM32_RCC_BASE + 0x58)
-#define STM32_RCC_PWREN                 (1 << 28)
-
-#define STM32_RCC_APB1ENR2		REG32(STM32_RCC_BASE + 0x5C)
-#define STM32_RCC_APB1ENR2_LPUART1EN	(1 << 0)
-
-#define STM32_RCC_APB2ENR		REG32(STM32_RCC_BASE + 0x60)
-#define STM32_RCC_SYSCFGEN		(1 << 0)
-
-#define STM32_RCC_CCIPR			REG32(STM32_RCC_BASE + 0x88)
-#define STM32_RCC_CCIPR_USART1SEL_SHIFT (0)
-#define STM32_RCC_CCIPR_USART1SEL_MASK  (3 << STM32_RCC_CCIPR_USART1SEL_SHIFT)
-#define STM32_RCC_CCIPR_USART2SEL_SHIFT (2)
-#define STM32_RCC_CCIPR_USART2SEL_MASK  (3 << STM32_RCC_CCIPR_USART2SEL_SHIFT)
-#define STM32_RCC_CCIPR_USART3SEL_SHIFT (4)
-#define STM32_RCC_CCIPR_USART3SEL_MASK  (3 << STM32_RCC_CCIPR_USART3SEL_SHIFT)
-#define STM32_RCC_CCIPR_UART4SEL_SHIFT (6)
-#define STM32_RCC_CCIPR_UART4SEL_MASK  (3 << STM32_RCC_CCIPR_UART4SEL_SHIFT)
-#define STM32_RCC_CCIPR_UART5SEL_SHIFT (8)
-#define STM32_RCC_CCIPR_UART5SEL_MASK  (3 << STM32_RCC_CCIPR_UART5SEL_SHIFT)
-#define STM32_RCC_CCIPR_LPUART1SEL_SHIFT (10)
-#define STM32_RCC_CCIPR_LPUART1SEL_MASK  (3 << STM32_RCC_CCIPR_LPUART1SEL_SHIFT)
-#define STM32_RCC_CCIPR_I2C1SEL_SHIFT (12)
-#define STM32_RCC_CCIPR_I2C1SEL_MASK  (3 << STM32_RCC_CCIPR_I2C1SEL_SHIFT)
-#define STM32_RCC_CCIPR_I2C2SEL_SHIFT (14)
-#define STM32_RCC_CCIPR_I2C2SEL_MASK  (3 << STM32_RCC_CCIPR_I2C2SEL_SHIFT)
-#define STM32_RCC_CCIPR_I2C3SEL_SHIFT (16)
-#define STM32_RCC_CCIPR_I2C3SEL_MASK  (3 << STM32_RCC_CCIPR_I2C3SEL_SHIFT)
-#define STM32_RCC_CCIPR_LPTIM1SEL_SHIFT (18)
-#define STM32_RCC_CCIPR_LPTIM1SEL_MASK  (3 << STM32_RCC_CCIPR_LPTIM1SEL_SHIFT)
-#define STM32_RCC_CCIPR_LPTIM2SEL_SHIFT (20)
-#define STM32_RCC_CCIPR_LPTIM2SEL_MASK  (3 << STM32_RCC_CCIPR_LPTIM2SEL_SHIFT)
-#define STM32_RCC_CCIPR_SAI1SEL_SHIFT (22)
-#define STM32_RCC_CCIPR_SAI1SEL_MASK  (3 << STM32_RCC_CCIPR_SAI1SEL_SHIFT)
-#define STM32_RCC_CCIPR_SAI2SEL_SHIFT (24)
-#define STM32_RCC_CCIPR_SAI2SEL_MASK  (3 << STM32_RCC_CCIPR_SAI2SEL_SHIFT)
-#define STM32_RCC_CCIPR_CLK48SEL_SHIFT (26)
-#define STM32_RCC_CCIPR_CLK48SEL_MASK  (3 << STM32_RCC_CCIPR_CLK48SEL_SHIFT)
-#define STM32_RCC_CCIPR_ADCSEL_SHIFT (28)
-#define STM32_RCC_CCIPR_ADCSEL_MASK  (3 << STM32_RCC_CCIPR_ADCSEL_SHIFT)
-#define STM32_RCC_CCIPR_SWPMI1SEL_SHIFT (30)
-#define STM32_RCC_CCIPR_SWPMI1SEL_MASK  (1 << STM32_RCC_CCIPR_SWPMI1SEL_SHIFT)
-#define STM32_RCC_CCIPR_DFSDM1SEL_SHIFT (31)
-#define STM32_RCC_CCIPR_DFSDM1SEL_MASK  (1 << STM32_RCC_CCIPR_DFSDM1SEL_SHIFT)
-
-/* Possible clock sources for each peripheral */
-#define STM32_RCC_CCIPR_UART_PCLK 	0
-#define STM32_RCC_CCIPR_UART_SYSCLK	1
-#define STM32_RCC_CCIPR_UART_HSI16	2
-#define STM32_RCC_CCIPR_UART_LSE	3
-
-#define STM32_RCC_CCIPR_I2C_PCLK	0
-#define STM32_RCC_CCIPR_I2C_SYSCLK	1
-#define STM32_RCC_CCIPR_I2C_HSI16	2
-
-#define STM32_RCC_CCIPR_LPTIM_PCLK	0
-#define STM32_RCC_CCIPR_LPTIM_LSI	1
-#define STM32_RCC_CCIPR_LPTIM_HSI16	2
-#define STM32_RCC_CCIPR_LPTIM_LSE	3
-
-#define STM32_RCC_CCIPR_SAI_PLLSAI1CLK	0
-#define STM32_RCC_CCIPR_SAI_PLLSAI2CLK	1
-#define STM32_RCC_CCIPR_SAI_PLLSAI3CLK	2
-#define STM32_RCC_CCIPR_SAI_EXTCLK		3
-
-#define STM32_RCC_CCIPR_CLK48_NONE			0
-#define STM32_RCC_CCIPR_CLK48_PLL48M2CLK	1
-#define STM32_RCC_CCIPR_CLK48_PLL48M1CLK	2
-#define STM32_RCC_CCIPR_CLK48_MSI			3
-
-#define STM32_RCC_CCIPR_ADC_NONE		0
-#define STM32_RCC_CCIPR_ADC_PLLADC1CLK	1
-#define STM32_RCC_CCIPR_ADC_PLLADC2CLK	2
-#define STM32_RCC_CCIPR_ADC_SYSCLK	3
-
-#define STM32_RCC_CCIPR_SWPMI_PCLK	0
-#define STM32_RCC_CCIPR_SWPMI_HSI16	1
-
-#define STM32_RCC_CCIPR_DFSDM_PCLK		0
-#define STM32_RCC_CCIPR_DFSDM_SYSCLK	1
-
-#define STM32_RCC_BDCR			REG32(STM32_RCC_BASE + 0x90)
-
-#define STM32_RCC_CSR			REG32(STM32_RCC_BASE + 0x94)
-
-#define STM32_RCC_CRRCR			REG32(STM32_RCC_BASE + 0x98)
-
-#define STM32_RCC_CRRCR_HSI48ON         (1<<0)
-#define STM32_RCC_CRRCR_HSI48RDY        (1<<1)
-#define STM32_RCC_CRRCR_HSI48CAL_MASK   (0x1ff<<7)
-
-#define STM32_RCC_PB2_TIM1		(1 << 11)
-#define STM32_RCC_PB2_TIM8		(1 << 13)
-
-#define STM32_SYSCFG_EXTICR(n)		REG32(STM32_SYSCFG_BASE + 8 + 4 * (n))
-
-#elif defined(CHIP_FAMILY_STM32F0) || defined(CHIP_FAMILY_STM32F3)
-#define STM32_CRS_CR                REG32(STM32_CRS_BASE + 0x00) /* STM32F0XX */
-#define STM32_CRS_CR_SYNCOKIE           (1 << 0)
-#define STM32_CRS_CR_SYNCWARNIE         (1 << 1)
-#define STM32_CRS_CR_ERRIE              (1 << 2)
-#define STM32_CRS_CR_ESYNCIE            (1 << 3)
-#define STM32_CRS_CR_CEN                (1 << 5)
-#define STM32_CRS_CR_AUTOTRIMEN         (1 << 6)
-#define STM32_CRS_CR_SWSYNC             (1 << 7)
-#define STM32_CRS_CR_TRIM(n)		(((n) & 0x3f) << 8)
-
-#define STM32_CRS_CFGR              REG32(STM32_CRS_BASE + 0x04) /* STM32F0XX */
-#define STM32_CRS_CFGR_RELOAD(n)	(((n) & 0xffff) << 0)
-#define STM32_CRS_CFGR_FELIM(n)		(((n) & 0xff) << 16)
-#define STM32_CRS_CFGR_SYNCDIV(n)	(((n) & 7) << 24)
-#define STM32_CRS_CFGR_SYNCSRC(n)	(((n) & 3) << 28)
-#define STM32_CRS_CFGR_SYNCPOL		(1 << 31)
-
-#define STM32_CRS_ISR               REG32(STM32_CRS_BASE + 0x08) /* STM32F0XX */
-#define STM32_CRS_ISR_SYNCOKF		(1 << 0)
-#define STM32_CRS_ISR_SYNCWARNF		(1 << 1)
-#define STM32_CRS_ISR_ERRF		(1 << 2)
-#define STM32_CRS_ISR_ESYNCF		(1 << 3)
-#define STM32_CRS_ISR_SYNCERR		(1 << 8)
-#define STM32_CRS_ISR_SYNCMISS		(1 << 9)
-#define STM32_CRS_ISR_TRIMOVF		(1 << 10)
-#define STM32_CRS_ISR_FEDIR		(1 << 15)
-#define STM32_CRS_ISR_FECAP		(0xffff << 16)
-
-#define STM32_CRS_ICR               REG32(STM32_CRS_BASE + 0x0c) /* STM32F0XX */
-#define STM32_CRS_ICR_SYNCOKC		(1 << 0)
-#define STM32_CRS_ICR_SYNCWARINC	(1 << 1)
-#define STM32_CRS_ICR_ERRC		(1 << 2)
-#define STM32_CRS_ICR_ESYNCC		(1 << 3)
-
-#define STM32_RCC_CR                REG32(STM32_RCC_BASE + 0x00)
-#define STM32_RCC_CFGR              REG32(STM32_RCC_BASE + 0x04)
-#define STM32_RCC_CIR               REG32(STM32_RCC_BASE + 0x08)
-#define STM32_RCC_APB2RSTR          REG32(STM32_RCC_BASE + 0x0c)
-#define STM32_RCC_APB1RSTR          REG32(STM32_RCC_BASE + 0x10)
-#define STM32_RCC_AHBENR            REG32(STM32_RCC_BASE + 0x14)
-#define STM32_RCC_APB2ENR           REG32(STM32_RCC_BASE + 0x18)
-#define STM32_RCC_APB2ENR_TIM16EN   (1 << 17)
-#define STM32_RCC_APB2ENR_TIM17EN   (1 << 18)
-#define STM32_RCC_DBGMCUEN          (1 << 22)
-#define STM32_RCC_SYSCFGEN          (1 << 0)
-
-#define STM32_RCC_APB1ENR           REG32(STM32_RCC_BASE + 0x1c)
-#define STM32_RCC_PWREN                 (1 << 28)
-
-#define STM32_RCC_BDCR              REG32(STM32_RCC_BASE + 0x20)
-#define STM32_RCC_CSR               REG32(STM32_RCC_BASE + 0x24)
-/* STM32F373 */
-#define STM32_RCC_CFGR2             REG32(STM32_RCC_BASE + 0x2c)
-/* STM32F0XX and STM32F373 */
-#define STM32_RCC_CFGR3             REG32(STM32_RCC_BASE + 0x30)
-#define STM32_RCC_CR2               REG32(STM32_RCC_BASE + 0x34) /* STM32F0XX */
-
-#define STM32_RCC_HB_DMA1		(1 << 0)
-/* STM32F373 */
-#define STM32_RCC_HB_DMA2		(1 << 1)
-#define STM32_RCC_PB2_TIM1		(1 << 11) /* Except STM32F373 */
-#define STM32_RCC_PB2_TIM15		(1 << 16) /* STM32F0XX and STM32F373 */
-#define STM32_RCC_PB2_TIM16		(1 << 17) /* STM32F0XX and STM32F373 */
-#define STM32_RCC_PB2_TIM17		(1 << 18) /* STM32F0XX and STM32F373 */
-#define STM32_RCC_PB2_TIM19		(1 << 19) /* STM32F373 */
-#define STM32_RCC_PB2_PMAD		(1 << 11) /* STM32TS */
-#define STM32_RCC_PB2_PMSE		(1 << 13) /* STM32TS */
-#define STM32_RCC_PB1_TIM12		(1 << 6)  /* STM32F373 */
-#define STM32_RCC_PB1_TIM13		(1 << 7)  /* STM32F373 */
-#define STM32_RCC_PB1_TIM14		(1 << 8)  /* STM32F0XX and STM32F373 */
-#define STM32_RCC_PB1_TIM18		(1 << 9)  /* STM32F373 */
-#define STM32_RCC_PB1_USB		(1 << 23)
-#define STM32_RCC_PB1_CRS		(1 << 27)
-
-#define STM32_SYSCFG_CFGR1          REG32(STM32_SYSCFG_BASE + 0x00)
-#define STM32_SYSCFG_EXTICR(n)      REG32(STM32_SYSCFG_BASE + 8 + 4 * (n))
-#define STM32_SYSCFG_CFGR2          REG32(STM32_SYSCFG_BASE + 0x18)
-
-#elif defined(CHIP_FAMILY_STM32F4)
-#define STM32_RCC_CR                    REG32(STM32_RCC_BASE + 0x00)
-#define STM32_RCC_CR_HSION		(1 << 0)
-#define STM32_RCC_CR_HSIRDY		(1 << 1)
-#define STM32_RCC_CR_HSEON		(1 << 16)
-#define STM32_RCC_CR_HSERDY		(1 << 17)
-#define STM32_RCC_CR_PLLON		(1 << 24)
-#define STM32_RCC_CR_PLLRDY		(1 << 25)
-
-#if defined(CHIP_VARIANT_STM32F446)
-/* Required or recommended clocks for stm32f446 */
-#define STM32F4_PLL_REQ 2000000
-#define STM32F4_RTC_REQ 1000000
-#define STM32F4_IO_CLOCK  42000000
-#define STM32F4_USB_REQ 48000000
-#define STM32F4_VCO_CLOCK 336000000
-#define STM32F4_HSI_CLOCK 16000000
-#define STM32F4_LSI_CLOCK 32000
-#define STM32F4_TIMER_CLOCK STM32F4_IO_CLOCK
-#define STM32F4_PLLP_DIV 4
-#define STM32F4_AHB_PRE 0x8
-#define STM32F4_APB1_PRE 0x0
-#define STM32F4_APB2_PRE 0x0
-#define STM32_FLASH_ACR_LATENCY     (1 << 0)
-
-#elif defined(CHIP_VARIANT_STM32F412)
-/* Required or recommended clocks for stm32f412 */
-#define STM32F4_PLL_REQ 2000000
-#define STM32F4_RTC_REQ 1000000
-#define STM32F4_IO_CLOCK  48000000
-#define STM32F4_USB_REQ 48000000
-#define STM32F4_VCO_CLOCK 384000000
-#define STM32F4_HSI_CLOCK 16000000
-#define STM32F4_LSI_CLOCK 32000
-#define STM32F4_TIMER_CLOCK (STM32F4_IO_CLOCK * 2)
-#define STM32F4_PLLP_DIV 4
-#define STM32F4_AHB_PRE 0x0
-#define STM32F4_APB1_PRE 0x4
-#define STM32F4_APB2_PRE 0x4
-#define STM32_FLASH_ACR_LATENCY     (3 << 0)
-
-#elif defined(CHIP_VARIANT_STM32F411)
-/* Required or recommended clocks for stm32f411 */
-#define STM32F4_PLL_REQ 2000000
-#define STM32F4_RTC_REQ 1000000
-#define STM32F4_IO_CLOCK  48000000
-#define STM32F4_USB_REQ 48000000
-#define STM32F4_VCO_CLOCK 384000000
-#define STM32F4_HSI_CLOCK 16000000
-#define STM32F4_LSI_CLOCK 32000
-#define STM32F4_TIMER_CLOCK STM32F4_IO_CLOCK
-#define STM32F4_PLLP_DIV 4
-#define STM32F4_AHB_PRE 0x8
-#define STM32F4_APB1_PRE 0x0
-#define STM32F4_APB2_PRE 0x0
-#define STM32_FLASH_ACR_LATENCY     (1 << 0)
-
-#elif defined(CHIP_VARIANT_STM32F76X)
-/* Required or recommended clocks for stm32f767/769 */
-#define STM32F4_PLL_REQ 2000000
-#define STM32F4_RTC_REQ 1000000
-#define STM32F4_IO_CLOCK 45000000
-#define STM32F4_USB_REQ 45000000 /* not compatible with USB, will use PLLSAI */
-#define STM32F4_VCO_CLOCK 360000000
-#define STM32F4_HSI_CLOCK 16000000
-#define STM32F4_LSI_CLOCK 32000
-#define STM32F4_TIMER_CLOCK (STM32F4_IO_CLOCK * 2)
-#define STM32F4_PLLP_DIV 2   /* sys = VCO/2  = 180 Mhz */
-#define STM32F4_AHB_PRE 0x0  /* AHB = sysclk = 180 Mhz */
-#define STM32F4_APB1_PRE 0x5 /* APB1 = AHB /4 = 45 Mhz */
-#define STM32F4_APB2_PRE 0x5 /* APB2 = AHB /4 = 45 Mhz */
-#define STM32_FLASH_ACR_LATENCY     (5 << 0)
-
-#else
-#error "No valid clocks defined"
-#endif
-
-#define STM32_RCC_PLLCFGR               REG32(STM32_RCC_BASE + 0x04)
-/* PLL Division factor */
-#define  PLLCFGR_PLLM_OFF		0
-#define  PLLCFGR_PLLM(val)		(((val) & 0x1f) << PLLCFGR_PLLM_OFF)
-/* PLL Multiplication factor */
-#define  PLLCFGR_PLLN_OFF		6
-#define  PLLCFGR_PLLN(val)		(((val) & 0x1ff) << PLLCFGR_PLLN_OFF)
-/* Main CPU Clock */
-#define  PLLCFGR_PLLP_OFF		16
-#define  PLLCFGR_PLLP(val)		(((val) & 0x3) << PLLCFGR_PLLP_OFF)
-
-#define  PLLCFGR_PLLSRC_HSI		(0 << 22)
-#define  PLLCFGR_PLLSRC_HSE		(1 << 22)
-/* USB OTG FS: Must equal 48MHz */
-#define  PLLCFGR_PLLQ_OFF		24
-#define  PLLCFGR_PLLQ(val)		(((val) & 0xf) << PLLCFGR_PLLQ_OFF)
-/* SYSTEM */
-#define  PLLCFGR_PLLR_OFF		28
-#define  PLLCFGR_PLLR(val)		(((val) & 0x7) << PLLCFGR_PLLR_OFF)
-
-#define STM32_RCC_CFGR                  REG32(STM32_RCC_BASE + 0x08)
-#define STM32_RCC_CFGR_SW_HSI		(0 << 0)
-#define STM32_RCC_CFGR_SW_HSE		(1 << 0)
-#define STM32_RCC_CFGR_SW_PLL		(2 << 0)
-#define STM32_RCC_CFGR_SW_PLL_R		(3 << 0)
-#define STM32_RCC_CFGR_SW_MASK		(3 << 0)
-#define STM32_RCC_CFGR_SWS_HSI		(0 << 2)
-#define STM32_RCC_CFGR_SWS_HSE		(1 << 2)
-#define STM32_RCC_CFGR_SWS_PLL		(2 << 2)
-#define STM32_RCC_CFGR_SWS_PLL_R	(3 << 2)
-#define STM32_RCC_CFGR_SWS_MASK		(3 << 2)
-/* AHB Prescalar: nonlinear values, look up in RM0390 */
-#define  CFGR_HPRE_OFF			4
-#define  CFGR_HPRE(val)			(((val) & 0xf) << CFGR_HPRE_OFF)
-/* APB1 Low Speed Prescalar < 45MHz */
-#define  CFGR_PPRE1_OFF			10
-#define  CFGR_PPRE1(val)		(((val) & 0x7) << CFGR_PPRE1_OFF)
-/* APB2 High Speed Prescalar < 90MHz */
-#define  CFGR_PPRE2_OFF			13
-#define  CFGR_PPRE2(val)		(((val) & 0x7) << CFGR_PPRE2_OFF)
-/* RTC CLock: Must equal 1MHz */
-#define  CFGR_RTCPRE_OFF		16
-#define  CFGR_RTCPRE(val)		(((val) & 0x1f) << CFGR_RTCPRE_OFF)
-
-#define STM32_RCC_CIR                   REG32(STM32_RCC_BASE + 0x0C)
-#define STM32_RCC_AHB1RSTR              REG32(STM32_RCC_BASE + 0x10)
-#define  RCC_AHB1RSTR_OTGHSRST		(1 << 29)
-
-#define STM32_RCC_AHB2RSTR              REG32(STM32_RCC_BASE + 0x14)
-#define STM32_RCC_AHB3RSTR              REG32(STM32_RCC_BASE + 0x18)
-
-#define STM32_RCC_APB1RSTR              REG32(STM32_RCC_BASE + 0x20)
-#define STM32_RCC_APB2RSTR              REG32(STM32_RCC_BASE + 0x24)
-
-#define STM32_RCC_AHB1ENR               REG32(STM32_RCC_BASE + 0x30)
-#define STM32_RCC_AHB1ENR_GPIOMASK	(0xff << 0)
-#define STM32_RCC_AHB1ENR_BKPSRAMEN	(1 << 18)
-#define STM32_RCC_AHB1ENR_DMA1EN	(1 << 21)
-#define STM32_RCC_AHB1ENR_DMA2EN	(1 << 22)
-/* TODO(nsanders): normalize naming.*/
-#define STM32_RCC_HB1_DMA1		(1 << 21)
-#define STM32_RCC_HB1_DMA2		(1 << 22)
-#define STM32_RCC_AHB1ENR_OTGHSEN	(1 << 29)
-#define STM32_RCC_AHB1ENR_OTGHSULPIEN	(1 << 30)
-
-#define STM32_RCC_AHB2ENR               REG32(STM32_RCC_BASE + 0x34)
-#define STM32_RCC_AHB2ENR_OTGFSEN	(1 << 7)
-#define STM32_RCC_AHB3ENR               REG32(STM32_RCC_BASE + 0x38)
-
-#define STM32_RCC_APB1ENR               REG32(STM32_RCC_BASE + 0x40)
-#define STM32_RCC_PWREN                 (1 << 28)
-#define STM32_RCC_I2C1EN                (1 << 21)
-#define STM32_RCC_I2C2EN                (1 << 22)
-#define STM32_RCC_I2C3EN                (1 << 23)
-#define STM32_RCC_FMPI2C4EN             (1 << 24)
-
-#define STM32_RCC_APB2ENR               REG32(STM32_RCC_BASE + 0x44)
-
-#define STM32_RCC_PB2_USART6            (1 << 5)
-#define STM32_RCC_SYSCFGEN		(1 << 14)
-
-#define STM32_RCC_AHB1LPENR             REG32(STM32_RCC_BASE + 0x50)
-#define STM32_RCC_AHB2LPENR             REG32(STM32_RCC_BASE + 0x54)
-#define STM32_RCC_AHB3LPENR             REG32(STM32_RCC_BASE + 0x58)
-#define STM32_RCC_APB1LPENR             REG32(STM32_RCC_BASE + 0x60)
-#define STM32_RCC_APB2LPENR             REG32(STM32_RCC_BASE + 0x64)
-
-#define STM32_RCC_BDCR                  REG32(STM32_RCC_BASE + 0x70)
-#define STM32_RCC_CSR                   REG32(STM32_RCC_BASE + 0x74)
-#define STM32_RCC_CSR_LSION		(1 << 0)
-#define STM32_RCC_CSR_LSIRDY		(1 << 1)
-
-#define STM32_RCC_HB_DMA1		(1 << 24)
-#define STM32_RCC_PB2_TIM9		(1 << 2)
-#define STM32_RCC_PB2_TIM10		(1 << 3)
-#define STM32_RCC_PB2_TIM11		(1 << 4)
-#define STM32_RCC_PB1_USB		(1 << 23)
-
-#define STM32_RCC_DCKCFGR2              REG32(STM32_RCC_BASE + 0x94)
-#define  DCKCFGR2_FMPI2C1SEL(val)       (((val) & 0x3) << 22)
-#define  DCKCFGR2_FMPI2C1SEL_MASK       (0x3 << 22)
-#define  FMPI2C1SEL_APB                 0x0
-
-#define STM32_SYSCFG_MEMRMP             REG32(STM32_SYSCFG_BASE + 0x00)
-#define STM32_SYSCFG_PMC                REG32(STM32_SYSCFG_BASE + 0x04)
-#define STM32_SYSCFG_EXTICR(n)          REG32(STM32_SYSCFG_BASE + 8 + 4 * (n))
-#define STM32_SYSCFG_CMPCR              REG32(STM32_SYSCFG_BASE + 0x20)
-#define STM32_SYSCFG_CFGR               REG32(STM32_SYSCFG_BASE + 0x2C)
-
-#elif defined(CHIP_FAMILY_STM32H7)
-#define STM32_RCC_CR                REG32(STM32_RCC_BASE + 0x000)
-#define STM32_RCC_ICSCR             REG32(STM32_RCC_BASE + 0x004)
-#define STM32_RCC_CRRCR             REG32(STM32_RCC_BASE + 0x008)
-#define STM32_RCC_CFGR              REG32(STM32_RCC_BASE + 0x010)
-#define STM32_RCC_D1CFGR            REG32(STM32_RCC_BASE + 0x018)
-#define STM32_RCC_D2CFGR            REG32(STM32_RCC_BASE + 0x01C)
-#define STM32_RCC_D3CFGR            REG32(STM32_RCC_BASE + 0x020)
-#define STM32_RCC_PLLCKSELR         REG32(STM32_RCC_BASE + 0x028)
-#define STM32_RCC_PLLCFGR           REG32(STM32_RCC_BASE + 0x02C)
-#define STM32_RCC_PLL1DIVR          REG32(STM32_RCC_BASE + 0x030)
-#define STM32_RCC_PLL1FRACR         REG32(STM32_RCC_BASE + 0x034)
-#define STM32_RCC_PLL2DIVR          REG32(STM32_RCC_BASE + 0x038)
-#define STM32_RCC_PLL2FRACR         REG32(STM32_RCC_BASE + 0x03C)
-#define STM32_RCC_PLL3DIVR          REG32(STM32_RCC_BASE + 0x040)
-#define STM32_RCC_PLL3FRACR         REG32(STM32_RCC_BASE + 0x044)
-#define STM32_RCC_D1CCIPR           REG32(STM32_RCC_BASE + 0x04C)
-#define STM32_RCC_D2CCIP1R          REG32(STM32_RCC_BASE + 0x050)
-#define STM32_RCC_D2CCIP2R          REG32(STM32_RCC_BASE + 0x054)
-#define STM32_RCC_D3CCIPR           REG32(STM32_RCC_BASE + 0x058)
-#define STM32_RCC_CIER              REG32(STM32_RCC_BASE + 0x060)
-#define STM32_RCC_CIFR              REG32(STM32_RCC_BASE + 0x064)
-#define STM32_RCC_CICR              REG32(STM32_RCC_BASE + 0x068)
-#define STM32_RCC_BDCR              REG32(STM32_RCC_BASE + 0x070)
-#define STM32_RCC_CSR               REG32(STM32_RCC_BASE + 0x074)
-
-#define STM32_RCC_APB2RSTR          REG32(STM32_RCC_BASE + 0x098)
-
-#define STM32_RCC_RSR               REG32(STM32_RCC_BASE + 0x0D0)
-#define STM32_RCC_AHB3ENR           REG32(STM32_RCC_BASE + 0x0D4)
-#define STM32_RCC_AHB1ENR           REG32(STM32_RCC_BASE + 0x0D8)
-#define STM32_RCC_AHB2ENR           REG32(STM32_RCC_BASE + 0x0DC)
-#define STM32_RCC_AHB2ENR_RNGEN     (1 << 6)
-#define STM32_RCC_AHB2ENR_HASHEN    (1 << 5)
-#define STM32_RCC_AHB2ENR_CRYPTEN   (1 << 4)
-#define STM32_RCC_AHB4ENR           REG32(STM32_RCC_BASE + 0x0E0)
-#define STM32_RCC_AHB4ENR_GPIOMASK  0x3ff
-#define STM32_RCC_APB3ENR           REG32(STM32_RCC_BASE + 0x0E4)
-#define STM32_RCC_APB1LENR          REG32(STM32_RCC_BASE + 0x0E8)
-#define STM32_RCC_APB1HENR          REG32(STM32_RCC_BASE + 0x0EC)
-#define STM32_RCC_APB2ENR           REG32(STM32_RCC_BASE + 0x0F0)
-#define STM32_RCC_APB4ENR           REG32(STM32_RCC_BASE + 0x0F4)
-#define STM32_RCC_SYSCFGEN          (1 << 1)
-#define STM32_RCC_AHB3LPENR         REG32(STM32_RCC_BASE + 0x0FC)
-#define STM32_RCC_AHB1LPENR         REG32(STM32_RCC_BASE + 0x100)
-#define STM32_RCC_AHB2LPENR         REG32(STM32_RCC_BASE + 0x104)
-#define STM32_RCC_AHB4LPENR         REG32(STM32_RCC_BASE + 0x108)
-#define STM32_RCC_APB3LPENR         REG32(STM32_RCC_BASE + 0x10C)
-#define STM32_RCC_APB1LLPENR        REG32(STM32_RCC_BASE + 0x110)
-#define STM32_RCC_APB1HLPENR        REG32(STM32_RCC_BASE + 0x114)
-#define STM32_RCC_APB2LPENR         REG32(STM32_RCC_BASE + 0x118)
-#define STM32_RCC_APB4LPENR         REG32(STM32_RCC_BASE + 0x11C)
-/* Aliases */
-#define STM32_RCC_APB1ENR           STM32_RCC_APB1LENR
-
-#define STM32_RCC_CR_HSION                     (1 << 0)
-#define STM32_RCC_CR_HSIRDY                    (1 << 2)
-#define STM32_RCC_CR_CSION                     (1 << 7)
-#define STM32_RCC_CR_CSIRDY                    (1 << 8)
-#define STM32_RCC_CR_HSI48ON                   (1 << 12)
-#define STM32_RCC_CR_HSI48RDY                  (1 << 13)
-#define STM32_RCC_CR_PLL1ON                    (1 << 24)
-#define STM32_RCC_CR_PLL1RDY                   (1 << 25)
-#define STM32_RCC_CR_PLL2ON                    (1 << 26)
-#define STM32_RCC_CR_PLL2RDY                   (1 << 27)
-#define STM32_RCC_CR_PLL3ON                    (1 << 28)
-#define STM32_RCC_CR_PLL3RDY                   (1 << 29)
-#define STM32_RCC_CFGR_SW_HSI                  (0 << 0)
-#define STM32_RCC_CFGR_SW_CSI                  (1 << 0)
-#define STM32_RCC_CFGR_SW_HSE                  (2 << 0)
-#define STM32_RCC_CFGR_SW_PLL1                 (3 << 0)
-#define STM32_RCC_CFGR_SW_MASK                 (3 << 0)
-#define STM32_RCC_CFGR_SWS_HSI                 (0 << 3)
-#define STM32_RCC_CFGR_SWS_CSI                 (1 << 3)
-#define STM32_RCC_CFGR_SWS_HSE                 (2 << 3)
-#define STM32_RCC_CFGR_SWS_PLL1                (3 << 3)
-#define STM32_RCC_CFGR_SWS_MASK                (3 << 3)
-#define STM32_RCC_D1CFGR_HPRE_DIV1             (0 << 0)
-#define STM32_RCC_D1CFGR_HPRE_DIV2             (8 << 0)
-#define STM32_RCC_D1CFGR_HPRE_DIV4             (9 << 0)
-#define STM32_RCC_D1CFGR_HPRE_DIV8            (10 << 0)
-#define STM32_RCC_D1CFGR_HPRE_DIV16           (11 << 0)
-#define STM32_RCC_D1CFGR_D1PPRE_DIV1           (0 << 4)
-#define STM32_RCC_D1CFGR_D1PPRE_DIV2           (4 << 4)
-#define STM32_RCC_D1CFGR_D1PPRE_DIV4           (5 << 4)
-#define STM32_RCC_D1CFGR_D1PPRE_DIV8           (6 << 4)
-#define STM32_RCC_D1CFGR_D1PPRE_DIV16          (7 << 4)
-#define STM32_RCC_D1CFGR_D1CPRE_DIV1           (0 << 8)
-#define STM32_RCC_D1CFGR_D1CPRE_DIV2           (8 << 8)
-#define STM32_RCC_D1CFGR_D1CPRE_DIV4           (9 << 8)
-#define STM32_RCC_D1CFGR_D1CPRE_DIV8          (10 << 8)
-#define STM32_RCC_D1CFGR_D1CPRE_DIV16         (11 << 8)
-#define STM32_RCC_PLLCKSEL_PLLSRC_HSI          (0 << 0)
-#define STM32_RCC_PLLCKSEL_PLLSRC_CSI          (1 << 0)
-#define STM32_RCC_PLLCKSEL_PLLSRC_HSE          (2 << 0)
-#define STM32_RCC_PLLCKSEL_PLLSRC_NONE         (3 << 0)
-#define STM32_RCC_PLLCKSEL_PLLSRC_MASK         (3 << 0)
-#define STM32_RCC_PLLCKSEL_DIVM1(m)            ((m) << 4)
-#define STM32_RCC_PLLCKSEL_DIVM2(m)            ((m) << 12)
-#define STM32_RCC_PLLCKSEL_DIVM3(m)            ((m) << 20)
-#define STM32_RCC_PLLCFG_PLL1VCOSEL_FRACEN     (1 << 0)
-#define STM32_RCC_PLLCFG_PLL1VCOSEL_WIDE       (0 << 1)
-#define STM32_RCC_PLLCFG_PLL1VCOSEL_MEDIUM     (1 << 1)
-#define STM32_RCC_PLLCFG_PLL1RGE_1M_2M         (0 << 2)
-#define STM32_RCC_PLLCFG_PLL1RGE_2M_4M         (1 << 2)
-#define STM32_RCC_PLLCFG_PLL1RGE_4M_8M         (2 << 2)
-#define STM32_RCC_PLLCFG_PLL1RGE_8M_16M        (3 << 2)
-#define STM32_RCC_PLLCFG_DIVP1EN               (1 << 16)
-#define STM32_RCC_PLLCFG_DIVQ1EN               (1 << 17)
-#define STM32_RCC_PLLCFG_DIVR1EN               (1 << 18)
-#define STM32_RCC_PLLDIV_DIVN(n)               (((n) - 1) << 0)
-#define STM32_RCC_PLLDIV_DIVP(p)               (((p) - 1) << 9)
-#define STM32_RCC_PLLDIV_DIVQ(q)               (((q) - 1) << 16)
-#define STM32_RCC_PLLDIV_DIVR(r)               (((r) - 1) << 24)
-#define STM32_RCC_PLLFRAC(n)                   ((n) << 3)
-#define STM32_RCC_D2CCIP1R_SPI123SEL_PLL1Q     (0 << 12)
-#define STM32_RCC_D2CCIP1R_SPI123SEL_PLL2P     (1 << 12)
-#define STM32_RCC_D2CCIP1R_SPI123SEL_PLL3P     (2 << 12)
-#define STM32_RCC_D2CCIP1R_SPI123SEL_I2SCKIN   (3 << 12)
-#define STM32_RCC_D2CCIP1R_SPI123SEL_PERCK     (4 << 12)
-#define STM32_RCC_D2CCIP1R_SPI123SEL_MASK      (7 << 12)
-#define STM32_RCC_D2CCIP1R_SPI45SEL_APB        (0 << 16)
-#define STM32_RCC_D2CCIP1R_SPI45SEL_PLL2Q      (1 << 16)
-#define STM32_RCC_D2CCIP1R_SPI45SEL_PLL3Q      (2 << 16)
-#define STM32_RCC_D2CCIP1R_SPI45SEL_HSI        (3 << 16)
-#define STM32_RCC_D2CCIP1R_SPI45SEL_CSI        (4 << 16)
-#define STM32_RCC_D2CCIP1R_SPI45SEL_HSE        (5 << 16)
-#define STM32_RCC_D2CCIP1R_SPI45SEL_MASK       (7 << 16)
-#define STM32_RCC_D2CCIP2_USART234578SEL_PCLK  (0 << 0)
-#define STM32_RCC_D2CCIP2_USART234578SEL_PLL2Q (1 << 0)
-#define STM32_RCC_D2CCIP2_USART234578SEL_PLL3Q (2 << 0)
-#define STM32_RCC_D2CCIP2_USART234578SEL_HSI   (3 << 0)
-#define STM32_RCC_D2CCIP2_USART234578SEL_CSI   (4 << 0)
-#define STM32_RCC_D2CCIP2_USART234578SEL_LSE   (5 << 0)
-#define STM32_RCC_D2CCIP2_USART234578SEL_MASK  (7 << 0)
-#define STM32_RCC_D2CCIP2_USART16SEL_PCLK      (0 << 3)
-#define STM32_RCC_D2CCIP2_USART16SEL_PLL2Q     (1 << 3)
-#define STM32_RCC_D2CCIP2_USART16SEL_PLL3Q     (2 << 3)
-#define STM32_RCC_D2CCIP2_USART16SEL_HSI       (3 << 3)
-#define STM32_RCC_D2CCIP2_USART16SEL_CSI       (4 << 3)
-#define STM32_RCC_D2CCIP2_USART16SEL_LSE       (5 << 3)
-#define STM32_RCC_D2CCIP2_USART16SEL_MASK      (7 << 3)
-#define STM32_RCC_D2CCIP2_RNGSEL_HSI48         (0 << 8)
-#define STM32_RCC_D2CCIP2_RNGSEL_PLL1Q         (1 << 8)
-#define STM32_RCC_D2CCIP2_RNGSEL_LSE           (2 << 8)
-#define STM32_RCC_D2CCIP2_RNGSEL_LSI           (3 << 8)
-#define STM32_RCC_D2CCIP2_RNGSEL_MASK          (3 << 8)
-#define STM32_RCC_D2CCIP2_LPTIM1SEL_PCLK       (0 << 28)
-#define STM32_RCC_D2CCIP2_LPTIM1SEL_PLL2       (1 << 28)
-#define STM32_RCC_D2CCIP2_LPTIM1SEL_PLL3       (2 << 28)
-#define STM32_RCC_D2CCIP2_LPTIM1SEL_LSE        (3 << 28)
-#define STM32_RCC_D2CCIP2_LPTIM1SEL_LSI        (4 << 28)
-#define STM32_RCC_D2CCIP2_LPTIM1SEL_PER        (5 << 28)
-#define STM32_RCC_D2CCIP2_LPTIM1SEL_MASK       (7 << 28)
-#define STM32_RCC_CSR_LSION                    (1 << 0)
-#define STM32_RCC_CSR_LSIRDY                   (1 << 1)
-
-#define STM32_SYSCFG_PMCR           REG32(STM32_SYSCFG_BASE + 0x04)
-#define STM32_SYSCFG_EXTICR(n)      REG32(STM32_SYSCFG_BASE + 8 + 4 * (n))
-
-/* Peripheral bits for APB1ENR regs */
-#define STM32_RCC_PB1_LPTIM1            (1 << 9)
-
-/* Peripheral bits for APB2ENR regs */
-#define STM32_RCC_PB2_TIM1              (1 << 0)
-#define STM32_RCC_PB2_TIM2              (1 << 1)
-#define STM32_RCC_PB2_USART1            (1 << 4)
-#define STM32_RCC_PB2_SPI1              (1 << 12)
-#define STM32_RCC_PB2_SPI4              (1 << 13)
-#define STM32_RCC_PB2_TIM15             (1 << 16)
-#define STM32_RCC_PB2_TIM16             (1 << 17)
-#define STM32_RCC_PB2_TIM17             (1 << 18)
-
-/* Peripheral bits for AHB1/2/3/4ENR regs */
-#define STM32_RCC_HB1_DMA1		(1 << 0)
-#define STM32_RCC_HB1_DMA2		(1 << 1)
-#define STM32_RCC_HB3_MDMA		(1 << 0)
-#define STM32_RCC_HB4_BDMA		(1 << 21)
-
-#else
-#error Unsupported chip variant
-#endif
-
-=======
->>>>>>> 40d09f45
 /* RTC domain control register */
 #define STM32_RCC_BDCR_BDRST		BIT(16)
 #define STM32_RCC_BDCR_RTCEN		BIT(15)
@@ -967,585 +262,6 @@
 /* --- Debug --- */
 #define STM32_DBGMCU_IDCODE         REG32(STM32_DBGMCU_BASE + 0x00)
 #define STM32_DBGMCU_CR             REG32(STM32_DBGMCU_BASE + 0x04)
-<<<<<<< HEAD
-#ifndef CHIP_FAMILY_STM32H7
-#define STM32_DBGMCU_APB1FZ         REG32(STM32_DBGMCU_BASE + 0x08)
-#define STM32_DBGMCU_APB2FZ         REG32(STM32_DBGMCU_BASE + 0x0C)
-#else  /* CHIP_FAMILY_STM32H7 */
-#define STM32_DBGMCU_APB3FZ         REG32(STM32_DBGMCU_BASE + 0x34)
-#define STM32_DBGMCU_APB1LFZ        REG32(STM32_DBGMCU_BASE + 0x3C)
-#define STM32_DBGMCU_APB1HFZ        REG32(STM32_DBGMCU_BASE + 0x44)
-#define STM32_DBGMCU_APB2FZ         REG32(STM32_DBGMCU_BASE + 0x4C)
-#define STM32_DBGMCU_APB4FZ         REG32(STM32_DBGMCU_BASE + 0x54)
-/* Alias */
-#define STM32_DBGMCU_APB1FZ         STM32_DBGMCU_APB1LFZ
-#endif /* CHIP_FAMILY_STM32H7 */
-
-/* --- Flash --- */
-
-#if defined(CHIP_FAMILY_STM32L)
-#define STM32_FLASH_ACR             REG32(STM32_FLASH_REGS_BASE + 0x00)
-#define STM32_FLASH_ACR_LATENCY		(1 << 0)
-#define STM32_FLASH_ACR_PRFTEN		(1 << 1)
-#define STM32_FLASH_ACR_ACC64		(1 << 2)
-#define STM32_FLASH_PECR            REG32(STM32_FLASH_REGS_BASE + 0x04)
-#define STM32_FLASH_PECR_PE_LOCK	(1 << 0)
-#define STM32_FLASH_PECR_PRG_LOCK	(1 << 1)
-#define STM32_FLASH_PECR_OPT_LOCK	(1 << 2)
-#define STM32_FLASH_PECR_PROG		(1 << 3)
-#define STM32_FLASH_PECR_ERASE		(1 << 9)
-#define STM32_FLASH_PECR_FPRG		(1 << 10)
-#define STM32_FLASH_PECR_OBL_LAUNCH	(1 << 18)
-#define STM32_FLASH_PDKEYR          REG32(STM32_FLASH_REGS_BASE + 0x08)
-#define STM32_FLASH_PEKEYR          REG32(STM32_FLASH_REGS_BASE + 0x0c)
-#define STM32_FLASH_PEKEYR_KEY1		0x89ABCDEF
-#define STM32_FLASH_PEKEYR_KEY2		0x02030405
-#define STM32_FLASH_PRGKEYR         REG32(STM32_FLASH_REGS_BASE + 0x10)
-#define STM32_FLASH_PRGKEYR_KEY1	0x8C9DAEBF
-#define STM32_FLASH_PRGKEYR_KEY2	0x13141516
-#define STM32_FLASH_OPTKEYR         REG32(STM32_FLASH_REGS_BASE + 0x14)
-#define STM32_FLASH_OPTKEYR_KEY1	0xFBEAD9C8
-#define STM32_FLASH_OPTKEYR_KEY2	0x24252627
-#define STM32_FLASH_SR              REG32(STM32_FLASH_REGS_BASE + 0x18)
-#define STM32_FLASH_OBR             REG32(STM32_FLASH_REGS_BASE + 0x1c)
-#define STM32_FLASH_WRPR            REG32(STM32_FLASH_REGS_BASE + 0x20)
-
-#define STM32_OPTB_RDP                  0x00
-#define STM32_OPTB_USER                 0x04
-#define STM32_OPTB_WRP1L                0x08
-#define STM32_OPTB_WRP1H                0x0c
-#define STM32_OPTB_WRP2L                0x10
-#define STM32_OPTB_WRP2H                0x14
-#define STM32_OPTB_WRP3L                0x18
-#define STM32_OPTB_WRP3H                0x1c
-
-#elif defined(CHIP_FAMILY_STM32F0) || defined(CHIP_FAMILY_STM32F3)
-#define STM32_FLASH_ACR             REG32(STM32_FLASH_REGS_BASE + 0x00)
-#define STM32_FLASH_ACR_LATENCY_SHIFT (0)
-#define STM32_FLASH_ACR_LATENCY_MASK  (7 << STM32_FLASH_ACR_LATENCY_SHIFT)
-#define STM32_FLASH_ACR_LATENCY     (1 << 0)
-#define STM32_FLASH_ACR_PRFTEN      (1 << 4)
-#define STM32_FLASH_KEYR            REG32(STM32_FLASH_REGS_BASE + 0x04)
-#define  FLASH_KEYR_KEY1                0x45670123
-#define  FLASH_KEYR_KEY2                0xCDEF89AB
-
-#define STM32_FLASH_OPTKEYR         REG32(STM32_FLASH_REGS_BASE + 0x08)
-#define  FLASH_OPTKEYR_KEY1             FLASH_KEYR_KEY1
-#define  FLASH_OPTKEYR_KEY2             FLASH_KEYR_KEY2
-#define STM32_FLASH_SR              REG32(STM32_FLASH_REGS_BASE + 0x0c)
-#define  FLASH_SR_BUSY                  (1 << 0)
-#define  FLASH_SR_PGERR                 (1 << 2)
-#define  FLASH_SR_WRPRTERR              (1 << 4)
-#define  FLASH_SR_ALL_ERR \
-	(FLASH_SR_PGERR | FLASH_SR_WRPRTERR)
-#define  FLASH_SR_EOP                   (1 << 5)
-#define STM32_FLASH_CR              REG32(STM32_FLASH_REGS_BASE + 0x10)
-#define  FLASH_CR_PG                    (1 << 0)
-#define  FLASH_CR_PER                   (1 << 1)
-#define  FLASH_CR_OPTPG                 (1 << 4)
-#define  FLASH_CR_OPTER                 (1 << 5)
-#define  FLASH_CR_STRT                  (1 << 6)
-#define  FLASH_CR_LOCK                  (1 << 7)
-#define  FLASH_CR_OPTWRE                (1 << 9)
-#define  FLASH_CR_OBL_LAUNCH            (1 << 13)
-#define STM32_FLASH_OPT_LOCKED      (!(STM32_FLASH_CR & FLASH_CR_OPTWRE))
-#define STM32_FLASH_AR              REG32(STM32_FLASH_REGS_BASE + 0x14)
-#define STM32_FLASH_OBR             REG32(STM32_FLASH_REGS_BASE + 0x1c)
-#define STM32_FLASH_OBR_RDP_MASK        (3 << 1)
-#define STM32_FLASH_WRPR            REG32(STM32_FLASH_REGS_BASE + 0x20)
-
-#define STM32_OPTB_RDP_OFF              0x00
-#define STM32_OPTB_USER_OFF             0x02
-#define STM32_OPTB_WRP_OFF(n)           (0x08 + (n&3) * 2)
-#define STM32_OPTB_WRP01                0x08
-#define STM32_OPTB_WRP23                0x0c
-
-#define STM32_OPTB_COMPL_SHIFT      8
-
-#elif defined(CHIP_FAMILY_STM32L4)
-#define STM32_FLASH_ACR             REG32(STM32_FLASH_REGS_BASE + 0x00)
-#define STM32_FLASH_ACR_LATENCY_SHIFT (0)
-#define STM32_FLASH_ACR_LATENCY_MASK  (7 << STM32_FLASH_ACR_LATENCY_SHIFT)
-#define STM32_FLASH_ACR_PRFTEN      (1 << 8)
-#define STM32_FLASH_ACR_ICEN        (1 << 9)
-#define STM32_FLASH_ACR_DCEN        (1 << 10)
-#define STM32_FLASH_ACR_ICRST       (1 << 11)
-#define STM32_FLASH_ACR_DCRST       (1 << 12)
-#define STM32_FLASH_PDKEYR          REG32(STM32_FLASH_REGS_BASE + 0x04)
-#define STM32_FLASH_KEYR            REG32(STM32_FLASH_REGS_BASE + 0x08)
-#define  FLASH_KEYR_KEY1            0x45670123
-#define  FLASH_KEYR_KEY2            0xCDEF89AB
-#define STM32_FLASH_OPTKEYR         REG32(STM32_FLASH_REGS_BASE + 0x0c)
-#define  FLASH_OPTKEYR_KEY1         0x08192A3B
-#define  FLASH_OPTKEYR_KEY2         0x4C5D6E7F
-#define STM32_FLASH_SR              REG32(STM32_FLASH_REGS_BASE + 0x10)
-#define  FLASH_SR_BUSY              (1 << 16)
-#define  FLASH_SR_ERR_MASK          (0xc3fa)
-#define STM32_FLASH_CR              REG32(STM32_FLASH_REGS_BASE + 0x14)
-#define  FLASH_CR_PG                (1 << 0)
-#define  FLASH_CR_PER               (1 << 1)
-#define  FLASH_CR_STRT              (1 << 16)
-#define  FLASH_CR_OPTSTRT           (1 << 17)
-#define  FLASH_CR_OBL_LAUNCH        (1 << 27)
-#define  FLASH_CR_OPTLOCK           (1 << 30)
-#define  FLASH_CR_LOCK              (1 << 31)
-#define  FLASH_CR_PNB(sec)          (((sec) & 0xff) << 3)
-#define  FLASH_CR_PNB_MASK          FLASH_CR_PNB(0xff)
-#define STM32_FLASH_ECCR            REG32(STM32_FLASH_REGS_BASE + 0x18)
-#define STM32_FLASH_OPTR            REG32(STM32_FLASH_REGS_BASE + 0x20)
-#define STM32_FLASH_PCROP1SR        REG32(STM32_FLASH_REGS_BASE + 0x24)
-#define STM32_FLASH_PCROP1ER        REG32(STM32_FLASH_REGS_BASE + 0x28)
-#define STM32_FLASH_WRP1AR          REG32(STM32_FLASH_REGS_BASE + 0x2C)
-#define STM32_FLASH_WRP1BR          REG32(STM32_FLASH_REGS_BASE + 0x30)
-#define  FLASH_WRP_START(val)       ((val) & 0xff)
-#define  FLASH_WRP_END(val)         (((val) >> 16) & 0xff)
-#define  FLASH_WRP_RANGE(strt, end) (((end) << 16) | (strt))
-#define  FLASH_WRP_RANGE_DISABLED   FLASH_WRP_RANGE(0xFF, 0x00)
-#define  FLASH_WRP_MASK             FLASH_WRP_RANGE(0xFF, 0xFF)
-
-#define STM32_OPTB_USER_RDP         REG32(STM32_OPTB_BASE + 0x00)
-#define STM32_OPTB_WRP1AR           REG32(STM32_OPTB_BASE + 0x18)
-#define STM32_OPTB_WRP1BR           REG32(STM32_OPTB_BASE + 0x20)
-
-#elif defined(CHIP_FAMILY_STM32F4)
-#define STM32_FLASH_ACR             REG32(STM32_FLASH_REGS_BASE + 0x00)
-#define STM32_FLASH_ACR_SHIFT           0
-#define STM32_FLASH_ACR_LAT_MASK        0xf
-#define STM32_FLASH_ACR_PRFTEN          (1 << 8)
-#define STM32_FLASH_ACR_ICEN            (1 << 9)
-#define STM32_FLASH_ACR_DCEN            (1 << 10)
-#define STM32_FLASH_ACR_ICRST           (1 << 11)
-#define STM32_FLASH_ACR_DCRST           (1 << 12)
-#define STM32_FLASH_KEYR            REG32(STM32_FLASH_REGS_BASE + 0x04)
-#define  FLASH_KEYR_KEY1                0x45670123
-#define  FLASH_KEYR_KEY2                0xCDEF89AB
-#define STM32_FLASH_OPTKEYR         REG32(STM32_FLASH_REGS_BASE + 0x08)
-#define  FLASH_OPTKEYR_KEY1             0x08192A3B
-#define  FLASH_OPTKEYR_KEY2             0x4C5D6E7F
-#define STM32_FLASH_SR              REG32(STM32_FLASH_REGS_BASE + 0x0c)
-#define  FLASH_SR_EOP                   (1 << 0)
-#define  FLASH_SR_OPERR                 (1 << 1)
-#define  FLASH_SR_WRPERR                (1 << 4)
-#define  FLASH_SR_PGAERR                (1 << 5)
-#define  FLASH_SR_PGPERR                (1 << 6)
-#define  FLASH_SR_PGSERR                (1 << 7)
-#define  FLASH_SR_RDERR                 (1 << 8)
-#define  FLASH_SR_ALL_ERR \
-	(FLASH_SR_OPERR | FLASH_SR_WRPERR | FLASH_SR_PGAERR | \
-	 FLASH_SR_PGPERR | FLASH_SR_PGSERR | FLASH_SR_RDERR)
-#define  FLASH_SR_BUSY                   (1 << 16)
-#define STM32_FLASH_CR              REG32(STM32_FLASH_REGS_BASE + 0x10)
-#define  FLASH_CR_PG                    (1 << 0)
-#define  FLASH_CR_PER                   (1 << 1)
-#define  FLASH_CR_MER                   (1 << 2)
-#define STM32_FLASH_CR_SNB_OFFSET       (3)
-#define STM32_FLASH_CR_SNB(sec) \
-	(((sec) & 0xf) << STM32_FLASH_CR_SNB_OFFSET)
-#define STM32_FLASH_CR_SNB_MASK         (STM32_FLASH_CR_SNB(0xf))
-#define STM32_FLASH_CR_PSIZE_OFFSET     (8)
-#define STM32_FLASH_CR_PSIZE(size) \
-	(((size) & 0x3) << STM32_FLASH_CR_PSIZE_OFFSET)
-#define STM32_FLASH_CR_PSIZE_MASK       (STM32_FLASH_CR_PSIZE(0x3))
-#define  FLASH_CR_STRT                  (1 << 16)
-#define  FLASH_CR_LOCK                  (1 << 31)
-#define STM32_FLASH_OPTCR           REG32(STM32_FLASH_REGS_BASE + 0x14)
-#define  FLASH_OPTLOCK                  (1 << 0)
-#define  FLASH_OPTSTRT                  (1 << 1)
-#define STM32_FLASH_BOR_LEV_OFFSET      (2)
-#define STM32_FLASH_RDP_MASK            (0xFF << 8)
-#define STM32_FLASH_nWRP_OFFSET         (16)
-#define STM32_FLASH_nWRP(_bank)         (1 << (_bank + STM32_FLASH_nWRP_OFFSET))
-#define STM32_FLASH_nWRP_ALL            (0xFF << STM32_FLASH_nWRP_OFFSET)
-#define STM32_FLASH_OPT_LOCKED      (STM32_FLASH_OPTCR & FLASH_OPTLOCK)
-
-#define STM32_OPTB_RDP_USER         REG32(STM32_OPTB_BASE + 0x00)
-#define STM32_OPTB_RDP_OFF              0x00
-#define STM32_OPTB_USER_OFF             0x02
-#define STM32_OPTB_WRP_OFF(n)       (0x08 + (n&3) * 2)
-#define STM32_OPTB_WP               REG32(STM32_OPTB_BASE + 0x08)
-#define STM32_OPTB_nWRP(_bank)          (1 << (_bank))
-#define STM32_OPTB_nWRP_ALL             (0xFF)
-
-#define STM32_OPTB_COMPL_SHIFT      8
-
-#define STM32_OTP_BLOCK_NB              16
-#define STM32_OTP_BLOCK_SIZE            32
-#define STM32_OTP_BLOCK_DATA(_block, _offset) \
-	(STM32_OTP_BASE + STM32_OTP_BLOCK_SIZE * (_block) + (_offset) * 4)
-#define STM32_OTP_UNLOCK_BYTE           0x00
-#define STM32_OTP_LOCK_BYTE             0xFF
-#define STM32_OTP_LOCK_BASE         \
-	(STM32_OTP_BASE + STM32_OTP_BLOCK_NB * STM32_OTP_BLOCK_SIZE)
-#define STM32_OTP_LOCK(_block) \
-	(STM32_OTP_LOCK_BASE + ((_block) / 4) * 4)
-#define STM32_OPT_LOCK_MASK(_block)    ((0xFF << ((_block) % 4) * 8))
-
-#elif defined(CHIP_FAMILY_STM32H7)
-#define STM32_FLASH_REG(bank, offset)     REG32(((bank) ? 0x100 : 0) + \
-					  STM32_FLASH_REGS_BASE + (offset))
-
-#define STM32_FLASH_ACR(bank)             STM32_FLASH_REG(bank, 0x00)
-#define STM32_FLASH_ACR_LATENCY_SHIFT (0)
-#define STM32_FLASH_ACR_LATENCY_MASK  (7 << STM32_FLASH_ACR_LATENCY_SHIFT)
-#define STM32_FLASH_ACR_WRHIGHFREQ_85MHZ  (0 << 4)
-#define STM32_FLASH_ACR_WRHIGHFREQ_185MHZ (1 << 4)
-#define STM32_FLASH_ACR_WRHIGHFREQ_285MHZ (2 << 4)
-#define STM32_FLASH_ACR_WRHIGHFREQ_385MHZ (3 << 4)
-
-#define STM32_FLASH_KEYR(bank)            STM32_FLASH_REG(bank, 0x04)
-#define  FLASH_KEYR_KEY1                  0x45670123
-#define  FLASH_KEYR_KEY2                  0xCDEF89AB
-#define STM32_FLASH_OPTKEYR(bank)         STM32_FLASH_REG(bank, 0x08)
-#define  FLASH_OPTKEYR_KEY1               0x08192A3B
-#define  FLASH_OPTKEYR_KEY2               0x4C5D6E7F
-#define STM32_FLASH_CR(bank)              STM32_FLASH_REG(bank, 0x0C)
-#define  FLASH_CR_LOCK                    (1 << 0)
-#define  FLASH_CR_PG                      (1 << 1)
-#define  FLASH_CR_SER                     (1 << 2)
-#define  FLASH_CR_BER                     (1 << 3)
-#define  FLASH_CR_PSIZE_BYTE              (0 << 4)
-#define  FLASH_CR_PSIZE_HWORD             (1 << 4)
-#define  FLASH_CR_PSIZE_WORD              (2 << 4)
-#define  FLASH_CR_PSIZE_DWORD             (3 << 4)
-#define  FLASH_CR_PSIZE_MASK              (3 << 4)
-#define  FLASH_CR_FW                      (1 << 6)
-#define  FLASH_CR_STRT                    (1 << 7)
-#define  FLASH_CR_SNB(sec)                (((sec) & 0x7) << 8)
-#define  FLASH_CR_SNB_MASK                FLASH_CR_SNB(0x7)
-#define STM32_FLASH_SR(bank)              STM32_FLASH_REG(bank, 0x10)
-#define  FLASH_SR_BUSY                    (1 << 0)
-#define  FLASH_SR_WBNE                    (1 << 1)
-#define  FLASH_SR_QW                      (1 << 2)
-#define  FLASH_SR_CRC_BUSY                (1 << 3)
-#define  FLASH_SR_EOP                     (1 << 16)
-#define  FLASH_SR_WRPERR                  (1 << 17)
-#define  FLASH_SR_PGSERR                  (1 << 18)
-#define  FLASH_SR_STRBERR                 (1 << 19)
-#define  FLASH_SR_INCERR                  (1 << 21)
-#define  FLASH_SR_OPERR                   (1 << 22)
-#define  FLASH_SR_RDPERR                  (1 << 23)
-#define  FLASH_SR_RDSERR                  (1 << 24)
-#define  FLASH_SR_SNECCERR                (1 << 25)
-#define  FLASH_SR_DBECCERR                (1 << 26)
-#define  FLASH_SR_CRCEND                  (1 << 27)
-#define STM32_FLASH_CCR(bank)             STM32_FLASH_REG(bank, 0x14)
-#define  FLASH_CCR_ERR_MASK              (FLASH_SR_WRPERR | FLASH_SR_PGSERR \
-					| FLASH_SR_STRBERR | FLASH_SR_INCERR \
-					| FLASH_SR_OPERR | FLASH_SR_RDPERR \
-					| FLASH_SR_RDSERR | FLASH_SR_SNECCERR \
-					| FLASH_SR_DBECCERR)
-#define STM32_FLASH_OPTCR(bank)           STM32_FLASH_REG(bank, 0x18)
-#define  FLASH_OPTCR_OPTLOCK              (1 << 0)
-#define  FLASH_OPTCR_OPTSTART             (1 << 1)
-#define STM32_FLASH_OPTSR_CUR(bank)       STM32_FLASH_REG(bank, 0x1C)
-#define STM32_FLASH_OPTSR_PRG(bank)       STM32_FLASH_REG(bank, 0x20)
-#define  FLASH_OPTSR_BUSY                 (1 << 0)   /* only in OPTSR_CUR */
-#define  FLASH_OPTSR_RDP_MASK             (0xFF << 8)
-#define  FLASH_OPTSR_RDP_LEVEL_0          (0xAA << 8)
-/* RDP Level 1: Anything but 0xAA/0xCC */
-#define  FLASH_OPTSR_RDP_LEVEL_1          (0x00 << 8)
-#define  FLASH_OPTSR_RDP_LEVEL_2          (0xCC << 8)
-#define  FLASH_OPTSR_RSS1                 (1 << 26)
-#define  FLASH_OPTSR_RSS2                 (1 << 27)
-#define STM32_FLASH_OPTCCR(bank)          STM32_FLASH_REG(bank, 0x24)
-#define STM32_FLASH_PRAR_CUR(bank)        STM32_FLASH_REG(bank, 0x28)
-#define STM32_FLASH_PRAR_PRG(bank)        STM32_FLASH_REG(bank, 0x2C)
-#define STM32_FLASH_SCAR_CUR(bank)        STM32_FLASH_REG(bank, 0x30)
-#define STM32_FLASH_SCAR_PRG(bank)        STM32_FLASH_REG(bank, 0x34)
-#define STM32_FLASH_WPSN_CUR(bank)        STM32_FLASH_REG(bank, 0x38)
-#define STM32_FLASH_WPSN_PRG(bank)        STM32_FLASH_REG(bank, 0x3C)
-#define STM32_FLASH_BOOT_CUR(bank)        STM32_FLASH_REG(bank, 0x40)
-#define STM32_FLASH_BOOT_PRG(bank)        STM32_FLASH_REG(bank, 0x44)
-#define STM32_FLASH_CRC_CR(bank)          STM32_FLASH_REG(bank, 0x50)
-#define STM32_FLASH_CRC_SADDR(bank)       STM32_FLASH_REG(bank, 0x54)
-#define STM32_FLASH_CRC_EADDR(bank)       STM32_FLASH_REG(bank, 0x58)
-#define STM32_FLASH_CRC_DATA(bank)        STM32_FLASH_REG(bank, 0x5C)
-#define STM32_FLASH_ECC_FA(bank)          STM32_FLASH_REG(bank, 0x60)
-
-#else
-#error Unsupported chip variant
-#endif
-
-/* --- External Interrupts --- */
-#ifndef CHIP_FAMILY_STM32H7
-#define STM32_EXTI_IMR              REG32(STM32_EXTI_BASE + 0x00)
-#define STM32_EXTI_EMR              REG32(STM32_EXTI_BASE + 0x04)
-#define STM32_EXTI_RTSR             REG32(STM32_EXTI_BASE + 0x08)
-#define STM32_EXTI_FTSR             REG32(STM32_EXTI_BASE + 0x0c)
-#define STM32_EXTI_SWIER            REG32(STM32_EXTI_BASE + 0x10)
-#define STM32_EXTI_PR               REG32(STM32_EXTI_BASE + 0x14)
-#else  /* CHIP_FAMILY_STM32H7 */
-#define STM32_EXTI_RTSR1            REG32(STM32_EXTI_BASE + 0x00)
-#define STM32_EXTI_FTSR1            REG32(STM32_EXTI_BASE + 0x04)
-#define STM32_EXTI_SWIER1           REG32(STM32_EXTI_BASE + 0x08)
-#define STM32_EXTI_D3PMR1           REG32(STM32_EXTI_BASE + 0x0C)
-#define STM32_EXTI_D3PCR1L          REG32(STM32_EXTI_BASE + 0x10)
-#define STM32_EXTI_D3PCR1H          REG32(STM32_EXTI_BASE + 0x14)
-#define STM32_EXTI_RTSR2            REG32(STM32_EXTI_BASE + 0x20)
-#define STM32_EXTI_FTSR2            REG32(STM32_EXTI_BASE + 0x24)
-#define STM32_EXTI_SWIER2           REG32(STM32_EXTI_BASE + 0x28)
-#define STM32_EXTI_D3PMR2           REG32(STM32_EXTI_BASE + 0x2C)
-#define STM32_EXTI_D3PCR2L          REG32(STM32_EXTI_BASE + 0x30)
-#define STM32_EXTI_D3PCR2H          REG32(STM32_EXTI_BASE + 0x34)
-#define STM32_EXTI_RTSR3            REG32(STM32_EXTI_BASE + 0x40)
-#define STM32_EXTI_FTSR3            REG32(STM32_EXTI_BASE + 0x44)
-#define STM32_EXTI_SWIER3           REG32(STM32_EXTI_BASE + 0x48)
-#define STM32_EXTI_D3PMR3           REG32(STM32_EXTI_BASE + 0x4C)
-#define STM32_EXTI_D3PCR3L          REG32(STM32_EXTI_BASE + 0x50)
-#define STM32_EXTI_D3PCR3H          REG32(STM32_EXTI_BASE + 0x54)
-#define STM32_EXTI_CPUIMR1          REG32(STM32_EXTI_BASE + 0x80)
-#define STM32_EXTI_CPUIER1          REG32(STM32_EXTI_BASE + 0x84)
-#define STM32_EXTI_CPUPR1           REG32(STM32_EXTI_BASE + 0x88)
-#define STM32_EXTI_CPUIMR2          REG32(STM32_EXTI_BASE + 0x90)
-#define STM32_EXTI_CPUIER2          REG32(STM32_EXTI_BASE + 0x94)
-#define STM32_EXTI_CPUPR2           REG32(STM32_EXTI_BASE + 0x98)
-#define STM32_EXTI_CPUIMR3          REG32(STM32_EXTI_BASE + 0xA0)
-#define STM32_EXTI_CPUIER3          REG32(STM32_EXTI_BASE + 0xA4)
-#define STM32_EXTI_CPUPR3           REG32(STM32_EXTI_BASE + 0xA8)
-/* Aliases */
-#define STM32_EXTI_IMR              STM32_EXTI_CPUIMR1
-#define STM32_EXTI_EMR              STM32_EXTI_CPUIMR1
-#define STM32_EXTI_RTSR             STM32_EXTI_RTSR1
-#define STM32_EXTI_FTSR             STM32_EXTI_FTSR1
-#define STM32_EXTI_SWIER            STM32_EXTI_SWIER1
-#define STM32_EXTI_PR               STM32_EXTI_CPUPR1
-#endif /* CHIP_FAMILY_STM32H7 */
-
-#if defined(CHIP_FAMILY_STM32F0) || defined(CHIP_FAMILY_STM32F3) || \
-	defined(CHIP_FAMILY_STM32F4)
-#define EXTI_RTC_ALR_EVENT (1 << 17)
-#endif
-
-/* --- ADC --- */
-#if defined(CHIP_VARIANT_STM32F373) || defined(CHIP_FAMILY_STM32F4)
-#define STM32_ADC_SR               REG32(STM32_ADC1_BASE + 0x00)
-#define STM32_ADC_CR1              REG32(STM32_ADC1_BASE + 0x04)
-#define STM32_ADC_CR2              REG32(STM32_ADC1_BASE + 0x08)
-#define STM32_ADC_SMPR1            REG32(STM32_ADC1_BASE + 0x0C)
-#define STM32_ADC_SMPR2            REG32(STM32_ADC1_BASE + 0x10)
-#define STM32_ADC_JOFR(n)          REG32(STM32_ADC1_BASE + 0x14 + ((n)&3) * 4)
-#define STM32_ADC_HTR              REG32(STM32_ADC1_BASE + 0x24)
-#define STM32_ADC_LTR              REG32(STM32_ADC1_BASE + 0x28)
-#define STM32_ADC_SQR(n)           REG32(STM32_ADC1_BASE + 0x28 + ((n)&3) * 4)
-#define STM32_ADC_SQR1             REG32(STM32_ADC1_BASE + 0x2C)
-#define STM32_ADC_SQR2             REG32(STM32_ADC1_BASE + 0x30)
-#define STM32_ADC_SQR3             REG32(STM32_ADC1_BASE + 0x34)
-#define STM32_ADC_JSQR             REG32(STM32_ADC1_BASE + 0x38)
-#define STM32_ADC_JDR(n)           REG32(STM32_ADC1_BASE + 0x3C + ((n)&3) * 4)
-#define STM32_ADC_DR               REG32(STM32_ADC1_BASE + 0x4C)
-#elif defined(CHIP_FAMILY_STM32F0)
-#define STM32_ADC_ISR              REG32(STM32_ADC1_BASE + 0x00)
-#define STM32_ADC_ISR_ADRDY        (1 << 0)
-#define STM32_ADC_IER              REG32(STM32_ADC1_BASE + 0x04)
-#define STM32_ADC_IER_AWDIE        (1 << 7)
-#define STM32_ADC_IER_OVRIE        (1 << 4)
-#define STM32_ADC_IER_EOSEQIE      (1 << 3)
-#define STM32_ADC_IER_EOCIE        (1 << 2)
-#define STM32_ADC_IER_EOSMPIE      (1 << 1)
-#define STM32_ADC_IER_ADRDYIE      (1 << 0)
-
-#define STM32_ADC_CR               REG32(STM32_ADC1_BASE + 0x08)
-#define STM32_ADC_CR_ADEN          (1 << 0)
-#define STM32_ADC_CR_ADDIS         (1 << 1)
-#define STM32_ADC_CR_ADCAL         (1 << 31)
-#define STM32_ADC_CFGR1            REG32(STM32_ADC1_BASE + 0x0C)
-/* Analog watchdog channel selection */
-#define STM32_ADC_CFGR1_AWDCH_MASK (0x1f << 26)
-#define STM32_ADC_CFGR1_AWDEN      (1 << 23)
-#define STM32_ADC_CFGR1_AWDSGL     (1 << 22)
-/* Selects single vs continuous */
-#define STM32_ADC_CFGR1_CONT       (1 << 13)
-/* Selects ADC_DR overwrite vs preserve */
-#define STM32_ADC_CFGR1_OVRMOD     (1 << 12)
-/* External trigger polarity selection */
-#define STM32_ADC_CFGR1_EXTEN_DIS  (0 << 10)
-#define STM32_ADC_CFGR1_EXTEN_RISE (1 << 10)
-#define STM32_ADC_CFGR1_EXTEN_FALL (2 << 10)
-#define STM32_ADC_CFGR1_EXTEN_BOTH (3 << 10)
-#define STM32_ADC_CFGR1_EXTEN_MASK (3 << 10)
-/* External trigger selection */
-#define STM32_ADC_CFGR1_TRG0	   (0 << 6)
-#define STM32_ADC_CFGR1_TRG1	   (1 << 6)
-#define STM32_ADC_CFGR1_TRG2	   (2 << 6)
-#define STM32_ADC_CFGR1_TRG3	   (3 << 6)
-#define STM32_ADC_CFGR1_TRG4	   (4 << 6)
-#define STM32_ADC_CFGR1_TRG5	   (5 << 6)
-#define STM32_ADC_CFGR1_TRG6	   (6 << 6)
-#define STM32_ADC_CFGR1_TRG7	   (7 << 6)
-#define STM32_ADC_CFGR1_TRG_MASK   (7 << 6)
-/* Selects circular vs one-shot */
-#define STM32_ADC_CFGR1_DMACFG     (1 << 1)
-#define STM32_ADC_CFGR1_DMAEN      (1 << 0)
-#define STM32_ADC_CFGR2            REG32(STM32_ADC1_BASE + 0x10)
-/* Sampling time selection - 1.5 ADC cycles min, 239.5 cycles max */
-#define STM32_ADC_SMPR             REG32(STM32_ADC1_BASE + 0x14)
-#define STM32_ADC_SMPR_1_5_CY      0x0
-#define STM32_ADC_SMPR_7_5_CY      0x1
-#define STM32_ADC_SMPR_13_5_CY     0x2
-#define STM32_ADC_SMPR_28_5_CY     0x3
-#define STM32_ADC_SMPR_41_5_CY     0x4
-#define STM32_ADC_SMPR_55_5_CY     0x5
-#define STM32_ADC_SMPR_71_5_CY     0x6
-#define STM32_ADC_SMPR_239_5_CY    0x7
-#define STM32_ADC_TR               REG32(STM32_ADC1_BASE + 0x20)
-#define STM32_ADC_CHSELR           REG32(STM32_ADC1_BASE + 0x28)
-#define STM32_ADC_DR               REG32(STM32_ADC1_BASE + 0x40)
-#define STM32_ADC_CCR              REG32(STM32_ADC1_BASE + 0x308)
-#elif defined(CHIP_FAMILY_STM32L)
-#define STM32_ADC_SR               REG32(STM32_ADC1_BASE + 0x00)
-#define STM32_ADC_CR1              REG32(STM32_ADC1_BASE + 0x04)
-#define STM32_ADC_CR2              REG32(STM32_ADC1_BASE + 0x08)
-#define STM32_ADC_SMPR1            REG32(STM32_ADC1_BASE + 0x0C)
-#define STM32_ADC_SMPR2            REG32(STM32_ADC1_BASE + 0x10)
-#define STM32_ADC_SMPR3            REG32(STM32_ADC1_BASE + 0x14)
-#define STM32_ADC_JOFR1            REG32(STM32_ADC1_BASE + 0x18)
-#define STM32_ADC_JOFR2            REG32(STM32_ADC1_BASE + 0x1C)
-#define STM32_ADC_JOFR3            REG32(STM32_ADC1_BASE + 0x20)
-#define STM32_ADC_JOFR4            REG32(STM32_ADC1_BASE + 0x24)
-#define STM32_ADC_HTR              REG32(STM32_ADC1_BASE + 0x28)
-#define STM32_ADC_LTR              REG32(STM32_ADC1_BASE + 0x2C)
-#define STM32_ADC_SQR(n)           REG32(STM32_ADC1_BASE + 0x2C + (n) * 4)
-#define STM32_ADC_SQR1             REG32(STM32_ADC1_BASE + 0x30)
-#define STM32_ADC_SQR2             REG32(STM32_ADC1_BASE + 0x34)
-#define STM32_ADC_SQR3             REG32(STM32_ADC1_BASE + 0x38)
-#define STM32_ADC_SQR4             REG32(STM32_ADC1_BASE + 0x3C)
-#define STM32_ADC_SQR5             REG32(STM32_ADC1_BASE + 0x40)
-#define STM32_ADC_JSQR             REG32(STM32_ADC1_BASE + 0x44)
-#define STM32_ADC_JDR1             REG32(STM32_ADC1_BASE + 0x48)
-#define STM32_ADC_JDR2             REG32(STM32_ADC1_BASE + 0x4C)
-#define STM32_ADC_JDR3             REG32(STM32_ADC1_BASE + 0x50)
-#define STM32_ADC_JDR3             REG32(STM32_ADC1_BASE + 0x50)
-#define STM32_ADC_JDR4             REG32(STM32_ADC1_BASE + 0x54)
-#define STM32_ADC_DR               REG32(STM32_ADC1_BASE + 0x58)
-#define STM32_ADC_SMPR0            REG32(STM32_ADC1_BASE + 0x5C)
-
-#define STM32_ADC_CCR              REG32(STM32_ADC_BASE + 0x04)
-#endif
-
-/* --- Comparators --- */
-#if defined(CHIP_FAMILY_STM32L)
-#define STM32_COMP_CSR              REG32(STM32_COMP_BASE + 0x00)
-
-#define STM32_COMP_OUTSEL_TIM2_IC4  (0 << 21)
-#define STM32_COMP_OUTSEL_TIM2_OCR  (1 << 21)
-#define STM32_COMP_OUTSEL_TIM3_IC4  (2 << 21)
-#define STM32_COMP_OUTSEL_TIM3_OCR  (3 << 21)
-#define STM32_COMP_OUTSEL_TIM4_IC4  (4 << 21)
-#define STM32_COMP_OUTSEL_TIM4_OCR  (5 << 21)
-#define STM32_COMP_OUTSEL_TIM10_IC1 (6 << 21)
-#define STM32_COMP_OUTSEL_NONE      (7 << 21)
-
-#define STM32_COMP_INSEL_NONE       (0 << 18)
-#define STM32_COMP_INSEL_PB3        (1 << 18)
-#define STM32_COMP_INSEL_VREF       (2 << 18)
-#define STM32_COMP_INSEL_VREF34     (3 << 18)
-#define STM32_COMP_INSEL_VREF12     (4 << 18)
-#define STM32_COMP_INSEL_VREF14     (5 << 18)
-#define STM32_COMP_INSEL_DAC_OUT1   (6 << 18)
-#define STM32_COMP_INSEL_DAC_OUT2   (7 << 18)
-
-#define STM32_COMP_WNDWE            (1 << 17)
-#define STM32_COMP_VREFOUTEN        (1 << 16)
-#define STM32_COMP_CMP2OUT          (1 << 13)
-#define STM32_COMP_SPEED_FAST       (1 << 12)
-
-#define STM32_COMP_CMP1OUT          (1 << 7)
-#define STM32_COMP_CMP1EN           (1 << 4)
-
-#define STM32_COMP_400KPD           (1 << 3)
-#define STM32_COMP_10KPD            (1 << 2)
-#define STM32_COMP_400KPU           (1 << 1)
-#define STM32_COMP_10KPU            (1 << 0)
-
-#elif defined(CHIP_FAMILY_STM32F0) || defined(CHIP_FAMILY_STM32F3)
-#define STM32_COMP_CSR              REG32(STM32_COMP_BASE + 0x1C)
-
-#define STM32_COMP_CMP2LOCK            (1 << 31)
-#define STM32_COMP_CMP2OUT             (1 << 30)
-#define STM32_COMP_CMP2HYST_HI         (3 << 28)
-#define STM32_COMP_CMP2HYST_MED        (2 << 28)
-#define STM32_COMP_CMP2HYST_LOW        (1 << 28)
-#define STM32_COMP_CMP2HYST_NO         (0 << 28)
-#define STM32_COMP_CMP2POL             (1 << 27)
-
-#define STM32_COMP_CMP2OUTSEL_TIM3_OCR (7 << 24)
-#define STM32_COMP_CMP2OUTSEL_TIM3_IC1 (6 << 24)
-#define STM32_COMP_CMP2OUTSEL_TIM2_OCR (5 << 24)
-#define STM32_COMP_CMP2OUTSEL_TIM2_IC4 (4 << 24)
-#ifdef CHIP_VARIANT_STM32F373
-#define STM32_COMP_CMP2OUTSEL_TIM4_OCR (3 << 24)
-#define STM32_COMP_CMP2OUTSEL_TIM4_IC1 (2 << 24)
-#define STM32_COMP_CMP2OUTSEL_TIM16_BRK (1 << 24)
-#else
-#define STM32_COMP_CMP2OUTSEL_TIM1_OCR (3 << 24)
-#define STM32_COMP_CMP2OUTSEL_TIM1_IC1 (2 << 24)
-#define STM32_COMP_CMP2OUTSEL_TIM1_BRK (1 << 24)
-#endif
-#define STM32_COMP_CMP2OUTSEL_NONE     (0 << 24)
-#define STM32_COMP_WNDWEN              (1 << 23)
-
-#define STM32_COMP_CMP2INSEL_MASK      (7 << 20)
-#define STM32_COMP_CMP2INSEL_INM7      (6 << 20) /* STM32F373 only */
-#define STM32_COMP_CMP2INSEL_INM6      (6 << 20)
-#define STM32_COMP_CMP2INSEL_INM5      (5 << 20)
-#define STM32_COMP_CMP2INSEL_INM4      (4 << 20)
-#define STM32_COMP_CMP2INSEL_VREF      (3 << 20)
-#define STM32_COMP_CMP2INSEL_VREF34    (2 << 20)
-#define STM32_COMP_CMP2INSEL_VREF12    (1 << 20)
-#define STM32_COMP_CMP2INSEL_VREF14    (0 << 20)
-
-#define STM32_COMP_CMP2MODE_VLSPEED    (3 << 18)
-#define STM32_COMP_CMP2MODE_LSPEED     (2 << 18)
-#define STM32_COMP_CMP2MODE_MSPEED     (1 << 18)
-#define STM32_COMP_CMP2MODE_HSPEED     (0 << 18)
-#define STM32_COMP_CMP2EN              (1 << 16)
-
-#define STM32_COMP_CMP1LOCK            (1 << 15)
-#define STM32_COMP_CMP1OUT             (1 << 14)
-#define STM32_COMP_CMP1HYST_HI         (3 << 12)
-#define STM32_COMP_CMP1HYST_MED        (2 << 12)
-#define STM32_COMP_CMP1HYST_LOW        (1 << 12)
-#define STM32_COMP_CMP1HYST_NO         (0 << 12)
-#define STM32_COMP_CMP1POL             (1 << 11)
-
-#ifdef CHIP_VARIANT_STM32F373
-#define STM32_COMP_CMP1OUTSEL_TIM5_OCR (7 << 8)
-#define STM32_COMP_CMP1OUTSEL_TIM5_IC4 (6 << 8)
-#define STM32_COMP_CMP1OUTSEL_TIM2_OCR (5 << 8)
-#define STM32_COMP_CMP1OUTSEL_TIM2_IC4 (4 << 8)
-#define STM32_COMP_CMP1OUTSEL_TIM3_OCR (3 << 8)
-#define STM32_COMP_CMP1OUTSEL_TIM3_IC1 (2 << 8)
-#define STM32_COMP_CMP1OUTSEL_TIM15_BRK (1 << 8)
-#else
-#define STM32_COMP_CMP1OUTSEL_TIM3_OCR (7 << 8)
-#define STM32_COMP_CMP1OUTSEL_TIM3_IC1 (6 << 8)
-#define STM32_COMP_CMP1OUTSEL_TIM2_OCR (5 << 8)
-#define STM32_COMP_CMP1OUTSEL_TIM2_IC4 (4 << 8)
-#define STM32_COMP_CMP1OUTSEL_TIM1_OCR (3 << 8)
-#define STM32_COMP_CMP1OUTSEL_TIM1_IC1 (2 << 8)
-#define STM32_COMP_CMP1OUTSEL_TIM1_BRK (1 << 8)
-#endif
-#define STM32_COMP_CMP1OUTSEL_NONE     (0 << 8)
-
-#define STM32_COMP_CMP1INSEL_MASK      (7 << 4)
-#define STM32_COMP_CMP1INSEL_INM7      (7 << 4) /* STM32F373 only */
-#define STM32_COMP_CMP1INSEL_INM6      (6 << 4)
-#define STM32_COMP_CMP1INSEL_INM5      (5 << 4)
-#define STM32_COMP_CMP1INSEL_INM4      (4 << 4)
-#define STM32_COMP_CMP1INSEL_VREF      (3 << 4)
-#define STM32_COMP_CMP1INSEL_VREF34    (2 << 4)
-#define STM32_COMP_CMP1INSEL_VREF12    (1 << 4)
-#define STM32_COMP_CMP1INSEL_VREF14    (0 << 4)
-
-#define STM32_COMP_CMP1MODE_VLSPEED    (3 << 2)
-#define STM32_COMP_CMP1MODE_LSPEED     (2 << 2)
-#define STM32_COMP_CMP1MODE_MSPEED     (1 << 2)
-#define STM32_COMP_CMP1MODE_HSPEED     (0 << 2)
-#define STM32_COMP_CMP1SW1             (1 << 1)
-#define STM32_COMP_CMP1EN              (1 << 0)
-#endif
-=======
->>>>>>> 40d09f45
 /* --- Routing interface --- */
 /* STM32L1xx only */
 #define STM32_RI_ICR                REG32(STM32_COMP_BASE + 0x04)
