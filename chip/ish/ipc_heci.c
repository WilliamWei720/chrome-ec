--- conflicted
+++ resolved
@@ -398,11 +398,7 @@
 	 * Resetting interrupt status bit should be done
 	 * before sending an item in tx_queue.
 	 */
-<<<<<<< HEAD
-	REG32(IPC_BUSY_CLEAR) = ctx->clr_busy_bit;
-=======
 	IPC_BUSY_CLEAR = ctx->clr_busy_bit;
->>>>>>> d1a90351
 
 	/*
 	 * No need to use sync mechanism here since the accesing the queue
