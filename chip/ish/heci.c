--- conflicted
+++ resolved
@@ -309,13 +309,8 @@
 	return 1;
 }
 
-<<<<<<< HEAD
-int heci_send_msg(const heci_handle_t handle, uint8_t *buf,
-		  const size_t buf_size)
-=======
 int heci_send_msg_timestamp(const heci_handle_t handle, uint8_t *buf,
 			    const size_t buf_size, uint32_t *timestamp)
->>>>>>> d1a90351
 {
 	int buf_offset = 0, ret = 0, remain, payload_size;
 	struct heci_client_connect *connect;
