/* Copyright 2016 The Chromium OS Authors. All rights reserved.
 * Use of this source code is governed by a BSD-style license that can be
 * found in the LICENSE file.
 */

#include "clock.h"
#include "common.h"
#include "console.h"
#include "cpu.h"
#include "gpio.h"
#include "hooks.h"
#include "host_command.h"
#include "interrupts.h"
#include "ish_fwst.h"
#include "ish_persistent_data.h"
#include "power_mgt.h"
#include "registers.h"
#include "shared_mem.h"
#include "spi.h"
#include "system.h"
#include "task.h"
#include "timer.h"
#include "util.h"
<<<<<<< HEAD
#include "spi.h"
#include "power_mgt.h"
=======
>>>>>>> d1a90351

#define CPUTS(outstr) cputs(CC_SYSTEM, outstr)
#define CPRINTF(format, args...) cprintf(CC_SYSTEM, format, ## args)
#define CPRINTS(format, args...) cprints(CC_SYSTEM, format, ## args)

int system_is_reboot_warm(void)
{
	return !(system_get_reset_flags() &
		 (RESET_FLAG_POWER_ON | RESET_FLAG_HARD));
}

void system_pre_init(void)
{
<<<<<<< HEAD
#ifdef CONFIG_LOW_POWER_IDLE
	ish_pm_init();
#endif
=======
	ish_fwst_set_fw_status(FWSTS_FW_IS_RUNNING);
	task_enable_irq(ISH_FABRIC_IRQ);
	ish_pm_init();
	ish_persistent_data_init();
>>>>>>> d1a90351
}

void chip_save_reset_flags(int flags)
{
	ish_persistent_data.reset_flags = flags;
}

uint32_t chip_read_reset_flags(void)
{
	return ish_persistent_data.reset_flags;
}

/*
 * Kill the Minute-IA core and don't come back alive.
 *
 * Used when the watchdog timer exceeds max retries and we want to
 * disable ISH completely.
 */
__attribute__((noreturn))
static void system_halt(void)
{
<<<<<<< HEAD
#ifdef CONFIG_LOW_POWER_IDLE
	/**
	 * ish_pm_reset() do more (poweroff main SRAM etc) than
	 * ish_mia_reset() which just reset the ISH minute-ia cpu core
	 */
	ish_pm_reset();
#else
	ish_mia_reset();
#endif
=======
	cflush();

	while (1) {
		disable_all_interrupts();
		WDT_CONTROL = 0;
		CCU_TCG_EN = 1;
		__asm__ volatile (
			"cli\n"
			"hlt\n");
	}
>>>>>>> d1a90351
}

void system_reset(int flags)
{
	uint32_t save_flags;

	/*
	 * We can't save any data when we do an ish_mia_reset(). Take
	 * the quick path out.
	 */
	if (!IS_ENABLED(CONFIG_ISH_PM_AONTASK) || flags & SYSTEM_RESET_HARD) {
		ish_mia_reset();
		__builtin_unreachable();
	}

	system_encode_save_flags(flags, &save_flags);

	if (flags & SYSTEM_RESET_AP_WATCHDOG) {
		save_flags |= RESET_FLAG_WATCHDOG;
		ish_persistent_data.watchdog_counter += 1;
		if (ish_persistent_data.watchdog_counter
		    >= CONFIG_WATCHDOG_MAX_RETRIES) {
			CPRINTS("Halting ISH due to max watchdog resets");
			system_halt();
		}
	}

	chip_save_reset_flags(save_flags);

	ish_persistent_data_commit();
	ish_pm_reset();
	__builtin_unreachable();
}

const char *system_get_chip_vendor(void)
{
	return "intel";
}

const char *system_get_chip_name(void)
{
	return "intel";
}

static char to_hex(int x)
{
	if (x >= 0 && x <= 9)
		return '0' + x;
	return 'a' + x - 10;
}

const char *system_get_chip_revision(void)
{
	static char buf[3];
	uint8_t rev = 0x86;

	buf[0] = to_hex(rev / 16);
	buf[1] = to_hex(rev & 0xf);
	buf[2] = '\0';
	return buf;
}

int system_get_bbram(enum system_bbram_idx idx, uint8_t *value)
{
	return EC_ERROR_UNIMPLEMENTED;
}

int system_set_bbram(enum system_bbram_idx idx, uint8_t value)
{
	return EC_ERROR_UNIMPLEMENTED;
}

int system_set_scratchpad(uint32_t value)
{
	return EC_SUCCESS;
}

uint32_t system_get_scratchpad(void)
{
	return 0;
}

void system_hibernate(uint32_t seconds, uint32_t microseconds)
{
}

void htimer_interrupt(void)
{
	/* Time to wake up */
}

enum system_image_copy_t system_get_shrspi_image_copy(void)
{
	return 0;
}

uint32_t system_get_lfw_address(void)
{
	return 0;
}

void system_set_image_copy(enum system_image_copy_t copy)
{
}

static void fabric_isr(void)
{
	/**
	 * clear fabric error status, otherwise it will wakeup ISH immediately
	 * when entered low power mode.
	 * TODO(b:130740646): figure out why this issue happens.
	 */
	if (FABRIC_AGENT_STATUS & FABRIC_MIA_STATUS_BIT_ERR)
		FABRIC_AGENT_STATUS = FABRIC_AGENT_STATUS;
}

DECLARE_IRQ(ISH_FABRIC_IRQ, fabric_isr);<|MERGE_RESOLUTION|>--- conflicted
+++ resolved
@@ -21,11 +21,6 @@
 #include "task.h"
 #include "timer.h"
 #include "util.h"
-<<<<<<< HEAD
-#include "spi.h"
-#include "power_mgt.h"
-=======
->>>>>>> d1a90351
 
 #define CPUTS(outstr) cputs(CC_SYSTEM, outstr)
 #define CPRINTF(format, args...) cprintf(CC_SYSTEM, format, ## args)
@@ -39,16 +34,10 @@
 
 void system_pre_init(void)
 {
-<<<<<<< HEAD
-#ifdef CONFIG_LOW_POWER_IDLE
-	ish_pm_init();
-#endif
-=======
 	ish_fwst_set_fw_status(FWSTS_FW_IS_RUNNING);
 	task_enable_irq(ISH_FABRIC_IRQ);
 	ish_pm_init();
 	ish_persistent_data_init();
->>>>>>> d1a90351
 }
 
 void chip_save_reset_flags(int flags)
@@ -70,17 +59,6 @@
 __attribute__((noreturn))
 static void system_halt(void)
 {
-<<<<<<< HEAD
-#ifdef CONFIG_LOW_POWER_IDLE
-	/**
-	 * ish_pm_reset() do more (poweroff main SRAM etc) than
-	 * ish_mia_reset() which just reset the ISH minute-ia cpu core
-	 */
-	ish_pm_reset();
-#else
-	ish_mia_reset();
-#endif
-=======
 	cflush();
 
 	while (1) {
@@ -91,7 +69,6 @@
 			"cli\n"
 			"hlt\n");
 	}
->>>>>>> d1a90351
 }
 
 void system_reset(int flags)
