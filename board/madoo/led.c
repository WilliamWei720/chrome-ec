--- conflicted
+++ resolved
@@ -5,10 +5,7 @@
  * Power and battery LED control for madoo
  */
 
-<<<<<<< HEAD
-=======
 #include "charge_state.h"
->>>>>>> c9d96b69
 #include "driver/tcpm/tcpci.h"
 #include "ec_commands.h"
 #include "gpio.h"
@@ -70,30 +67,17 @@
 	switch (color) {
 	case EC_LED_COLOR_WHITE:
 		/* Ports are controlled by different GPIO */
-<<<<<<< HEAD
-		if (charge_manager_get_active_charge_port()) {
-			gpio_set_level(GPIO_BAT_LED_WHITE_L, LED_ON_LVL);
-			gpio_set_level(GPIO_BAT_LED_AMBER_L, LED_OFF_LVL);
-		} else {
-=======
 		if (charge_manager_get_active_charge_port() == 1 ||
 			system_get_board_version() < 3) {
 			gpio_set_level(GPIO_BAT_LED_WHITE_L, LED_ON_LVL);
 			gpio_set_level(GPIO_BAT_LED_AMBER_L, LED_OFF_LVL);
 		} else if (charge_manager_get_active_charge_port() == 0) {
->>>>>>> c9d96b69
 			gpio_set_level(GPIO_EC_CHG_LED_R_W, LED_ON_LVL);
 			gpio_set_level(GPIO_EC_CHG_LED_R_Y, LED_OFF_LVL);
 		}
 		break;
 	case EC_LED_COLOR_AMBER:
 		/* Ports are controlled by different GPIO */
-<<<<<<< HEAD
-		if (charge_manager_get_active_charge_port()) {
-			gpio_set_level(GPIO_BAT_LED_WHITE_L, LED_OFF_LVL);
-			gpio_set_level(GPIO_BAT_LED_AMBER_L, LED_ON_LVL);
-		} else {
-=======
 		if (charge_get_state() == PWR_STATE_ERROR &&
 				system_get_board_version() >= 3) {
 			gpio_set_level(GPIO_EC_CHG_LED_R_W, LED_OFF_LVL);
@@ -107,7 +91,6 @@
 			gpio_set_level(GPIO_EC_CHG_LED_R_Y, LED_ON_LVL);
 		} else if (charge_get_percent() <
 				CONFIG_LED_ONOFF_STATES_BAT_LOW) {
->>>>>>> c9d96b69
 			gpio_set_level(GPIO_EC_CHG_LED_R_W, LED_OFF_LVL);
 			gpio_set_level(GPIO_EC_CHG_LED_R_Y, LED_ON_LVL);
 		}
