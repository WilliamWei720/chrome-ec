/* Copyright 2013 The Chromium OS Authors. All rights reserved.
 * Use of this source code is governed by a BSD-style license that can be
 * found in the LICENSE file.
 */

/* Emulator board configuration */

#ifndef __CROS_EC_BOARD_H
#define __CROS_EC_BOARD_H

/* Optional features */
/* Default-yes, override to no by including fake_battery module. */
#define CONFIG_BATTERY_PRESENT_CUSTOM
#undef CONFIG_CMD_PD
#define CONFIG_EXTPOWER_GPIO
#undef CONFIG_FMAP
#define CONFIG_POWER_BUTTON
#undef CONFIG_WATCHDOG
#define CONFIG_SWITCH
#define CONFIG_INDUCTIVE_CHARGING

#undef CONFIG_CONSOLE_HISTORY
#define CONFIG_CONSOLE_HISTORY 4

#define CONFIG_WP_ACTIVE_HIGH

#define CONFIG_LIBCRYPTOC

<<<<<<< HEAD
=======
#define CONFIG_USB_PD_CUSTOM_PDO
#define CONFIG_USB_PD_DUAL_ROLE

>>>>>>> 40d09f45
#include "gpio_signal.h"

enum temp_sensor_id {
	TEMP_SENSOR_CPU = 0,
	TEMP_SENSOR_BOARD,
	TEMP_SENSOR_CASE,
	TEMP_SENSOR_BATTERY,

	TEMP_SENSOR_COUNT
};

enum adc_channel {
	ADC_CH_CHARGER_CURRENT,
	ADC_AC_ADAPTER_ID_VOLTAGE,

	ADC_CH_COUNT
};

/* Fake test charge suppliers */
enum {
	CHARGE_SUPPLIER_TEST1,
	CHARGE_SUPPLIER_TEST2,
	CHARGE_SUPPLIER_TEST3,
	CHARGE_SUPPLIER_TEST4,
	CHARGE_SUPPLIER_TEST5,
	CHARGE_SUPPLIER_TEST6,
	CHARGE_SUPPLIER_TEST7,
	CHARGE_SUPPLIER_TEST8,
	CHARGE_SUPPLIER_TEST9,
	CHARGE_SUPPLIER_TEST10,
	CHARGE_SUPPLIER_TEST_COUNT
};

/* Standard-current Rp */
#define PD_SRC_VNC           PD_SRC_DEF_VNC_MV
#define PD_SRC_RD_THRESHOLD  PD_SRC_DEF_RD_THRESH_MV

/* delay necessary for the voltage transition on the power supply */
#define PD_POWER_SUPPLY_TURN_ON_DELAY  20000 /* us */
#define PD_POWER_SUPPLY_TURN_OFF_DELAY 20000 /* us */

/* Define typical operating power and max power */
#define PD_OPERATING_POWER_MW 15000
#define PD_MAX_POWER_MW       60000
#define PD_MAX_CURRENT_MA     3000
#define PD_MAX_VOLTAGE_MV     20000

#define PD_MIN_CURRENT_MA     500
#define PD_MIN_POWER_MW       7500

/* Configuration for fake Fingerprint Sensor */
#define CONFIG_SPI_MASTER
#define CONFIG_SPI_FP_PORT    1 /* SPI1: third master config */

#define CONFIG_RNG
void fps_event(enum gpio_signal signal);

#endif /* __CROS_EC_BOARD_H */<|MERGE_RESOLUTION|>--- conflicted
+++ resolved
@@ -26,12 +26,9 @@
 
 #define CONFIG_LIBCRYPTOC
 
-<<<<<<< HEAD
-=======
 #define CONFIG_USB_PD_CUSTOM_PDO
 #define CONFIG_USB_PD_DUAL_ROLE
 
->>>>>>> 40d09f45
 #include "gpio_signal.h"
 
 enum temp_sensor_id {
