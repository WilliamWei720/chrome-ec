--- conflicted
+++ resolved
@@ -133,10 +133,7 @@
 #ifdef BOARD_METAKNIGHT_LEGACY
 /* this change saves 1656 bytes of RW flash space */
 #define CONFIG_CHIP_INIT_ROM_REGION
-<<<<<<< HEAD
-=======
 #define CONFIG_DEBUG_ASSERT_BRIEF
->>>>>>> c9d96b69
 #else
 /*
  * The RAM and flash size combination on the the NPCX797FC does not leave
