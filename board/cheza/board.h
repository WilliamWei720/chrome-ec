--- conflicted
+++ resolved
@@ -44,11 +44,8 @@
 #define CONFIG_PWM
 #define CONFIG_PWM_DISPLIGHT
 
-<<<<<<< HEAD
-=======
 #define CONFIG_VBOOT_HASH
 
->>>>>>> 40d09f45
 #define CONFIG_DETACHABLE_BASE
 
 #undef CONFIG_PECI
@@ -134,17 +131,12 @@
 #define CONFIG_ACCEL_INTERRUPTS
 #define CONFIG_ACCELGYRO_BMI160_INT_EVENT \
 	TASK_EVENT_MOTION_SENSOR_INTERRUPT(LID_ACCEL)
-<<<<<<< HEAD
-#define CONFIG_ACCEL_FIFO 512
-#define CONFIG_ACCEL_FIFO_THRES (CONFIG_ACCEL_FIFO / 3)
-=======
 /* Enable sensor fifo, must also define the _SIZE and _THRES */
 #define CONFIG_ACCEL_FIFO
 /* FIFO size is a power of 2. */
 #define CONFIG_ACCEL_FIFO_SIZE 256
 /* Depends on how fast the AP boots and typical ODRs. */
 #define CONFIG_ACCEL_FIFO_THRES (CONFIG_ACCEL_FIFO_SIZE / 3)
->>>>>>> 40d09f45
 #define CONFIG_CMD_ACCELS
 #define CONFIG_CMD_ACCEL_INFO
 #define CONFIG_ALS
@@ -225,12 +217,9 @@
 void board_reset_pd_mcu(void);
 /* Base detection interrupt handler */
 void base_detect_interrupt(enum gpio_signal signal);
-<<<<<<< HEAD
-=======
 
 /* Sensors without hardware FIFO are in forced mode */
 #define CONFIG_ACCEL_FORCE_MODE_MASK BIT(LID_ALS)
->>>>>>> 40d09f45
 
 #endif /* !defined(__ASSEMBLER__) */
 
