--- conflicted
+++ resolved
@@ -252,7 +252,6 @@
 
 /**
  * Port information about retimer firmware update support.
-<<<<<<< HEAD
  *
  * @return which ports support retimer firmware update
  *         Bits[7:0]: represent PD ports 0-7;
@@ -262,27 +261,4 @@
  */
 int usb_mux_retimer_fw_update_port_info(void);
 
-/**
- * Get the disconnect latch flag so that the Kernel Mux driver doesn't
- * miss the unnoticed disconnection status.
- *
- * @param port port number.
- * @return status of disconnect latch flag
- */
-bool usb_mux_get_disconnect_latch_flag(int port);
-
-/**
- * Set the disconnect latch flag if the Type-C devices are disconnected and
- * the information is not yet updated to Kernel Mux driver.
-=======
->>>>>>> d97b73b8
- *
- * @return which ports support retimer firmware update
- *         Bits[7:0]: represent PD ports 0-7;
- *         each bit
- *         = 1, this port supports retimer firmware update;
- *         = 0, not support.
- */
-int usb_mux_retimer_fw_update_port_info(void);
-
 #endif