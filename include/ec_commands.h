--- conflicted
+++ resolved
@@ -7133,32 +7133,20 @@
 	} cmd_response;
 } __ec_align_size1;
 
-<<<<<<< HEAD
-#define EC_CMD_RGBKBD_SET_COLOR	0x013A
-#define EC_CMD_RGBKBD		0x013B
-
-#define EC_RGBKBD_MAX_KEY_COUNT		128
-#define EC_RGBKBD_MAX_RGB_COLOR		0xFFFFFF
-#define EC_RGBKBD_MAX_SCALE		0xFF
-=======
 #define EC_CMD_RGBKBD_SET_COLOR 0x013A
 #define EC_CMD_RGBKBD 0x013B
 
 #define EC_RGBKBD_MAX_KEY_COUNT 128
 #define EC_RGBKBD_MAX_RGB_COLOR 0xFFFFFF
 #define EC_RGBKBD_MAX_SCALE 0xFF
->>>>>>> ca9e2355
 
 enum rgbkbd_state {
 	/* RGB keyboard is reset and not initialized. */
 	RGBKBD_STATE_RESET = 0,
 	/* RGB keyboard is initialized but not enabled. */
 	RGBKBD_STATE_INITIALIZED,
-<<<<<<< HEAD
-=======
 	/* RGB keyboard is disabled. */
 	RGBKBD_STATE_DISABLED,
->>>>>>> ca9e2355
 	/* RGB keyboard is enabled and ready to receive a command. */
 	RGBKBD_STATE_ENABLED,
 
@@ -7185,17 +7173,10 @@
 
 enum ec_rgbkbd_type {
 	EC_RGBKBD_TYPE_UNKNOWN = 0,
-<<<<<<< HEAD
-	EC_RGBKBD_TYPE_PER_KEY = 1,		/* e.g. Vell */
-	EC_RGBKBD_TYPE_FOUR_ZONES_40_LEDS = 2,  /* e.g. Taniks */
-	EC_RGBKBD_TYPE_FOUR_ZONES_12_LEDS = 3,  /* e.g. Osiris */
-	EC_RGBKBD_TYPE_FOUR_ZONES_15_LEDS = 4,	/* e.g. Mithrax */
-=======
 	EC_RGBKBD_TYPE_PER_KEY = 1, /* e.g. Vell */
 	EC_RGBKBD_TYPE_FOUR_ZONES_40_LEDS = 2, /* e.g. Taniks */
 	EC_RGBKBD_TYPE_FOUR_ZONES_12_LEDS = 3, /* e.g. Osiris */
 	EC_RGBKBD_TYPE_FOUR_ZONES_4_LEDS = 4, /* e.g. Mithrax */
->>>>>>> ca9e2355
 	EC_RGBKBD_TYPE_COUNT,
 };
 
@@ -7205,17 +7186,10 @@
 };
 
 struct ec_params_rgbkbd {
-<<<<<<< HEAD
-	uint8_t subcmd;         /* Sub-command (enum ec_rgbkbd_subcmd) */
-	union {
-		struct rgb_s color;	/* EC_RGBKBD_SUBCMD_CLEAR */
-		uint8_t demo;		/* EC_RGBKBD_SUBCMD_DEMO */
-=======
 	uint8_t subcmd; /* Sub-command (enum ec_rgbkbd_subcmd) */
 	union {
 		struct rgb_s color; /* EC_RGBKBD_SUBCMD_CLEAR */
 		uint8_t demo; /* EC_RGBKBD_SUBCMD_DEMO */
->>>>>>> ca9e2355
 		struct ec_rgbkbd_set_scale set_scale;
 	};
 } __ec_align1;
