/* Copyright 2016 The Chromium OS Authors. All rights reserved.
 * Use of this source code is governed by a BSD-style license that can be
 * found in the LICENSE file.
 *
 * Set up the LM2 mIA core & interrupts
 */

#include "common.h"
#include "console.h"
#include "hooks.h"
#include "ia_structs.h"
#include "interrupts.h"
#include "irq_handler.h"
#include "registers.h"
#include "task_defs.h"
<<<<<<< HEAD
=======
#include "task.h"
>>>>>>> d1a90351
#include "util.h"

/* Console output macros */
#define CPUTS(outstr) cputs(CC_SYSTEM, outstr)
#define CPRINTF(format, args...) cprintf(CC_SYSTEM, format, ## args)
#define CPRINTS(format, args...) cprints(CC_SYSTEM, format, ## args)

/* The IDT  - initialized in init.S */
extern struct idt_entry __idt[NUM_VECTORS];

/* To count the interrupt nesting depth. Usually it is not nested */
volatile uint32_t __in_isr;

static void write_ioapic_reg(const uint32_t reg, const uint32_t val)
{
	IOAPIC_IDX = reg;
	IOAPIC_WDW = val;
}

static uint32_t read_ioapic_reg(const uint32_t reg)
{
	IOAPIC_IDX = reg;
	return IOAPIC_WDW;
}

static void set_ioapic_redtbl_raw(const uint32_t irq, const uint32_t val)
{
	const uint32_t redtbl_lo = IOAPIC_IOREDTBL + 2 * irq;
	const uint32_t redtbl_hi = redtbl_lo + 1;

	write_ioapic_reg(redtbl_lo, val);
	write_ioapic_reg(redtbl_hi, DEST_APIC_ID);
}

/**
 * bitmap for current IRQ's mask status
 * ISH support max 64 IRQs, 64 bit bitmap value is ok
 */
#define ISH_MAX_IOAPIC_IRQS	(64)
uint64_t ioapic_irq_mask_bitmap;

/**
 * disable current all enabled intrrupts
 * return current irq mask bitmap
 * power management typically use 'disable_all_interrupts' to disable current
 * all interrupts and save current interrupts enabling settings before enter
 * low power state, and use 'restore_interrupts' to restore the interrupts
 * settings after exit low power state.
 */
uint64_t disable_all_interrupts(void)
{
	uint64_t saved_map;
	int i;

	saved_map =  ioapic_irq_mask_bitmap;

	for (i = 0; i < ISH_MAX_IOAPIC_IRQS; i++) {
		if (((uint64_t)0x1 << i) & saved_map)
			mask_interrupt(i);
	}

	return saved_map;
}

void restore_interrupts(uint64_t irq_map)
{
	int i;

<<<<<<< HEAD
=======
	/* Disable interrupts until everything is unmasked */
	interrupt_disable();
>>>>>>> d1a90351
	for (i = 0; i < ISH_MAX_IOAPIC_IRQS; i++) {
		if (((uint64_t)0x1 << i) & irq_map)
			unmask_interrupt(i);
	}
<<<<<<< HEAD
=======
	interrupt_enable();
>>>>>>> d1a90351
}

/*
 * Get lower 32bit of IOAPIC redirection table entry.
 *
 * IOAPIC IRQ redirection table entry has 64 bits:
 *   bit 0-7: interrupt vector to raise on CPU
 *   bit 8-10: delivery mode, how it will send to CPU
 *   bit 11: dest mode
 *   bit 12: delivery status, 0 - idle, 1 - waiting in LAPIC
 *   bit 13: pin polarity
 *   bit 14: remote IRR
 *   bit 15: trigger mode, 0 - edge, 1 - level
 *   bit 16: mask, 0 - irq enable, 1 - irq disable
 *   bit 56-63: destination, LAPIC ID to handle this entry
 *
 * For single core system, driver should ignore higher 32bit of RTE.
 */
uint32_t get_ioapic_redtbl_lo(const unsigned int irq)
{
	return read_ioapic_reg(IOAPIC_IOREDTBL + 2 * irq);
}

void unmask_interrupt(uint32_t irq)
{
	uint32_t val;
	const uint32_t redtbl_lo = IOAPIC_IOREDTBL + 2 * irq;

	val = read_ioapic_reg(redtbl_lo);
	val &= ~IOAPIC_REDTBL_MASK;
	set_ioapic_redtbl_raw(irq, val);
	ioapic_irq_mask_bitmap |= ((uint64_t)0x1) << irq;
}

void mask_interrupt(uint32_t irq)
{
	uint32_t val;
	const uint32_t redtbl_lo = IOAPIC_IOREDTBL + 2 * irq;

	val = read_ioapic_reg(redtbl_lo);
	val |= IOAPIC_REDTBL_MASK;
	set_ioapic_redtbl_raw(irq, val);

	ioapic_irq_mask_bitmap &= ~(((uint64_t)0x1) << irq);
}

/* Maps IRQs to vectors. To be programmed in IOAPIC redirection table */
static const irq_desc_t system_irqs[] = {
	LEVEL_INTR(ISH_I2C0_IRQ, ISH_I2C0_VEC),
	LEVEL_INTR(ISH_I2C1_IRQ, ISH_I2C1_VEC),
	LEVEL_INTR(ISH_I2C2_IRQ, ISH_I2C2_VEC),
	LEVEL_INTR(ISH_WDT_IRQ, ISH_WDT_VEC),
	LEVEL_INTR(ISH_GPIO_IRQ, ISH_GPIO_VEC),
	LEVEL_INTR(ISH_IPC_HOST2ISH_IRQ, ISH_IPC_VEC),
	LEVEL_INTR(ISH_IPC_ISH2HOST_CLR_IRQ, ISH_IPC_ISH2HOST_CLR_VEC),
	LEVEL_INTR(ISH_HPET_TIMER0_IRQ, ISH_HPET_TIMER0_VEC),
	LEVEL_INTR(ISH_HPET_TIMER1_IRQ, ISH_HPET_TIMER1_VEC),
	LEVEL_INTR(ISH_DEBUG_UART_IRQ, ISH_DEBUG_UART_VEC),
<<<<<<< HEAD
=======
	LEVEL_INTR(ISH_FABRIC_IRQ, ISH_FABRIC_VEC),
>>>>>>> d1a90351
#ifdef CONFIG_ISH_PM_RESET_PREP
	LEVEL_INTR(ISH_RESET_PREP_IRQ, ISH_RESET_PREP_VEC),
#endif
#ifdef CONFIG_ISH_PM_D0I1
	LEVEL_INTR(ISH_PMU_WAKEUP_IRQ, ISH_PMU_WAKEUP_VEC),
#endif
#ifdef CONFIG_ISH_PM_D3
	LEVEL_INTR(ISH_D3_RISE_IRQ, ISH_D3_RISE_VEC),
	LEVEL_INTR(ISH_D3_FALL_IRQ, ISH_D3_FALL_VEC),
	LEVEL_INTR(ISH_BME_RISE_IRQ, ISH_BME_RISE_VEC),
	LEVEL_INTR(ISH_BME_FALL_IRQ, ISH_BME_FALL_VEC)
#endif
};

/**
 * The macro below is used to define 20 exeption handler routines, each
 * of which will push their corresponding interrupt vector number to
 * the stack, and then call exception_panic. The remaining arguments to
 * exception_panic were pushed by the hardware when the exception was
 * called.
 *
 * This is done since interrupt vectors 0-31 bypass the APIC ISR register
 * and go directly to the CPU core, so get_current_interrupt_vector
 * cannot be used.
 */
#define DEFINE_EXN_HANDLER(vector)				\
	_DEFINE_EXN_HANDLER(vector, exception_panic_##vector)
#define _DEFINE_EXN_HANDLER(vector, name)	\
	__DEFINE_EXN_HANDLER(vector, name)
#define __DEFINE_EXN_HANDLER(vector, name)		\
	void __keep name(void);			\
	__attribute__ ((noreturn)) void name(void)	\
	{						\
		__asm__ (				\
			"push $" #vector "\n"		\
			"call exception_panic\n");	\
		while (1)				\
			continue;			\
	}

DEFINE_EXN_HANDLER(0);
DEFINE_EXN_HANDLER(1);
DEFINE_EXN_HANDLER(2);
DEFINE_EXN_HANDLER(3);
DEFINE_EXN_HANDLER(4);
DEFINE_EXN_HANDLER(5);
DEFINE_EXN_HANDLER(6);
DEFINE_EXN_HANDLER(7);
DEFINE_EXN_HANDLER(8);
DEFINE_EXN_HANDLER(9);
DEFINE_EXN_HANDLER(10);
DEFINE_EXN_HANDLER(11);
DEFINE_EXN_HANDLER(12);
DEFINE_EXN_HANDLER(13);
DEFINE_EXN_HANDLER(14);
DEFINE_EXN_HANDLER(16);
DEFINE_EXN_HANDLER(17);
DEFINE_EXN_HANDLER(18);
DEFINE_EXN_HANDLER(19);
DEFINE_EXN_HANDLER(20);
_DEFINE_EXN_HANDLER(ISH_WDT_VEC, exception_panic_wdt);

void set_interrupt_gate(uint8_t num, isr_handler_t func, uint8_t flags)
{
	uint16_t code_segment;

	/* When the flat model is used the CS will never change. */
	__asm volatile ("mov %%cs, %0":"=r" (code_segment));

	__idt[num].dword_lo = GEN_IDT_DESC_LO(func, code_segment, flags);
	__idt[num].dword_up = GEN_IDT_DESC_UP(func, code_segment, flags);
}

/**
 * This procedure gets the current interrupt vector number using the
 * APIC ISR register, and should only be called from an interrupt
 * vector context. Note that vectors 0-31, as well as software
 * triggered interrupts (using "int n") bypass the APIC, and this
 * routine will not work for that.
 *
 * Returns an integer in range 0-255 upon success, or 256 (0x100)
 * upon failure.
 */
uint32_t get_current_interrupt_vector(void)
{
	int i;
	uint32_t vec;

	/* In service register */
	volatile uint32_t *ioapic_isr_last = &LAPIC_ISR_LAST_REG;

	/* Scan ISRs from highest priority */
	for (i = 7; i >= 0; i--, ioapic_isr_last -= 4) {
		vec = *ioapic_isr_last;
		if (vec) {
			return (32 * i) + __fls(vec);
		}
	}

	return 0x100;
}

static uint32_t lapic_lvt_error_count;
static uint32_t ioapic_pending_count;
static uint32_t last_esr;

static void print_lpaic_lvt_error(void)
{
	CPRINTS("LAPIC error ESR 0x%02x: %u; IOAPIC pending: %u", last_esr,
		lapic_lvt_error_count, ioapic_pending_count);
}
DECLARE_DEFERRED(print_lpaic_lvt_error);

/*
 * Get LAPIC ISR, TMR, or IRR vector bit.
 *
 * LAPIC ISR, TMR, and IRR bit vector registers are laid out in a way that
 * skips 3 32bit word after one 32 bit entry:
 *
 *  ADDR         |  32 vectors   |    +0x4    |   +0x8    |   +0xC
 * --------------+---------------+------------+-----------+------------
 *  BASE         |  0 ~ 31       |    skip 96 bits
 * --------------+---------------+------------+-----------+------------
 *  BASE + 0x10  |  32 ~ 64      |    skip 96 bits
 * --------------+---------------+------------+-----------+------------
 *  BASE + 0x20  |  64 ~ 96      |    skip 96 bits
 * --------------+---------------+------------+-----------+------------
 *  ...
 *
 * From Kernel LAPIC driver:
 * #define VEC_POS(v) ((v) & (32 - 1))
 * #define REG_POS(v) (((v) >> 5) << 4)
 */
static inline unsigned int lapic_get_vector(volatile uint32_t *reg_base,
					    uint32_t vector)
{
	/*
	 * Since we are using array indexing, we need to divide the vec_pos by
	 * sizeof(uint32_t), i.e. shift to the right 2.
	 */
	uint32_t reg_pos = (vector >> 5) << 2;
	uint32_t vec_pos = vector & (32 - 1);

	return reg_base[reg_pos] & BIT(vec_pos);
}

/*
 * Normally, LAPIC_LVT_ERROR_VECTOR doesn't need a handler. But ISH IOAPIC
 * has an unknown bug on high frequency interrupts. A similar issue has been
 * found in PII/PIII era according to x86 APIC Kernel driver. When IOAPIC
 * routing entry is masked/unmasked at a high rate, IOAPIC line gets stuck and
 * no more interrupts are received from it.
 *
 * The solution in Kernel driver changes interrupt distribution model. But it
 * doesn't solve the problem completely. Just make it hang less frequent.
 *
 * ISH IOAPIC-LAPIC was configured in a way so we can manually send EOI (end of
 * interrupt) to IOAPIC. So in the workaround below, we ack all IOAPIC vectors
 * not in LAPIC IRR (interrupt request register). The side effect is we kicked
 * out some of the interrupts without handling them. It depends on the
 * peripheral hardware design if it re-send this irq.
 */
void handle_lapic_lvt_error(void)
{
	uint32_t esr = LAPIC_ESR_REG;
	uint32_t ioapic_redtbl, vec;
	int irq, max_irq_entries;

	/* Ack LVT ERROR exception */
<<<<<<< HEAD
	REG32(LAPIC_ESR_REG) = 0;
=======
	LAPIC_ESR_REG = 0;
>>>>>>> d1a90351

	/*
	 * When IOAPIC has more than 1 interrupts in remote IRR state,
	 * LAPIC raises internal error.
	 */
	if (esr & LAPIC_ERR_RECV_ILLEGAL) {
		lapic_lvt_error_count++;

		/* Scan redirect table entries */
		max_irq_entries = (read_ioapic_reg(IOAPIC_VERSION) >> 16) &
				  0xff;
		for (irq = 0; irq < max_irq_entries; irq++) {
			ioapic_redtbl = get_ioapic_redtbl_lo(irq);
			/* Skip masked IRQs */
			if (ioapic_redtbl & IOAPIC_REDTBL_MASK)
				continue;
			/* If pending interrupt is not in LAPIC, clear it. */
			if (ioapic_redtbl & IOAPIC_REDTBL_IRR) {
				vec = IRQ_TO_VEC(irq);
				if (!lapic_get_vector(&LAPIC_IRR_REG, vec)) {
					/* End of interrupt */
					IOAPIC_EOI_REG = vec;
					ioapic_pending_count++;
				}
			}
		}
	}

	if (esr) {
		/* Don't print in interrupt context because it is too slow */
		last_esr = esr;
		hook_call_deferred(&print_lpaic_lvt_error_data, 0);
	}
}

/* LAPIC LVT error is not an IRQ and can not use DECLARE_IRQ() to call. */
void _lapic_error_handler(void);
__asm__ (
	".section .text._lapic_error_handler\n"
	"_lapic_error_handler:\n"
		"pusha\n"
		ASM_LOCK_PREFIX "addl $1, __in_isr\n"
		"movl %esp, %eax\n"
		"movl $stack_end, %esp\n"
		"push %eax\n"
#ifdef CONFIG_TASK_PROFILING
		"push $" STRINGIFY(CONFIG_IRQ_COUNT) "\n"
		"call task_start_irq_handler\n"
		"addl $0x04, %esp\n"
#endif
		"call handle_lapic_lvt_error\n"
		"pop %esp\n"
		"movl $0x00, (0xFEE000B0)\n"	/* Set EOI for LAPIC */
		ASM_LOCK_PREFIX "subl $1, __in_isr\n"
		"popa\n"
		"iret\n"
	);

/* Should only be called in interrupt context */
void unhandled_vector(void)
{
	uint32_t vec = get_current_interrupt_vector();
	CPRINTF("Ignoring vector 0x%0x!\n", vec);
	/* Put the vector number in eax so default_int_handler can use it */
	asm("" : : "a" (vec));
}

/* This needs to be moved to link_defs.h */
extern const struct irq_data __irq_data[], __irq_data_end[];

/**
 * Called from SOFTIRQ_VECTOR when software is trigger an IRQ manually
 *
 * If IRQ is out of range, then no routine should be called
 */
void call_irq_service_routine(uint32_t irq)
{
	const struct irq_data *p = __irq_data;

	/* If just rescheduling a task, we won't have a routine to call */
	if (irq >= CONFIG_IRQ_COUNT)
		return;

	for (; p < __irq_data_end; p++) {
		if (p->irq == irq) {
			p->routine();
			break;
		}
	}

	if (p == __irq_data_end)
		CPRINTS("IRQ %d routine not found!", irq);
}

void init_interrupts(void)
{
	unsigned entry;
	const struct irq_data *p = __irq_data;
	unsigned num_system_irqs = ARRAY_SIZE(system_irqs);
	unsigned max_entries = (read_ioapic_reg(IOAPIC_VERSION) >> 16) & 0xff;

	/* Setup gates for IRQs declared by drivers using DECLARE_IRQ */
	for (; p < __irq_data_end; p++)
<<<<<<< HEAD
		set_interrupt_gate(IRQ_TO_VEC(p->irq), p->routine, IDT_DESC_FLAGS);

	/* Setup gate for LAPIC_LVT_ERROR vector; clear any remnant error. */
	REG32(LAPIC_ESR_REG) = 0;
=======
		set_interrupt_gate(IRQ_TO_VEC(p->irq), p->ioapic_routine,
				   IDT_DESC_FLAGS);

	/* Software generated IRQ */
	set_interrupt_gate(SOFTIRQ_VECTOR, sw_irq_handler, IDT_DESC_FLAGS);

	/* Setup gate for LAPIC_LVT_ERROR vector; clear any remnant error. */
	LAPIC_ESR_REG = 0;
>>>>>>> d1a90351
	set_interrupt_gate(LAPIC_LVT_ERROR_VECTOR, _lapic_error_handler,
			   IDT_DESC_FLAGS);

	/* Mask all interrupts by default in IOAPIC */
	for (entry = 0; entry < max_entries; entry++)
		set_ioapic_redtbl_raw(entry, IOAPIC_REDTBL_MASK);

	/* Enable pre-defined interrupts */
	for (entry = 0; entry < num_system_irqs; entry++)
		set_ioapic_redtbl_raw(system_irqs[entry].irq,
				      system_irqs[entry].vector |
				      IOAPIC_REDTBL_DELMOD_FIXED |
				      IOAPIC_REDTBL_DESTMOD_PHYS |
				      IOAPIC_REDTBL_MASK |
				      system_irqs[entry].polarity |
				      system_irqs[entry].trigger);

	set_interrupt_gate(ISH_TS_VECTOR, __switchto, IDT_DESC_FLAGS);

	/* Bind exception handlers to print panic message */
	set_interrupt_gate(0, exception_panic_0, IDT_DESC_FLAGS);
	set_interrupt_gate(1, exception_panic_1, IDT_DESC_FLAGS);
	set_interrupt_gate(2, exception_panic_2, IDT_DESC_FLAGS);
	set_interrupt_gate(3, exception_panic_3, IDT_DESC_FLAGS);
	set_interrupt_gate(4, exception_panic_4, IDT_DESC_FLAGS);
	set_interrupt_gate(5, exception_panic_5, IDT_DESC_FLAGS);
	set_interrupt_gate(6, exception_panic_6, IDT_DESC_FLAGS);
	set_interrupt_gate(7, exception_panic_7, IDT_DESC_FLAGS);
	set_interrupt_gate(8, exception_panic_8, IDT_DESC_FLAGS);
	set_interrupt_gate(9, exception_panic_9, IDT_DESC_FLAGS);
	set_interrupt_gate(10, exception_panic_10, IDT_DESC_FLAGS);
	set_interrupt_gate(11, exception_panic_11, IDT_DESC_FLAGS);
	set_interrupt_gate(12, exception_panic_12, IDT_DESC_FLAGS);
	set_interrupt_gate(13, exception_panic_13, IDT_DESC_FLAGS);
	set_interrupt_gate(14, exception_panic_14, IDT_DESC_FLAGS);
	set_interrupt_gate(16, exception_panic_16, IDT_DESC_FLAGS);
	set_interrupt_gate(17, exception_panic_17, IDT_DESC_FLAGS);
	set_interrupt_gate(18, exception_panic_18, IDT_DESC_FLAGS);
	set_interrupt_gate(19, exception_panic_19, IDT_DESC_FLAGS);
	set_interrupt_gate(20, exception_panic_20, IDT_DESC_FLAGS);
<<<<<<< HEAD
=======

	/*
	 * Set up watchdog expiration like a panic, that way we can
	 * use the common panic handling code, and also properly
	 * retrieve EIP.
	 */
	if (IS_ENABLED(CONFIG_WATCHDOG))
		set_interrupt_gate(ISH_WDT_VEC,
				   exception_panic_wdt,
				   IDT_DESC_FLAGS);
>>>>>>> d1a90351

	/* Note: At reset, ID field is already set to 0 in APIC ID register */

	/* Enable the APIC, mapping the spurious interrupt at the same time. */
	APIC_SPURIOUS_INT = LAPIC_SPURIOUS_INT_VECTOR | APIC_ENABLE_BIT;

	/* Set timer error vector. */
	APIC_LVT_ERROR = LAPIC_LVT_ERROR_VECTOR;
}<|MERGE_RESOLUTION|>--- conflicted
+++ resolved
@@ -13,10 +13,7 @@
 #include "irq_handler.h"
 #include "registers.h"
 #include "task_defs.h"
-<<<<<<< HEAD
-=======
 #include "task.h"
->>>>>>> d1a90351
 #include "util.h"
 
 /* Console output macros */
@@ -85,19 +82,13 @@
 {
 	int i;
 
-<<<<<<< HEAD
-=======
 	/* Disable interrupts until everything is unmasked */
 	interrupt_disable();
->>>>>>> d1a90351
 	for (i = 0; i < ISH_MAX_IOAPIC_IRQS; i++) {
 		if (((uint64_t)0x1 << i) & irq_map)
 			unmask_interrupt(i);
 	}
-<<<<<<< HEAD
-=======
 	interrupt_enable();
->>>>>>> d1a90351
 }
 
 /*
@@ -156,10 +147,7 @@
 	LEVEL_INTR(ISH_HPET_TIMER0_IRQ, ISH_HPET_TIMER0_VEC),
 	LEVEL_INTR(ISH_HPET_TIMER1_IRQ, ISH_HPET_TIMER1_VEC),
 	LEVEL_INTR(ISH_DEBUG_UART_IRQ, ISH_DEBUG_UART_VEC),
-<<<<<<< HEAD
-=======
 	LEVEL_INTR(ISH_FABRIC_IRQ, ISH_FABRIC_VEC),
->>>>>>> d1a90351
 #ifdef CONFIG_ISH_PM_RESET_PREP
 	LEVEL_INTR(ISH_RESET_PREP_IRQ, ISH_RESET_PREP_VEC),
 #endif
@@ -329,11 +317,7 @@
 	int irq, max_irq_entries;
 
 	/* Ack LVT ERROR exception */
-<<<<<<< HEAD
-	REG32(LAPIC_ESR_REG) = 0;
-=======
 	LAPIC_ESR_REG = 0;
->>>>>>> d1a90351
 
 	/*
 	 * When IOAPIC has more than 1 interrupts in remote IRR state,
@@ -437,12 +421,6 @@
 
 	/* Setup gates for IRQs declared by drivers using DECLARE_IRQ */
 	for (; p < __irq_data_end; p++)
-<<<<<<< HEAD
-		set_interrupt_gate(IRQ_TO_VEC(p->irq), p->routine, IDT_DESC_FLAGS);
-
-	/* Setup gate for LAPIC_LVT_ERROR vector; clear any remnant error. */
-	REG32(LAPIC_ESR_REG) = 0;
-=======
 		set_interrupt_gate(IRQ_TO_VEC(p->irq), p->ioapic_routine,
 				   IDT_DESC_FLAGS);
 
@@ -451,7 +429,6 @@
 
 	/* Setup gate for LAPIC_LVT_ERROR vector; clear any remnant error. */
 	LAPIC_ESR_REG = 0;
->>>>>>> d1a90351
 	set_interrupt_gate(LAPIC_LVT_ERROR_VECTOR, _lapic_error_handler,
 			   IDT_DESC_FLAGS);
 
@@ -492,8 +469,6 @@
 	set_interrupt_gate(18, exception_panic_18, IDT_DESC_FLAGS);
 	set_interrupt_gate(19, exception_panic_19, IDT_DESC_FLAGS);
 	set_interrupt_gate(20, exception_panic_20, IDT_DESC_FLAGS);
-<<<<<<< HEAD
-=======
 
 	/*
 	 * Set up watchdog expiration like a panic, that way we can
@@ -504,7 +479,6 @@
 		set_interrupt_gate(ISH_WDT_VEC,
 				   exception_panic_wdt,
 				   IDT_DESC_FLAGS);
->>>>>>> d1a90351
 
 	/* Note: At reset, ID field is already set to 0 in APIC ID register */
 
