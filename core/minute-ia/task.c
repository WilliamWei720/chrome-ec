/* Copyright 2016 The Chromium OS Authors. All rights reserved.
 * Use of this source code is governed by a BSD-style license that can be
 * found in the LICENSE file.
 */

/* Task scheduling / events module for Chrome EC operating system */

/*
 * Needed before headers to support test builds since minute-ia defines 5
 * parameters instead of the normal 4. This specifies a flag value of 0 for all
 * tests tasks.
 */
#define TEST_TASK_EXTRA_ARGS 0

#include "atomic.h"
#include "common.h"
#include "console.h"
#include "link_defs.h"
#include "panic.h"
#include "task.h"
#include "timer.h"
#include "util.h"
#include "task_defs.h"
#include "interrupts.h"
#include "hpet.h"

/* Console output macros */
#define CPUTS(outstr) cputs(CC_SYSTEM, outstr)
#define CPRINTF(format, args...) cprintf(CC_SYSTEM, format, ## args)
#define CPRINTS(format, args...) cprints(CC_SYSTEM, format, ## args)

/* Value to store in unused stack */
#define STACK_UNUSED_VALUE 0xdeadd00d

/* declare task routine prototypes */
#define TASK(n, r, d, s, f) void r(void *);
void __idle(void);
CONFIG_TASK_LIST
CONFIG_TEST_TASK_LIST
#undef TASK

/* This is set by interrupt handlers */
extern volatile uint32_t __in_isr;

/* Task names for easier debugging */
#define TASK(n, r, d, s, f)  #n,
static const char * const task_names[] = {
	"<< idle >>",
	CONFIG_TASK_LIST
	CONFIG_TEST_TASK_LIST
};
#undef TASK

#ifdef CONFIG_TASK_PROFILING
static uint64_t task_start_time; /* Time task scheduling started */
/*
 * We only keep 32-bit values for exception start/end time, to avoid
 * accounting errors when we service interrupt when the timer wraps around.
 */
static uint32_t exc_start_time;  /* Time of task->exception transition */
static uint32_t exc_end_time;    /* Time of exception->task transition */
static uint64_t exc_total_time;  /* Total time in exceptions */
static uint32_t svc_calls;	 /* Number of service calls */
static uint32_t task_switches;	/* Number of times active task changed */
static uint32_t irq_dist[CONFIG_IRQ_COUNT];	/* Distribution of IRQ calls */
#endif

void __schedule(int desched, int resched);

#ifndef CONFIG_LOW_POWER_IDLE
/* Idle task.  Executed when no tasks are ready to be scheduled. */
void __idle(void)
{
	uint32_t idelay = 1000;

	while (1) {
		/*
		 * Wait for the next irq event.  This stops the CPU clock
		 * (sleep / deep sleep, depending on chip config).
		 *
		 * Todo - implement sleep instead of delay
		 */
		udelay(idelay);
	}
}

#endif /* !CONFIG_LOW_POWER_IDLE */

static void task_exit_trap(void)
{
	int i = task_get_current();

	cprints(CC_TASK, "Task %d (%s) exited!", i, task_names[i]);
	/* Exited tasks simply sleep forever */
	while (1)
		task_wait_event(-1);
}

/* Startup parameters for all tasks. */
#define TASK(n, r, d, s, f)  {	\
	.r0 = (uint32_t)d,	\
	.pc = (uint32_t)r,	\
	.stack_size = s,	\
	.flags = f,		\
},
static const struct {
	uint32_t r0;
	uint32_t pc;
	uint16_t stack_size;
	uint32_t flags;
} tasks_init[] = {
	TASK(IDLE, __idle, 0, IDLE_TASK_STACK_SIZE, 0)
	CONFIG_TASK_LIST
	CONFIG_TEST_TASK_LIST
};

#undef TASK

/* Contexts for all tasks */
static task_ tasks[TASK_ID_COUNT];
/* Sanity checks about static task invariants */
BUILD_ASSERT(TASK_ID_COUNT <= sizeof(unsigned) * 8);
BUILD_ASSERT(TASK_ID_COUNT < (1 << (sizeof(task_id_t) * 8)));


/* Stacks for all tasks */
#define TASK(n, r, d, s, f)  + s
uint8_t task_stacks[0
		    TASK(IDLE, __idle, 0, IDLE_TASK_STACK_SIZE, 0)
		    CONFIG_TASK_LIST
		    CONFIG_TEST_TASK_LIST
] __aligned(8);

#undef TASK


task_ *current_task, *next_task;

/*
 * Bitmap of all tasks ready to be run.
 *
 * Start off with only the hooks task marked as ready such that all the modules
 * can do their init within a task switching context.  The hooks task will then
 * make a call to enable all tasks.
 */
static uint32_t tasks_ready = BIT(TASK_ID_HOOKS);
/*
 * Initially allow only the HOOKS and IDLE task to run, regardless of ready
 * status, in order for HOOK_INIT to complete before other tasks.
 * task_enable_all_tasks() will open the flood gates.
 */
static uint32_t tasks_enabled = BIT(TASK_ID_HOOKS) | BIT(TASK_ID_IDLE);

static int start_called;  /* Has task swapping started */

static inline task_ *__task_id_to_ptr(task_id_t id)
{
	return tasks + id;
}

void interrupt_disable(void)
{
	__asm__ __volatile__ ("cli");
}

void interrupt_enable(void)
{
	/*
	 * allow enbling interrupt only after task switch is ready
	 */
	ASSERT(task_start_called() != 1);

	__asm__ __volatile__ ("sti");
}

inline int in_interrupt_context(void)
{
	return !!__in_isr;
}

task_id_t task_get_current(void)
{
#ifdef CONFIG_DEBUG_BRINGUP
	/* If we haven't done a context switch then our task ID isn't valid */
	ASSERT(task_start_called() != 1);
#endif
	return current_task - tasks;
}

uint32_t *task_get_event_bitmap(task_id_t tskid)
{
	task_ *tsk = __task_id_to_ptr(tskid);

	return &tsk->events;
}

int task_start_called(void)
{
	return start_called;
}

/**
 * Scheduling system call
 */
uint32_t switch_handler(int desched, task_id_t resched)
{
	task_ *current, *next;

	current = current_task;

#ifdef CONFIG_DEBUG_STACK_OVERFLOW
	if (*current->stack != STACK_UNUSED_VALUE) {
		panic_printf("\n\nStack overflow in %s task!\n",
				task_names[current - tasks]);
#ifdef CONFIG_SOFTWARE_PANIC
		software_panic(PANIC_SW_STACK_OVERFLOW, current - tasks);
#endif
	}
#endif

	if (desched && !current->events) {
		/*
		 * Remove our own ready bit (current - tasks is same as
		 * task_get_current())
		 */
		tasks_ready &= ~(1 << (current - tasks));
	}
	tasks_ready |= 1 << resched;

	ASSERT(tasks_ready & tasks_enabled);
	next = __task_id_to_ptr(__fls(tasks_ready & tasks_enabled));

#ifdef CONFIG_TASK_PROFILING
	/* Only the first ISR on the (nested IRQ) stack calculates time */
	if (__in_isr == 1) {
		/* Track time in interrupts */
		uint32_t t = get_time().le.lo;

		exc_end_time = t;
		exc_total_time += (t - exc_start_time);
	}
#endif

	/* Nothing to do */
	if (next == current)
		return 0;

#ifdef ISH_DEBUG
	CPRINTF("[%d -> %d]\n", current - tasks, next - tasks);
#endif

	/* Switch to new task */
#ifdef CONFIG_TASK_PROFILING
	task_switches++;
#endif
	next_task = next;

	/* TS required */
	return 1;
}

void __schedule(int desched, int resched)
{
	__asm__ __volatile__("int %0"
			     :
			     : "i"(ISH_TS_VECTOR), "d"(desched), "c"(resched));
}

#ifdef CONFIG_TASK_PROFILING
void __keep task_start_irq_handler(void *data)
{
	/*
	 * Get time before checking depth, in case this handler is
	 * pre-empted.
	 */
	uint32_t t = get_time().le.lo;
<<<<<<< HEAD
	uint32_t vector = get_current_interrupt_vector();
	int irq = VEC_TO_IRQ(vector);
=======
	int irq = (uint32_t)data;
>>>>>>> d1a90351

	/*
	 * Track IRQ distribution.  No need for atomic add, because an IRQ
	 * can't pre-empt itself. If less than 0, then the vector did not map
	 * to an IRQ but was for a synchronous exception instead (TS_VECTOR)
	 */
	if (irq < CONFIG_IRQ_COUNT)
		irq_dist[irq]++;
	else
		/* Track total number of service calls */
		atomic_add(&svc_calls, 1);

	/* Only the outer ISR should keep track of the ISR start time */
	if (__in_isr == 1) {
		exc_start_time = t;

		/*
		 * Bill the current task for time between the end of the last
		 * interrupt and the start of this interrupt (now).
		 */
		current_task->runtime += (t - exc_end_time);
	}
}
#endif

static uint32_t __wait_evt(int timeout_us, task_id_t resched)
{
	task_ *tsk = current_task;
	task_id_t me = tsk - tasks;
	uint32_t evt;
	int ret __attribute__((unused));

	ASSERT(!in_interrupt_context());

	if (timeout_us > 0) {
		timestamp_t deadline = get_time();

		deadline.val += timeout_us;
		ret = timer_arm(deadline, me);
		ASSERT(ret == EC_SUCCESS);
	}
	while (!(evt = atomic_read_clear(&tsk->events))) {
		/* Remove ourself and get the next task in the scheduler */
		__schedule(1, resched);
		resched = TASK_ID_IDLE;
	}
	if (timeout_us > 0) {
		timer_cancel(me);
		/* Ensure timer event is clear, we no longer care about it */
		atomic_clear(&tsk->events, TASK_EVENT_TIMER);
	}
	return evt;
}

uint32_t task_set_event(task_id_t tskid, uint32_t event, int wait)
{
	task_ *receiver = __task_id_to_ptr(tskid);

	if (tskid > TASK_ID_COUNT) {
		receiver = current_task;
		tskid = receiver - tasks;
	} else {
		receiver = __task_id_to_ptr(tskid);
	}

	ASSERT(receiver);

	/* Set the event bit in the receiver message bitmap */
	atomic_or(&receiver->events, event);

	/* Re-schedule if priorities have changed */
	if (in_interrupt_context()) {
		/* The receiver might run again */
		atomic_or(&tasks_ready, 1 << tskid);
	} else {
		if (wait)
			return __wait_evt(-1, tskid);
		else
			__schedule(0, tskid);
	}

	return 0;
}

uint32_t task_wait_event(int timeout_us)
{
	return __wait_evt(timeout_us, TASK_ID_IDLE);
}

uint32_t task_wait_event_mask(uint32_t event_mask, int timeout_us)
{
	uint64_t deadline = get_time().val + timeout_us;
	uint32_t events = 0;
	int time_remaining_us = timeout_us;

	/* Add the timer event to the mask so we can indicate a timeout */
	event_mask |= TASK_EVENT_TIMER;

	while (!(events & event_mask)) {
		/* Collect events to re-post later */
		events |= __wait_evt(time_remaining_us, TASK_ID_IDLE);

		time_remaining_us = deadline - get_time().val;
		if (timeout_us > 0 && time_remaining_us <= 0) {
			/* Ensure we return a TIMER event if we timeout */
			events |= TASK_EVENT_TIMER;
			break;
		}
	}

	/* Re-post any other events collected */
	if (events & ~event_mask)
		atomic_or(&current_task->events, events & ~event_mask);

	return events & event_mask;
}

void task_enable_all_tasks(void)
{
	/* Mark all tasks as ready and table to run. */
	tasks_ready = tasks_enabled = BIT(TASK_ID_COUNT) - 1;

	/* Reschedule the highest priority task. */
	__schedule(0, 0);
}

void task_enable_irq(int irq)
{
	unmask_interrupt(irq);
}

void __keep task_disable_irq(int irq)
{
	mask_interrupt(irq);
}

void task_clear_pending_irq(int irq)
{
}

void task_trigger_irq(int irq)
{
	/* ISR should not be called before the first task is scheduled */
	if (!task_start_called())
		return;

	/* we don't allow nested interrupt */
	if (in_interrupt_context())
		return;

	/*
	 * "int" instruction accepts vector only as immediate value.
	 * so here, we use one vector(SOFTIRQ_VECTOR) and pass
	 * the address of ISR of irq in ecx register.
	 */
	__asm__ __volatile__("int %0\n" : : "i"(SOFTIRQ_VECTOR), "c"(irq));
}

void mutex_lock(struct mutex *mtx)
{
	uint32_t old_val = 0, value = 1;
	uint32_t id = 1 << task_get_current();

	ASSERT(id != TASK_ID_INVALID);
	atomic_or(&mtx->waiters, id);

	do {
		old_val = 0;
		__asm__ __volatile__(
				ASM_LOCK_PREFIX "cmpxchg %1, %2\n"
				: "=a" (old_val)
				: "r" (value), "m" (mtx->lock), "a" (old_val)
				: "memory");

		if (old_val != 0) {
			/* Contention on the mutex */
			task_wait_event_mask(TASK_EVENT_MUTEX, 0);
		}
	} while (old_val);

	atomic_clear(&mtx->waiters, id);
}

void mutex_unlock(struct mutex *mtx)
{
	uint32_t waiters = 0;
	uint32_t old_val = 1, val = 0;
	task_ *tsk = current_task;

	__asm__ __volatile__(
			ASM_LOCK_PREFIX "cmpxchg %1, %2\n"
			: "=a" (old_val)
			: "r" (val), "m" (mtx->lock), "a" (old_val)
			: "memory");
	if (old_val == 1)
		waiters = mtx->waiters;
	/* else? Does unlock fail - what to do then ? */
	while (waiters) {
		task_id_t id = __fls(waiters);

		waiters &= ~BIT(id);

		/* Somebody is waiting on the mutex */
		task_set_event(id, TASK_EVENT_MUTEX, 0);
	}

	/* Ensure no event is remaining from mutex wake-up */
	atomic_clear(&tsk->events, TASK_EVENT_MUTEX);
}

void task_print_list(void)
{
	int i;

#ifdef CONFIG_FPU
	ccputs("Task Ready Name         Events      Time (s)  "
	       "  StkUsed UseFPU\n");
#else
	ccputs("Task Ready Name         Events      Time (s)  StkUsed\n");
#endif

	for (i = 0; i < TASK_ID_COUNT; i++) {
		char is_ready = (tasks_ready & (1<<i)) ? 'R' : ' ';
#ifdef CONFIG_FPU
		char use_fpu = tasks[i].use_fpu ? 'Y' : 'N';
#endif
		uint32_t *sp;

		int stackused = tasks_init[i].stack_size;

		for (sp = tasks[i].stack;
		     sp < (uint32_t *)tasks[i].sp && *sp == STACK_UNUSED_VALUE;
		     sp++)
			stackused -= sizeof(uint32_t);

#ifdef CONFIG_FPU
		ccprintf("%4d %c %-16s %08x %11.6ld  %3d/%3d %c\n", i, is_ready,
			 task_names[i], tasks[i].events, tasks[i].runtime,
			 stackused, tasks_init[i].stack_size, use_fpu);
#else
		ccprintf("%4d %c %-16s %08x %11.6ld  %3d/%3d\n", i, is_ready,
			 task_names[i], tasks[i].events, tasks[i].runtime,
			 stackused, tasks_init[i].stack_size);
#endif

		cflush();
	}
}

int command_task_info(int argc, char **argv)
{
#ifdef CONFIG_TASK_PROFILING
	int total = 0;
	int i;
#endif

	task_print_list();

#ifdef CONFIG_TASK_PROFILING
	ccputs("IRQ counts by type:\n");
	cflush();
	for (i = 0; i < ARRAY_SIZE(irq_dist); i++) {
		if (irq_dist[i]) {
			ccprintf("%4d %8d\n", i, irq_dist[i]);
			total += irq_dist[i];
		}
	}
	ccprintf("Service calls:          %11d\n", svc_calls);
	ccprintf("Total exceptions:       %11d\n", total + svc_calls);
	ccprintf("Task switches:          %11d\n", task_switches);
	ccprintf("Task switching started: %11.6ld s\n", task_start_time);
	ccprintf("Time in tasks:          %11.6ld s\n",
		 get_time().val - task_start_time);
	ccprintf("Time in exceptions:     %11.6ld s\n", exc_total_time);
#endif

	return EC_SUCCESS;
}
DECLARE_CONSOLE_COMMAND(taskinfo, command_task_info,
			NULL,
			"Print task info");

#ifdef CONFIG_CMD_TASKREADY
static int command_task_ready(int argc, char **argv)
{
	if (argc < 2) {
		ccprintf("tasks_ready: 0x%08x\n", tasks_ready);
	} else {
		tasks_ready = strtoi(argv[1], NULL, 16);
		ccprintf("Setting tasks_ready to 0x%08x\n", tasks_ready);
		__schedule(0, 0);
	}

	return EC_SUCCESS;
}
DECLARE_CONSOLE_COMMAND(taskready, command_task_ready,
			"[setmask]",
			"Print/set ready tasks");
#endif

void task_pre_init(void)
{
	int i, cs;
	uint32_t *stack_next = (uint32_t *)task_stacks;

#ifdef CONFIG_FPU
	static uint8_t default_fp_ctx[] = { /* Initial FP state */
		0x7f, 0x00, /* Control[0-15] */
		0xff, 0xff, /* unused */
		0x00, 0x00, /* Status[0-15] */
		0xff, 0xff, /* unused */
		0xff, 0xff, /* Tag[0-15] */
		0xff, 0xff};/* unused */
#endif

	__asm__ __volatile__ ("movl %%cs, %0":"=r" (cs));

	/* Fill the task memory with initial values */
	for (i = 0; i < TASK_ID_COUNT; i++) {
		uint32_t *sp;
		/* Stack size in words */
		uint32_t ssize = tasks_init[i].stack_size / 4;

		tasks[i].stack = stack_next;

		/*
		 * Update stack used by first frame: 8 words for the register
		 * stack, plus 8 for task context.
		 */
		sp = stack_next + ssize - 16;
		tasks[i].sp = (uint32_t)sp;

		/* Initial context on stack (see __switchto()) */

		/* For POPA */
#if 0
		/* For debug */
		sp[0] = 0xee;	/* EDI */
		sp[1] = 0xe5;	/* ESI */
		sp[2] = 0x00;	/* EBP */
		sp[3] = 0x00;	/* ESP - ignored anyway */
		sp[4] = 0xeb1;	/* EBX */
		sp[5] = 0xed1;	/* EDX */
		sp[6] = 0xec;	/* ECX */
		sp[7] = 0xea;	/* EAX */
#endif
		/* For IRET */
		sp[8] = tasks_init[i].pc;	/* pc */
		sp[9] = cs;
		sp[10] = INITIAL_EFLAGS;

		sp[11] = (uint32_t) task_exit_trap;
		sp[12] = tasks_init[i].r0;	/* task argument */
		sp[13] = 0x00;
		sp[14] = 0x00;
		sp[15] = 0x00;

#ifdef CONFIG_FPU
		/* Copy default x86 FPU state for each task */
		memcpy(tasks[i].fp_ctx, default_fp_ctx,
			sizeof(default_fp_ctx));

		if (tasks_init[i].flags & MIA_TASK_FLAG_USE_FPU)
			tasks[i].use_fpu = 1;
#endif
		/* Fill unused stack; also used to detect stack overflow. */
		for (sp = stack_next; sp < (uint32_t *)tasks[i].sp; sp++)
			*sp = STACK_UNUSED_VALUE;

		stack_next += ssize;
	}

	current_task = __task_id_to_ptr(1);

	/* Initialize IRQs */
	init_interrupts();
}

void task_clear_fp_used(void)
{
}

int task_start(void)
{
#ifdef CONFIG_TASK_PROFILING
	task_start_time = exc_end_time = get_time().val;
#endif
	return __task_start(&start_called);
}<|MERGE_RESOLUTION|>--- conflicted
+++ resolved
@@ -274,12 +274,7 @@
 	 * pre-empted.
 	 */
 	uint32_t t = get_time().le.lo;
-<<<<<<< HEAD
-	uint32_t vector = get_current_interrupt_vector();
-	int irq = VEC_TO_IRQ(vector);
-=======
 	int irq = (uint32_t)data;
->>>>>>> d1a90351
 
 	/*
 	 * Track IRQ distribution.  No need for atomic add, because an IRQ
