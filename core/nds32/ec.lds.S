--- conflicted
+++ resolved
@@ -29,121 +29,6 @@
 
 SECTIONS
 {
-<<<<<<< HEAD
-    .text : {
-        /* We put "__flash_dma_start" at the beginning of the text section
-         * to avoid gap.
-         */
-        __flash_dma_start = .;
-        ASSERT((__flash_dma_start == 0),
-                "__flash_dma_start has to be 4k-byte aligned");
-        KEEP(STRINGIFY(OUTDIR/core/CORE/init.o) (.text.vecttable))
-        . = ALIGN(4);
-        __image_data_offset = .;
-        KEEP(*(.rodata.ver))
-        . = ALIGN(4);
-        KEEP(STRINGIFY(OUTDIR/core/CORE/init.o) (.text.vectirq))
-        KEEP(STRINGIFY(OUTDIR/core/CORE/init.o) (.text))
-        KEEP(*(.flash_direct_map))
-        . = ALIGN(16);
-        KEEP(*(.ram_code))
-        __flash_dma_size = . - __flash_dma_start;
-        ASSERT((__flash_dma_size < IT83XX_ILM_BLOCK_SIZE),
-                "__flash_dma_size < IT83XX_ILM_BLOCK_SIZE");
-        . = ALIGN(IT83XX_ILM_BLOCK_SIZE);
-        *(.text*)
-    } > FLASH
-    . = ALIGN(4);
-    .rodata :  {
-        /* Symbols defined here are declared in link_defs.h */
-        __irqprio = .;
-        KEEP(*(.rodata.irqprio))
-        __irqprio_end = .;
-
-        . = ALIGN(4);
-        __irqhandler = .;
-        KEEP(STRINGIFY(OUTDIR/core/CORE/init.o) (.rodata.vecthandlers))
-
-        . = ALIGN(4);
-        __cmds = .;
-        KEEP(*(SORT(.rodata.cmds*)))
-        __cmds_end = .;
-
-        . = ALIGN(4);
-        __hcmds = .;
-        KEEP(*(SORT(.rodata.hcmds*)))
-        __hcmds_end = .;
-
-        . = ALIGN(4);
-        __mkbp_evt_srcs = .;
-        KEEP(*(.rodata.evtsrcs))
-        __mkbp_evt_srcs_end = .;
-
-        . = ALIGN(4);
-        __hooks_init = .;
-        KEEP(*(.rodata.HOOK_INIT))
-        __hooks_init_end = .;
-
-        __hooks_pre_freq_change = .;
-        KEEP(*(.rodata.HOOK_PRE_FREQ_CHANGE))
-        __hooks_pre_freq_change_end = .;
-
-        __hooks_freq_change = .;
-        KEEP(*(.rodata.HOOK_FREQ_CHANGE))
-        __hooks_freq_change_end = .;
-
-        __hooks_sysjump = .;
-        KEEP(*(.rodata.HOOK_SYSJUMP))
-        __hooks_sysjump_end = .;
-
-        __hooks_chipset_pre_init = .;
-        KEEP(*(.rodata.HOOK_CHIPSET_PRE_INIT))
-        __hooks_chipset_pre_init_end = .;
-
-        __hooks_chipset_startup = .;
-        KEEP(*(.rodata.HOOK_CHIPSET_STARTUP))
-        __hooks_chipset_startup_end = .;
-
-        __hooks_chipset_resume = .;
-        KEEP(*(.rodata.HOOK_CHIPSET_RESUME))
-        __hooks_chipset_resume_end = .;
-
-        __hooks_chipset_suspend = .;
-        KEEP(*(.rodata.HOOK_CHIPSET_SUSPEND))
-        __hooks_chipset_suspend_end = .;
-
-        __hooks_chipset_shutdown = .;
-        KEEP(*(.rodata.HOOK_CHIPSET_SHUTDOWN))
-        __hooks_chipset_shutdown_end = .;
-
-        __hooks_chipset_reset = .;
-        KEEP(*(.rodata.HOOK_CHIPSET_RESET))
-        __hooks_chipset_reset_end = .;
-
-        __hooks_ac_change = .;
-        KEEP(*(.rodata.HOOK_AC_CHANGE))
-        __hooks_ac_change_end = .;
-
-        __hooks_lid_change = .;
-        KEEP(*(.rodata.HOOK_LID_CHANGE))
-        __hooks_lid_change_end = .;
-
-        __hooks_tablet_mode_change = .;
-        KEEP(*(.rodata.HOOK_TABLET_MODE_CHANGE))
-        __hooks_tablet_mode_change_end = .;
-
-        __hooks_base_attached_change = .;
-        KEEP(*(.rodata.HOOK_BASE_ATTACHED_CHANGE))
-        __hooks_base_attached_change_end = .;
-
-        __hooks_pwrbtn_change = .;
-        KEEP(*(.rodata.HOOK_POWER_BUTTON_CHANGE))
-        __hooks_pwrbtn_change_end = .;
-
-        __hooks_battery_soc_change = .;
-        KEEP(*(.rodata.HOOK_BATTERY_SOC_CHANGE))
-        __hooks_battery_soc_change_end = .;
-=======
 	.text : {
 		/*
 		 * We put "__flash_dma_start" at the beginning of
@@ -263,7 +148,6 @@
 		__hooks_battery_soc_change = .;
 		KEEP(*(.rodata.HOOK_BATTERY_SOC_CHANGE))
 		__hooks_battery_soc_change_end = .;
->>>>>>> 40d09f45
 
 #ifdef CONFIG_USB_SUSPEND
 		__hooks_usb_change = .;
